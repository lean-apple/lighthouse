--- conflicted
+++ resolved
@@ -131,16 +131,6 @@
         );
 
         // Insert `Deposit` objects.
-<<<<<<< HEAD
-        for i in 0..self.num_deposits {
-            builder.insert_deposit(
-                32_000_000_000,
-                state.eth1_data.deposit_count + (i as u64),
-                spec,
-            );
-        }
-        state.eth1_data.deposit_count += self.num_deposits as u64;
-=======
         builder.insert_deposits(
             32_000_000_000,
             DepositTestTask::NoReset,
@@ -149,7 +139,6 @@
             &mut state,
             spec,
         );
->>>>>>> 0c1e27ec
         info!("Inserted {} deposits.", builder.block.body.deposits.len());
 
         // Insert the maximum possible number of `Exit` objects.

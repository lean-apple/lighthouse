--- conflicted
+++ resolved
@@ -11,38 +11,11 @@
     pub custody_bit: bool,
 }
 
-<<<<<<< HEAD
-impl Encodable for AttestationDataAndCustodyBit {
-    fn ssz_append(&self, s: &mut SszStream) {
-        s.append(&self.data);
-        s.append(&self.custody_bit);
-    }
-}
-
-impl Decodable for AttestationDataAndCustodyBit {
-    fn ssz_decode(bytes: &[u8], i: usize) -> Result<(Self, usize), DecodeError> {
-        let (data, i) = <_>::ssz_decode(bytes, i)?;
-        let (custody_bit, i) = <_>::ssz_decode(bytes, i)?;
-
-        let attestation_data_and_custody_bit = AttestationDataAndCustodyBit { data, custody_bit };
-
-        Ok((attestation_data_and_custody_bit, i))
-    }
-}
-
-=======
->>>>>>> 673c8ea3
 impl TreeHash for AttestationDataAndCustodyBit {
     fn hash_tree_root_internal(&self) -> Vec<u8> {
         let mut result: Vec<u8> = vec![];
-<<<<<<< HEAD
         result.append(&mut self.data.hash_tree_root());
         result.append(&mut self.custody_bit.hash_tree_root());
-=======
-        result.append(&mut self.data.hash_tree_root_internal());
-        // TODO: add bool ssz
-        // result.append(custody_bit.hash_tree_root_internal());
->>>>>>> 673c8ea3
         ssz::hash(&result)
     }
 }

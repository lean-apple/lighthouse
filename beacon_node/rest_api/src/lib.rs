--- conflicted
+++ resolved
@@ -38,10 +38,6 @@
 use tokio::sync::mpsc;
 use url_query::UrlQuery;
 
-<<<<<<< HEAD
-pub use beacon::{BlockResponse, HeadResponse, StateResponse};
-pub use config::Config;
-=======
 pub use crate::helpers::parse_pubkey_bytes;
 pub use beacon::{
     BlockResponse, CanonicalHeadResponse, Committee, HeadBeaconBlock, StateResponse,
@@ -49,7 +45,6 @@
 };
 pub use config::Config;
 pub use validator::{ValidatorDutiesRequest, ValidatorDuty};
->>>>>>> 95cc5dd2
 
 pub type BoxFut = Box<dyn Future<Item = Response<Body>, Error = ApiError> + Send>;
 pub type NetworkChannel = Arc<RwLock<mpsc::UnboundedSender<NetworkMessage>>>;
@@ -69,13 +64,8 @@
     eth2_config: Eth2Config,
     log: slog::Logger,
 ) -> Result<(exit_future::Signal, SocketAddr), hyper::Error> {
-<<<<<<< HEAD
-    // build a channel to kill the HTTP server
-    let (exit_signal, exit) = exit_future::signal();
-=======
     let inner_log = log.clone();
     let eth2_config = Arc::new(eth2_config);
->>>>>>> 95cc5dd2
 
     // Define the function that will build the request handler.
     let make_service = make_service_fn(move |_socket: &AddrStream| {
@@ -110,13 +100,6 @@
     // port).
     let actual_listen_addr = server.local_addr();
 
-<<<<<<< HEAD
-    let log_clone = log.clone();
-    let server = Server::bind(&bind_addr).serve(service);
-
-    let actual_listen_addr = server.local_addr();
-
-=======
     // Build a channel to kill the HTTP server.
     let (exit_signal, exit) = exit_future::signal();
     let inner_log = log.clone();
@@ -126,7 +109,6 @@
     });
     // Configure the `hyper` server to gracefully shutdown when the shutdown channel is triggered.
     let inner_log = log.clone();
->>>>>>> 95cc5dd2
     let server_future = server
         .with_graceful_shutdown(server_exit)
         .map_err(move |e| {
@@ -138,11 +120,7 @@
 
     info!(
         log,
-<<<<<<< HEAD
-        "REST API started";
-=======
         "HTTP API started";
->>>>>>> 95cc5dd2
         "address" => format!("{}", actual_listen_addr.ip()),
         "port" => actual_listen_addr.port(),
     );

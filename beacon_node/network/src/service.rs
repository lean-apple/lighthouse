--- conflicted
+++ resolved
@@ -1,35 +1,12 @@
 use crate::error;
-<<<<<<< HEAD
-use crate::router::{Router, RouterMessage};
-use crate::persisted_dht::{load_dht, persist_dht};
-use crate::NetworkConfig;
-=======
 use crate::persisted_dht::{load_dht, persist_dht};
 use crate::router::{Router, RouterMessage};
 use crate::{
     attestation_service::{AttServiceMessage, AttestationService},
     NetworkConfig,
 };
->>>>>>> d8225990
 use beacon_chain::{BeaconChain, BeaconChainTypes};
 use eth2_libp2p::Service as LibP2PService;
-<<<<<<< HEAD
-use eth2_libp2p::{
-    rpc::RPCRequest, Enr, GossipTopic, Libp2pEvent, MessageId, Multiaddr, NetworkGlobals, PeerId, Swarm,
-};
-use eth2_libp2p::{PubsubMessage, RPCEvent};
-use rest_types::ValidatorSubscriptions;
-use futures::prelude::*;
-use futures::Stream;
-use slog::{debug, error, info, trace};
-use std::collections::HashSet;
-use std::sync::{atomic::Ordering, Arc};
-use std::time::{Duration, Instant};
-use tokio::runtime::TaskExecutor;
-use tokio::sync::{mpsc, oneshot};
-use types::EthSpec;
-use tokio::timer::Delay;
-=======
 use eth2_libp2p::{rpc::RPCRequest, Enr, Libp2pEvent, MessageId, NetworkGlobals, PeerId, Swarm};
 use eth2_libp2p::{PubsubData, PubsubMessage, RPCEvent};
 use futures::prelude::*;
@@ -42,7 +19,6 @@
 use tokio::sync::{mpsc, oneshot};
 use tokio::timer::Delay;
 use types::EthSpec;
->>>>>>> d8225990
 
 mod tests;
 
@@ -50,13 +26,6 @@
 const BAN_PEER_TIMEOUT: u64 = 30;
 
 /// Service that handles communication between internal services and the `eth2_libp2p` network service.
-<<<<<<< HEAD
-pub struct Service<T: BeaconChainTypes> {
-    libp2p_port: u16,
-    network_globals: Arc<NetworkGlobals>,
-    _libp2p_exit: oneshot::Sender<()>,
-    _phantom: PhantomData<T>,
-=======
 pub struct NetworkService<T: BeaconChainTypes> {
     /// A reference to the underlying beacon chain.
     beacon_chain: Arc<BeaconChain<T>>,
@@ -81,7 +50,6 @@
     log: slog::Logger,
     /// A probability of propagation.
     propagation_percentage: Option<u8>,
->>>>>>> d8225990
 }
 
 impl<T: BeaconChainTypes> NetworkService<T> {
@@ -90,114 +58,43 @@
         config: &NetworkConfig,
         executor: &TaskExecutor,
         network_log: slog::Logger,
-<<<<<<< HEAD
-    ) -> error::Result<(Arc<Self>, mpsc::UnboundedSender<NetworkMessage<T::EthSpec>>)> {
-=======
     ) -> error::Result<(
         Arc<NetworkGlobals<T::EthSpec>>,
         mpsc::UnboundedSender<NetworkMessage<T::EthSpec>>,
         oneshot::Sender<()>,
     )> {
->>>>>>> d8225990
         // build the network channel
         let (network_send, network_recv) = mpsc::unbounded_channel::<NetworkMessage<T::EthSpec>>();
         // Get a reference to the beacon chain store
         let store = beacon_chain.store.clone();
-<<<<<<< HEAD
-        // launch the router task 
-        let router_send = Router::spawn(
-            beacon_chain,
-=======
         // launch the router task
         let router_send = Router::spawn(
             beacon_chain.clone(),
->>>>>>> d8225990
             network_send.clone(),
             executor,
             network_log.clone(),
         )?;
 
         let propagation_percentage = config.propagation_percentage;
-<<<<<<< HEAD
+
+        // build the current enr_fork_id for adding to our local ENR
+        let enr_fork_id = beacon_chain.enr_fork_id();
+
+        // keep track of when our fork_id needs to be updated
+        let next_fork_update = next_fork_delay(&beacon_chain);
+
         // launch libp2p service
-        let (network_globals, mut libp2p_service) =
-            LibP2PService::new(config, network_log.clone())?;
-
-        for enr in load_dht::<T>(store.clone()) {
-            libp2p_service.swarm.add_enr(enr);
+        let (network_globals, mut libp2p) =
+            LibP2PService::new(config, enr_fork_id, network_log.clone())?;
+
+        for enr in load_dht::<T::Store, T::EthSpec>(store.clone()) {
+            libp2p.swarm.add_enr(enr);
         }
 
         // A delay used to initialise code after the network has started
         // This is currently used to obtain the listening addresses from the libp2p service.
         let initial_delay = Delay::new(Instant::now() + Duration::from_secs(1));
 
-        let libp2p_exit = spawn_service::<T>(
-            libp2p_service,
-            network_recv,
-            router_send,
-            executor,
-            store,
-            network_globals.clone(),
-            initial_delay,
-            network_log.clone(),
-            propagation_percentage,
-        )?;
-
-        let network_service = Service {
-            libp2p_port: config.libp2p_port,
-            network_globals,
-            _libp2p_exit: libp2p_exit,
-            _phantom: PhantomData,
-        };
-=======
-
-        // build the current enr_fork_id for adding to our local ENR
-        let enr_fork_id = beacon_chain.enr_fork_id();
->>>>>>> d8225990
-
-        // keep track of when our fork_id needs to be updated
-        let next_fork_update = next_fork_delay(&beacon_chain);
-
-<<<<<<< HEAD
-    /// Returns the local ENR from the underlying Discv5 behaviour that external peers may connect
-    /// to.
-    pub fn local_enr(&self) -> Option<Enr> {
-        self.network_globals.local_enr.read().clone()
-    }
-
-    /// Returns the local libp2p PeerID.
-    pub fn local_peer_id(&self) -> PeerId {
-        self.network_globals.peer_id.read().clone()
-    }
-
-    /// Returns the list of `Multiaddr` that the underlying libp2p instance is listening on.
-    pub fn listen_multiaddrs(&self) -> Vec<Multiaddr> {
-        self.network_globals.listen_multiaddrs.read().clone()
-    }
-=======
-        // launch libp2p service
-        let (network_globals, mut libp2p) =
-            LibP2PService::new(config, enr_fork_id, network_log.clone())?;
-
-        for enr in load_dht::<T::Store, T::EthSpec>(store.clone()) {
-            libp2p.swarm.add_enr(enr);
-        }
->>>>>>> d8225990
-
-        // A delay used to initialise code after the network has started
-        // This is currently used to obtain the listening addresses from the libp2p service.
-        let initial_delay = Delay::new(Instant::now() + Duration::from_secs(1));
-
-<<<<<<< HEAD
-    /// Returns the number of libp2p connected peers.
-    pub fn connected_peers(&self) -> usize {
-        self.network_globals.connected_peers.load(Ordering::Relaxed)
-    }
-
-    /// Returns the set of `PeerId` that are connected via libp2p.
-    pub fn connected_peer_set(&self) -> HashSet<PeerId> {
-        self.network_globals.connected_peer_set.read().clone()
-=======
         // create the attestation service
         let attestation_service =
             AttestationService::new(beacon_chain.clone(), network_globals.clone(), &network_log);
@@ -220,25 +117,12 @@
         let network_exit = spawn_service(network_service, &executor)?;
 
         Ok((network_globals, network_send, network_exit))
->>>>>>> d8225990
     }
 }
 
 fn spawn_service<T: BeaconChainTypes>(
-<<<<<<< HEAD
-    mut libp2p_service: LibP2PService<T::EthSpec>,
-    mut network_recv: mpsc::UnboundedReceiver<NetworkMessage<T::EthSpec>>,
-    mut router_send: mpsc::UnboundedSender<RouterMessage<T::EthSpec>>,
-    executor: &TaskExecutor,
-    store: Arc<T::Store>,
-    network_globals: Arc<NetworkGlobals>,
-    mut initial_delay: Delay,
-    log: slog::Logger,
-    propagation_percentage: Option<u8>,
-=======
     mut service: NetworkService<T>,
     executor: &TaskExecutor,
->>>>>>> d8225990
 ) -> error::Result<tokio::sync::oneshot::Sender<()>> {
     let (network_exit, mut exit_rx) = tokio::sync::oneshot::channel();
 
@@ -246,12 +130,6 @@
     executor.spawn(
     futures::future::poll_fn(move || -> Result<_, ()> {
 
-<<<<<<< HEAD
-        if !initial_delay.is_elapsed() {
-            if let Ok(Async::Ready(_)) = initial_delay.poll() {
-                        let multi_addrs = Swarm::listeners(&libp2p_service.swarm).cloned().collect();
-                        *network_globals.listen_multiaddrs.write() = multi_addrs;
-=======
         let log = &service.log;
 
         // handles any logic which requires an initial delay
@@ -259,29 +137,20 @@
             if let Ok(Async::Ready(_)) = service.initial_delay.poll() {
                         let multi_addrs = Swarm::listeners(&service.libp2p.swarm).cloned().collect();
                         *service.network_globals.listen_multiaddrs.write() = multi_addrs;
->>>>>>> d8225990
             }
         }
 
         // perform termination tasks when the network is being shutdown
         if let Ok(Async::Ready(_)) | Err(_) = exit_rx.poll() {
                     // network thread is terminating
-<<<<<<< HEAD
-                    let enrs: Vec<Enr> = libp2p_service.swarm.enr_entries().cloned().collect();
-=======
                     let enrs: Vec<Enr> = service.libp2p.swarm.enr_entries().cloned().collect();
->>>>>>> d8225990
                     debug!(
                         log,
                         "Persisting DHT to store";
                         "Number of peers" => format!("{}", enrs.len()),
                     );
 
-<<<<<<< HEAD
-                    match persist_dht::<T>(store.clone(), enrs) {
-=======
                     match persist_dht::<T::Store, T::EthSpec>(service.store.clone(), enrs) {
->>>>>>> d8225990
                         Err(e) => error!(
                             log,
                             "Failed to persist DHT on drop";
@@ -304,11 +173,7 @@
                 Ok(Async::Ready(Some(message))) => match message {
                     NetworkMessage::RPC(peer_id, rpc_event) => {
                         trace!(log, "Sending RPC"; "rpc" => format!("{}", rpc_event));
-<<<<<<< HEAD
-                        libp2p_service.swarm.send_rpc(peer_id, rpc_event);
-=======
                         service.libp2p.swarm.send_rpc(peer_id, rpc_event);
->>>>>>> d8225990
                     }
                     NetworkMessage::Propagate {
                         propagation_source,
@@ -332,11 +197,7 @@
                             "propagation_peer" => format!("{:?}", propagation_source),
                             "message_id" => message_id.to_string(),
                             );
-<<<<<<< HEAD
-                            libp2p_service
-=======
                             service.libp2p
->>>>>>> d8225990
                                 .swarm
                                 .propagate_message(&propagation_source, message_id);
                         }
@@ -356,14 +217,6 @@
                         if !should_send {
                             info!(log, "Random filter did not publish messages");
                         } else {
-<<<<<<< HEAD
-                            debug!(log, "Sending pubsub message"; "topics" => format!("{:?}",topics));
-                            libp2p_service.swarm.publish(topics, message);
-                        }
-                    }
-                    NetworkMessage::Disconnect { peer_id } => {
-                        libp2p_service.disconnect_and_ban_peer(
-=======
                             let mut unique_topics = Vec::new();
                             for message in &messages {
                                 for topic in message.topics() {
@@ -378,21 +231,14 @@
                     }
                     NetworkMessage::Disconnect { peer_id } => {
                         service.libp2p.disconnect_and_ban_peer(
->>>>>>> d8225990
                             peer_id,
                             std::time::Duration::from_secs(BAN_PEER_TIMEOUT),
                         );
                     }
-<<<<<<< HEAD
-                    NetworkMessage::Subscribe { subscriptions: _ } => 
-                    {
-                        // TODO: Implement
-=======
                     NetworkMessage::Subscribe { subscriptions } =>
                     {
                        // the result is dropped as it used solely for ergonomics
                        let _ = service.attestation_service.validator_subscriptions(subscriptions);
->>>>>>> d8225990
                     }
                 },
                 Ok(Async::NotReady) => break,
@@ -407,12 +253,6 @@
             }
         }
 
-<<<<<<< HEAD
-        let mut peers_to_ban = Vec::new();
-        // poll the swarm
-        loop {
-            match libp2p_service.poll() {
-=======
         // process any attestation service events
         // NOTE: This must come after the network message processing as that may trigger events in
         // the attestation service.
@@ -441,38 +281,25 @@
         // poll the swarm
         loop {
             match service.libp2p.poll() {
->>>>>>> d8225990
                 Ok(Async::Ready(Some(event))) => match event {
                     Libp2pEvent::RPC(peer_id, rpc_event) => {
                         // if we received a Goodbye message, drop and ban the peer
                         if let RPCEvent::Request(_, RPCRequest::Goodbye(_)) = rpc_event {
                             peers_to_ban.push(peer_id.clone());
                         };
-<<<<<<< HEAD
-                        router_send
-=======
                         service.router_send
->>>>>>> d8225990
                             .try_send(RouterMessage::RPC(peer_id, rpc_event))
                             .map_err(|_| { debug!(log, "Failed to send RPC to router");} )?;
                     }
                     Libp2pEvent::PeerDialed(peer_id) => {
                         debug!(log, "Peer Dialed"; "peer_id" => format!("{:?}", peer_id));
-<<<<<<< HEAD
-                        router_send
-=======
                         service.router_send
->>>>>>> d8225990
                             .try_send(RouterMessage::PeerDialed(peer_id))
                             .map_err(|_| { debug!(log, "Failed to send peer dialed to router");})?;
                     }
                     Libp2pEvent::PeerDisconnected(peer_id) => {
                         debug!(log, "Peer Disconnected";  "peer_id" => format!("{:?}", peer_id));
-<<<<<<< HEAD
-                        router_send
-=======
                         service.router_send
->>>>>>> d8225990
                             .try_send(RouterMessage::PeerDisconnected(peer_id))
                             .map_err(|_| { debug!(log, "Failed to send peer disconnect to router");})?;
                     }
@@ -482,11 +309,6 @@
                         message,
                         ..
                     } => {
-<<<<<<< HEAD
-                       router_send 
-                            .try_send(RouterMessage::PubsubMessage(id, source, message))
-                            .map_err(|_| { debug!(log, "Failed to send pubsub message to router");})?;
-=======
 
                         match message.data {
                             // attestation information gets processed in the attestation service
@@ -508,7 +330,6 @@
                                 .map_err(|_| { debug!(log, "Failed to send pubsub message to router");})?;
                             }
                         }
->>>>>>> d8225990
                     }
                     Libp2pEvent::PeerSubscribed(_, _) => {}
                 },
@@ -520,11 +341,7 @@
 
         // ban and disconnect any peers that sent Goodbye requests
         while let Some(peer_id) = peers_to_ban.pop() {
-<<<<<<< HEAD
-            libp2p_service.disconnect_and_ban_peer(
-=======
             service.libp2p.disconnect_and_ban_peer(
->>>>>>> d8225990
                 peer_id.clone(),
                 std::time::Duration::from_secs(BAN_PEER_TIMEOUT),
             );
@@ -546,8 +363,6 @@
     );
 
     Ok(network_exit)
-<<<<<<< HEAD
-=======
 }
 
 /// Returns a `Delay` that triggers shortly after the next change in the beacon chain fork version.
@@ -560,7 +375,6 @@
         let delay = Duration::from_millis(200);
         tokio::timer::Delay::new(Instant::now() + until_fork + delay)
     })
->>>>>>> d8225990
 }
 
 /// Types of messages that the network service can receive.
@@ -568,18 +382,7 @@
 pub enum NetworkMessage<T: EthSpec> {
     /// Subscribes a list of validators to specific slots for attestation duties.
     Subscribe {
-<<<<<<< HEAD
-        subscriptions: Box<ValidatorSubscriptions>
-    },
-    /// Send an RPC message to the libp2p service.
-    RPC(PeerId, RPCEvent<T>),
-    /// Publish a message to gossipsub.
-    Publish {
-        topics: Vec<GossipTopic>,
-        message: PubsubMessage<T>,
-=======
         subscriptions: Vec<ValidatorSubscription>,
->>>>>>> d8225990
     },
     /// Send an RPC message to the libp2p service.
     RPC(PeerId, RPCEvent<T>),

--- conflicted
+++ resolved
@@ -34,11 +34,8 @@
     pub network: Arc<NetworkService>,
     /// Signal to terminate the RPC server.
     pub rpc_exit_signal: Option<Signal>,
-<<<<<<< HEAD
-=======
     /// Signal to terminate the slot timer.
     pub slot_timer_exit_signal: Option<Signal>,
->>>>>>> 12936e73
     /// The clients logger.
     log: slog::Logger,
     /// Marker to pin the beacon chain generics.
@@ -105,8 +102,6 @@
                 beacon_chain.clone(),
                 &log,
             ));
-<<<<<<< HEAD
-=======
         }
 
         let (slot_timer_exit_signal, exit) = exit_future::signal();
@@ -133,17 +128,13 @@
                 )
                 .map(|_| ()),
             );
->>>>>>> 12936e73
         }
 
         Ok(Client {
             config,
             beacon_chain,
             rpc_exit_signal,
-<<<<<<< HEAD
-=======
             slot_timer_exit_signal: Some(slot_timer_exit_signal),
->>>>>>> 12936e73
             log,
             network,
             phantom: PhantomData,

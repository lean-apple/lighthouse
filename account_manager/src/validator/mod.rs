--- conflicted
+++ resolved
@@ -1,9 +1,5 @@
 pub mod create;
-<<<<<<< HEAD
-pub mod deposit;
 pub mod exit;
-=======
->>>>>>> 542f755a
 pub mod import;
 pub mod list;
 pub mod recover;

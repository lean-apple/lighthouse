use crate::types::GossipKind;
use crate::{Enr, PeerIdSerialized};
use directory::{
    DEFAULT_BEACON_NODE_DIR, DEFAULT_HARDCODED_NETWORK, DEFAULT_NETWORK_DIR, DEFAULT_ROOT_DIR,
};
use discv5::{Discv5Config, Discv5ConfigBuilder};
use libp2p::gossipsub::{
    FastMessageId, GossipsubConfig, GossipsubConfigBuilder, GossipsubMessage, MessageId,
    RawGossipsubMessage, ValidationMode,
};
use libp2p::Multiaddr;
use serde_derive::{Deserialize, Serialize};
use sha2::{Digest, Sha256};
use std::path::PathBuf;
use std::sync::Arc;
use std::time::Duration;
use types::{ForkContext, ForkName};

/// The maximum transmit size of gossip messages in bytes pre-merge.
const GOSSIP_MAX_SIZE: usize = 1_048_576; // 1M
/// The maximum transmit size of gossip messages in bytes post-merge.
const GOSSIP_MAX_SIZE_POST_MERGE: usize = 10 * 1_048_576; // 10M

const MAX_REQUEST_BLOBS_SIDECARS: usize = 128;
const MIN_EPOCHS_FOR_BLOBS_SIDECARS_REQUESTS: usize = 128;

/// The cache time is set to accommodate the circulation time of an attestation.
///
/// The p2p spec declares that we accept attestations within the following range:
///
/// ```ignore
/// ATTESTATION_PROPAGATION_SLOT_RANGE = 32
/// attestation.data.slot + ATTESTATION_PROPAGATION_SLOT_RANGE >= current_slot >= attestation.data.slot
/// ```
///
/// Therefore, we must accept attestations across a span of 33 slots (where each slot is 12
/// seconds). We add an additional second to account for the 500ms gossip clock disparity, and
/// another 500ms for "fudge factor".
pub const DUPLICATE_CACHE_TIME: Duration = Duration::from_secs(33 * 12 + 1);

// We treat uncompressed messages as invalid and never use the INVALID_SNAPPY_DOMAIN as in the
// specification. We leave it here for posterity.
// const MESSAGE_DOMAIN_INVALID_SNAPPY: [u8; 4] = [0, 0, 0, 0];
const MESSAGE_DOMAIN_VALID_SNAPPY: [u8; 4] = [1, 0, 0, 0];

/// The maximum size of gossip messages.
pub fn gossip_max_size(is_merge_enabled: bool) -> usize {
    if is_merge_enabled {
        GOSSIP_MAX_SIZE_POST_MERGE
    } else {
        GOSSIP_MAX_SIZE
    }
}

#[derive(Clone, Debug, Serialize, Deserialize)]
#[serde(default)]
/// Network configuration for lighthouse.
pub struct Config {
    /// Data directory where node's keyfile is stored
    pub network_dir: PathBuf,

    /// IP address to listen on.
    pub listen_address: std::net::IpAddr,

    /// The TCP port that libp2p listens on.
    pub libp2p_port: u16,

    /// UDP port that discovery listens on.
    pub discovery_port: u16,

    /// The address to broadcast to peers about which address we are listening on. None indicates
    /// that no discovery address has been set in the CLI args.
    pub enr_address: Option<std::net::IpAddr>,

    /// The udp port to broadcast to peers in order to reach back for discovery.
    pub enr_udp_port: Option<u16>,

    /// The tcp port to broadcast to peers in order to reach back for libp2p services.
    pub enr_tcp_port: Option<u16>,

    /// Target number of connected peers.
    pub target_peers: usize,

    /// Gossipsub configuration parameters.
    #[serde(skip)]
    pub gs_config: GossipsubConfig,

    /// Discv5 configuration parameters.
    #[serde(skip)]
    pub discv5_config: Discv5Config,

    /// List of nodes to initially connect to.
    pub boot_nodes_enr: Vec<Enr>,

    /// List of nodes to initially connect to, on Multiaddr format.
    pub boot_nodes_multiaddr: Vec<Multiaddr>,

    /// List of libp2p nodes to initially connect to.
    pub libp2p_nodes: Vec<Multiaddr>,

    /// List of trusted libp2p nodes which are not scored.
    pub trusted_peers: Vec<PeerIdSerialized>,

    /// Client version
    pub client_version: String,

    /// Disables the discovery protocol from starting.
    pub disable_discovery: bool,

    /// Attempt to construct external port mappings with UPnP.
    pub upnp_enabled: bool,

    /// Subscribe to all subnets for the duration of the runtime.
    pub subscribe_all_subnets: bool,

    /// Import/aggregate all attestations recieved on subscribed subnets for the duration of the
    /// runtime.
    pub import_all_attestations: bool,

    /// A setting specifying a range of values that tune the network parameters of lighthouse. The
    /// lower the value the less bandwidth used, but the slower messages will be received.
    pub network_load: u8,

    /// Indicates if the user has set the network to be in private mode. Currently this
    /// prevents sending client identifying information over identify.
    pub private: bool,

    /// Shutdown beacon node after sync is completed.
    pub shutdown_after_sync: bool,

    /// List of extra topics to initially subscribe to as strings.
    pub topics: Vec<GossipKind>,

    /// Whether metrics are enabled.
    pub metrics_enabled: bool,
}

impl Default for Config {
    /// Generate a default network configuration.
    fn default() -> Self {
        // WARNING: this directory default should be always overwritten with parameters
        // from cli for specific networks.
        let network_dir = dirs::home_dir()
            .unwrap_or_else(|| PathBuf::from("."))
            .join(DEFAULT_ROOT_DIR)
            .join(DEFAULT_HARDCODED_NETWORK)
            .join(DEFAULT_BEACON_NODE_DIR)
            .join(DEFAULT_NETWORK_DIR);

        // Note: Using the default config here. Use `gossipsub_config` function for getting
        // Lighthouse specific configuration for gossipsub.
        let gs_config = GossipsubConfigBuilder::default()
            .build()
            .expect("valid gossipsub configuration");

        // Discv5 Unsolicited Packet Rate Limiter
        let filter_rate_limiter = Some(
            discv5::RateLimiterBuilder::new()
                .total_n_every(10, Duration::from_secs(1)) // Allow bursts, average 10 per second
                .ip_n_every(9, Duration::from_secs(1)) // Allow bursts, average 9 per second
                .node_n_every(8, Duration::from_secs(1)) // Allow bursts, average 8 per second
                .build()
                .expect("The total rate limit has been specified"),
        );

        // discv5 configuration
        let discv5_config = Discv5ConfigBuilder::new()
            .enable_packet_filter()
            .session_cache_capacity(5000)
            .request_timeout(Duration::from_secs(1))
            .query_peer_timeout(Duration::from_secs(2))
            .query_timeout(Duration::from_secs(30))
            .request_retries(1)
            .enr_peer_update_min(10)
            .query_parallelism(5)
            .disable_report_discovered_peers()
            .ip_limit() // limits /24 IP's in buckets.
            .incoming_bucket_limit(8) // half the bucket size
            .filter_rate_limiter(filter_rate_limiter)
            .filter_max_bans_per_ip(Some(5))
            .filter_max_nodes_per_ip(Some(10))
            .table_filter(|enr| enr.ip().map_or(false, |ip| is_global(&ip))) // Filter non-global IPs
            .ban_duration(Some(Duration::from_secs(3600)))
            .ping_interval(Duration::from_secs(300))
            .build();

        // NOTE: Some of these get overridden by the corresponding CLI default values.
        Config {
            network_dir,
            listen_address: "0.0.0.0".parse().expect("valid ip address"),
            libp2p_port: 9000,
            discovery_port: 9000,
            enr_address: None,
            enr_udp_port: None,
            enr_tcp_port: None,
            target_peers: 50,
            gs_config,
            discv5_config,
            boot_nodes_enr: vec![],
            boot_nodes_multiaddr: vec![],
            libp2p_nodes: vec![],
            trusted_peers: vec![],
            client_version: lighthouse_version::version_with_platform(),
            disable_discovery: false,
            upnp_enabled: true,
            network_load: 3,
            private: false,
            subscribe_all_subnets: false,
            import_all_attestations: false,
            shutdown_after_sync: false,
            topics: Vec::new(),
            metrics_enabled: false,
        }
    }
}

/// Controls sizes of gossipsub meshes to tune a Lighthouse node's bandwidth/performance.
pub struct NetworkLoad {
    pub name: &'static str,
    pub mesh_n_low: usize,
    pub outbound_min: usize,
    pub mesh_n: usize,
    pub mesh_n_high: usize,
    pub gossip_lazy: usize,
    pub history_gossip: usize,
    pub heartbeat_interval: Duration,
}

impl From<u8> for NetworkLoad {
    fn from(load: u8) -> NetworkLoad {
        match load {
            1 => NetworkLoad {
                name: "Low",
                mesh_n_low: 1,
                outbound_min: 1,
                mesh_n: 3,
                mesh_n_high: 4,
                gossip_lazy: 3,
                history_gossip: 3,
                heartbeat_interval: Duration::from_millis(1200),
            },
            2 => NetworkLoad {
                name: "Low",
                mesh_n_low: 2,
                outbound_min: 2,
                mesh_n: 4,
                mesh_n_high: 8,
                gossip_lazy: 3,
                history_gossip: 3,
                heartbeat_interval: Duration::from_millis(1000),
            },
            3 => NetworkLoad {
                name: "Average",
                mesh_n_low: 3,
                outbound_min: 2,
                mesh_n: 5,
                mesh_n_high: 10,
                gossip_lazy: 3,
                history_gossip: 3,
                heartbeat_interval: Duration::from_millis(700),
            },
            4 => NetworkLoad {
                name: "Average",
                mesh_n_low: 4,
                outbound_min: 3,
                mesh_n: 8,
                mesh_n_high: 12,
                gossip_lazy: 3,
                history_gossip: 3,
                heartbeat_interval: Duration::from_millis(700),
            },
            // 5 and above
            _ => NetworkLoad {
                name: "High",
                mesh_n_low: 5,
                outbound_min: 3,
                mesh_n: 10,
                mesh_n_high: 15,
                gossip_lazy: 5,
                history_gossip: 6,
                heartbeat_interval: Duration::from_millis(500),
            },
        }
    }
}

/// Return a Lighthouse specific `GossipsubConfig` where the `message_id_fn` depends on the current fork.
pub fn gossipsub_config(network_load: u8, fork_context: Arc<ForkContext>) -> GossipsubConfig {
    // The function used to generate a gossipsub message id
    // We use the first 8 bytes of SHA256(data) for content addressing
    let fast_gossip_message_id =
        |message: &RawGossipsubMessage| FastMessageId::from(&Sha256::digest(&message.data)[..8]);
    fn prefix(
        prefix: [u8; 4],
        message: &GossipsubMessage,
        fork_context: Arc<ForkContext>,
    ) -> Vec<u8> {
        let topic_bytes = message.topic.as_str().as_bytes();
        match fork_context.current_fork() {
            // according to: https://github.com/ethereum/consensus-specs/blob/dev/specs/merge/p2p-interface.md#the-gossip-domain-gossipsub
            // the derivation of the message-id remains the same in the merge
<<<<<<< HEAD
            //TODO(sean): figure this out
            ForkName::Altair | ForkName::Merge | ForkName::Capella => {
=======
            ForkName::Altair | ForkName::Merge | ForkName::Eip4844 => {
>>>>>>> 6f7d21c5
                let topic_len_bytes = topic_bytes.len().to_le_bytes();
                let mut vec = Vec::with_capacity(
                    prefix.len() + topic_len_bytes.len() + topic_bytes.len() + message.data.len(),
                );
                vec.extend_from_slice(&prefix);
                vec.extend_from_slice(&topic_len_bytes);
                vec.extend_from_slice(topic_bytes);
                vec.extend_from_slice(&message.data);
                vec
            }
            ForkName::Base => {
                let mut vec = Vec::with_capacity(prefix.len() + message.data.len());
                vec.extend_from_slice(&prefix);
                vec.extend_from_slice(&message.data);
                vec
            }
        }
    }

    let is_merge_enabled = fork_context.fork_exists(ForkName::Merge);
    let gossip_message_id = move |message: &GossipsubMessage| {
        MessageId::from(
            &Sha256::digest(
                prefix(MESSAGE_DOMAIN_VALID_SNAPPY, message, fork_context.clone()).as_slice(),
            )[..20],
        )
    };

    let load = NetworkLoad::from(network_load);

    GossipsubConfigBuilder::default()
        .max_transmit_size(gossip_max_size(is_merge_enabled))
        .heartbeat_interval(load.heartbeat_interval)
        .mesh_n(load.mesh_n)
        .mesh_n_low(load.mesh_n_low)
        .mesh_outbound_min(load.outbound_min)
        .mesh_n_high(load.mesh_n_high)
        .gossip_lazy(load.gossip_lazy)
        .fanout_ttl(Duration::from_secs(60))
        .history_length(12)
        .max_messages_per_rpc(Some(500)) // Responses to IWANT can be quite large
        .history_gossip(load.history_gossip)
        .validate_messages() // require validation before propagation
        .validation_mode(ValidationMode::Anonymous)
        .duplicate_cache_time(DUPLICATE_CACHE_TIME)
        .message_id_fn(gossip_message_id)
        .fast_message_id_fn(fast_gossip_message_id)
        .allow_self_origin(true)
        .build()
        .expect("valid gossipsub configuration")
}

/// Helper function to determine if the IpAddr is a global address or not. The `is_global()`
/// function is not yet stable on IpAddr.
#[allow(clippy::nonminimal_bool)]
fn is_global(addr: &std::net::Ipv4Addr) -> bool {
    // check if this address is 192.0.0.9 or 192.0.0.10. These addresses are the only two
    // globally routable addresses in the 192.0.0.0/24 range.
    if u32::from_be_bytes(addr.octets()) == 0xc0000009
        || u32::from_be_bytes(addr.octets()) == 0xc000000a
    {
        return true;
    }
    !addr.is_private()
            && !addr.is_loopback()
            && !addr.is_link_local()
            && !addr.is_broadcast()
            && !addr.is_documentation()
            // shared
            && !(addr.octets()[0] == 100 && (addr.octets()[1] & 0b1100_0000 == 0b0100_0000)) &&!(addr.octets()[0] & 240 == 240 && !addr.is_broadcast())
            // addresses reserved for future protocols (`192.0.0.0/24`)
            // reserved
            && !(addr.octets()[0] == 192 && addr.octets()[1] == 0 && addr.octets()[2] == 0)
            // Make sure the address is not in 0.0.0.0/8
            && addr.octets()[0] != 0
}<|MERGE_RESOLUTION|>--- conflicted
+++ resolved
@@ -299,12 +299,8 @@
         match fork_context.current_fork() {
             // according to: https://github.com/ethereum/consensus-specs/blob/dev/specs/merge/p2p-interface.md#the-gossip-domain-gossipsub
             // the derivation of the message-id remains the same in the merge
-<<<<<<< HEAD
             //TODO(sean): figure this out
-            ForkName::Altair | ForkName::Merge | ForkName::Capella => {
-=======
             ForkName::Altair | ForkName::Merge | ForkName::Eip4844 => {
->>>>>>> 6f7d21c5
                 let topic_len_bytes = topic_bytes.len().to_le_bytes();
                 let mut vec = Vec::with_capacity(
                     prefix.len() + topic_len_bytes.len() + topic_bytes.len() + message.data.len(),

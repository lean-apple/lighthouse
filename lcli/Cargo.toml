--- conflicted
+++ resolved
@@ -1,11 +1,7 @@
 [package]
 name = "lcli"
 description = "Lighthouse CLI (modeled after zcli)"
-<<<<<<< HEAD
-version = "4.0.1"
-=======
 version = "4.1.0"
->>>>>>> b6c0e91c
 authors = ["Paul Hauner <paul@paulhauner.com>"]
 edition = "2021"
 

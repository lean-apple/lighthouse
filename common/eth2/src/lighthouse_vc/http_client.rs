use super::{types::*, PK_LEN, SECRET_PREFIX};
use crate::Error;
use account_utils::ZeroizeString;
use bytes::Bytes;
use reqwest::{
    header::{HeaderMap, HeaderValue},
    IntoUrl,
};
use ring::digest::{digest, SHA256};
use secp256k1::{Message, PublicKey, Signature};
use sensitive_url::SensitiveUrl;
use serde::{de::DeserializeOwned, Serialize};

pub use reqwest;
pub use reqwest::{Response, StatusCode, Url};

/// A wrapper around `reqwest::Client` which provides convenience methods for interfacing with a
/// Lighthouse Validator Client HTTP server (`validator_client/src/http_api`).
#[derive(Clone)]
pub struct ValidatorClientHttpClient {
    client: reqwest::Client,
    server: SensitiveUrl,
    secret: ZeroizeString,
    server_pubkey: PublicKey,
}

/// Parse an API token and return a secp256k1 public key.
pub fn parse_pubkey(secret: &str) -> Result<PublicKey, Error> {
    let secret = if !secret.starts_with(SECRET_PREFIX) {
        return Err(Error::InvalidSecret(format!(
            "secret does not start with {}",
            SECRET_PREFIX
        )));
    } else {
        &secret[SECRET_PREFIX.len()..]
    };

    serde_utils::hex::decode(&secret)
        .map_err(|e| Error::InvalidSecret(format!("invalid hex: {:?}", e)))
        .and_then(|bytes| {
            if bytes.len() != PK_LEN {
                return Err(Error::InvalidSecret(format!(
                    "expected {} bytes not {}",
                    PK_LEN,
                    bytes.len()
                )));
            }

            let mut arr = [0; PK_LEN];
            arr.copy_from_slice(&bytes);
            PublicKey::parse_compressed(&arr)
                .map_err(|e| Error::InvalidSecret(format!("invalid secp256k1 pubkey: {:?}", e)))
        })
}

impl ValidatorClientHttpClient {
    pub fn new(server: SensitiveUrl, secret: String) -> Result<Self, Error> {
        Ok(Self {
            client: reqwest::Client::new(),
            server,
            server_pubkey: parse_pubkey(&secret)?,
            secret: secret.into(),
        })
    }

    pub fn from_components(
        server: SensitiveUrl,
        client: reqwest::Client,
        secret: String,
    ) -> Result<Self, Error> {
        Ok(Self {
            client,
            server,
            server_pubkey: parse_pubkey(&secret)?,
            secret: secret.into(),
        })
    }

    async fn signed_body(&self, response: Response) -> Result<Bytes, Error> {
        let sig = response
            .headers()
            .get("Signature")
            .ok_or(Error::MissingSignatureHeader)?
            .to_str()
            .map_err(|_| Error::InvalidSignatureHeader)?
            .to_string();

        let body = response.bytes().await.map_err(Error::Reqwest)?;

        let message =
            Message::parse_slice(digest(&SHA256, &body).as_ref()).expect("sha256 is 32 bytes");

        serde_utils::hex::decode(&sig)
            .ok()
            .and_then(|bytes| {
                let sig = Signature::parse_der(&bytes).ok()?;
                Some(secp256k1::verify(&message, &sig, &self.server_pubkey))
            })
            .filter(|is_valid| *is_valid)
            .ok_or(Error::InvalidSignatureHeader)?;

        Ok(body)
    }

    async fn signed_json<T: DeserializeOwned>(&self, response: Response) -> Result<T, Error> {
        let body = self.signed_body(response).await?;
        serde_json::from_slice(&body).map_err(Error::InvalidJson)
    }

    fn headers(&self) -> Result<HeaderMap, Error> {
        let header_value = HeaderValue::from_str(&format!("Basic {}", self.secret.as_str()))
            .map_err(|e| {
                Error::InvalidSecret(format!("secret is invalid as a header value: {}", e))
            })?;

        let mut headers = HeaderMap::new();
        headers.insert("Authorization", header_value);

        Ok(headers)
    }

    /// Perform a HTTP GET request.
    async fn get<T: DeserializeOwned, U: IntoUrl>(&self, url: U) -> Result<T, Error> {
        let response = self
            .client
            .get(url)
            .headers(self.headers()?)
            .send()
            .await
            .map_err(Error::Reqwest)?;
        let response = ok_or_error(response).await?;
        self.signed_json(response).await
    }

    /// Perform a HTTP GET request, returning `None` on a 404 error.
    async fn get_opt<T: DeserializeOwned, U: IntoUrl>(&self, url: U) -> Result<Option<T>, Error> {
        let response = self
            .client
            .get(url)
            .headers(self.headers()?)
            .send()
            .await
            .map_err(Error::Reqwest)?;
        match ok_or_error(response).await {
            Ok(resp) => self.signed_json(resp).await.map(Option::Some),
            Err(err) => {
                if err.status() == Some(StatusCode::NOT_FOUND) {
                    Ok(None)
                } else {
                    Err(err)
                }
            }
        }
    }

    /// Perform a HTTP POST request.
    async fn post<T: Serialize, U: IntoUrl, V: DeserializeOwned>(
        &self,
        url: U,
        body: &T,
    ) -> Result<V, Error> {
        let response = self
            .client
            .post(url)
            .headers(self.headers()?)
            .json(body)
            .send()
            .await
            .map_err(Error::Reqwest)?;
        let response = ok_or_error(response).await?;
        self.signed_json(response).await
    }

    /// Perform a HTTP PATCH request.
    async fn patch<T: Serialize, U: IntoUrl>(&self, url: U, body: &T) -> Result<(), Error> {
        let response = self
            .client
            .patch(url)
            .headers(self.headers()?)
            .json(body)
            .send()
            .await
            .map_err(Error::Reqwest)?;
        let response = ok_or_error(response).await?;
        self.signed_body(response).await?;
        Ok(())
    }

    /// `GET lighthouse/version`
    pub async fn get_lighthouse_version(&self) -> Result<GenericResponse<VersionData>, Error> {
        let mut path = self.server.full.clone();

        path.path_segments_mut()
            .map_err(|()| Error::InvalidUrl(self.server.clone()))?
            .push("lighthouse")
            .push("version");

        self.get(path).await
    }

    /// `GET lighthouse/health`
    pub async fn get_lighthouse_health(&self) -> Result<GenericResponse<Health>, Error> {
        let mut path = self.server.full.clone();

        path.path_segments_mut()
            .map_err(|()| Error::InvalidUrl(self.server.clone()))?
            .push("lighthouse")
            .push("health");

        self.get(path).await
    }

    /// `GET lighthouse/spec`
<<<<<<< HEAD
    pub async fn get_lighthouse_spec(&self) -> Result<GenericResponse<StandardConfig>, Error> {
        let mut path = self.server.clone();
=======
    pub async fn get_lighthouse_spec(&self) -> Result<GenericResponse<YamlConfig>, Error> {
        let mut path = self.server.full.clone();
>>>>>>> 58e52f8f

        path.path_segments_mut()
            .map_err(|()| Error::InvalidUrl(self.server.clone()))?
            .push("lighthouse")
            .push("spec");

        self.get(path).await
    }

    /// `GET lighthouse/validators`
    pub async fn get_lighthouse_validators(
        &self,
    ) -> Result<GenericResponse<Vec<ValidatorData>>, Error> {
        let mut path = self.server.full.clone();

        path.path_segments_mut()
            .map_err(|()| Error::InvalidUrl(self.server.clone()))?
            .push("lighthouse")
            .push("validators");

        self.get(path).await
    }

    /// `GET lighthouse/validators/{validator_pubkey}`
    pub async fn get_lighthouse_validators_pubkey(
        &self,
        validator_pubkey: &PublicKeyBytes,
    ) -> Result<Option<GenericResponse<ValidatorData>>, Error> {
        let mut path = self.server.full.clone();

        path.path_segments_mut()
            .map_err(|()| Error::InvalidUrl(self.server.clone()))?
            .push("lighthouse")
            .push("validators")
            .push(&validator_pubkey.to_string());

        self.get_opt(path).await
    }

    /// `POST lighthouse/validators`
    pub async fn post_lighthouse_validators(
        &self,
        validators: Vec<ValidatorRequest>,
    ) -> Result<GenericResponse<PostValidatorsResponseData>, Error> {
        let mut path = self.server.full.clone();

        path.path_segments_mut()
            .map_err(|()| Error::InvalidUrl(self.server.clone()))?
            .push("lighthouse")
            .push("validators");

        self.post(path, &validators).await
    }

    /// `POST lighthouse/validators/mnemonic`
    pub async fn post_lighthouse_validators_mnemonic(
        &self,
        request: &CreateValidatorsMnemonicRequest,
    ) -> Result<GenericResponse<Vec<CreatedValidator>>, Error> {
        let mut path = self.server.full.clone();

        path.path_segments_mut()
            .map_err(|()| Error::InvalidUrl(self.server.clone()))?
            .push("lighthouse")
            .push("validators")
            .push("mnemonic");

        self.post(path, &request).await
    }

    /// `POST lighthouse/validators/keystore`
    pub async fn post_lighthouse_validators_keystore(
        &self,
        request: &KeystoreValidatorsPostRequest,
    ) -> Result<GenericResponse<ValidatorData>, Error> {
        let mut path = self.server.full.clone();

        path.path_segments_mut()
            .map_err(|()| Error::InvalidUrl(self.server.clone()))?
            .push("lighthouse")
            .push("validators")
            .push("keystore");

        self.post(path, &request).await
    }

    /// `PATCH lighthouse/validators/{validator_pubkey}`
    pub async fn patch_lighthouse_validators(
        &self,
        voting_pubkey: &PublicKeyBytes,
        enabled: bool,
    ) -> Result<(), Error> {
        let mut path = self.server.full.clone();

        path.path_segments_mut()
            .map_err(|()| Error::InvalidUrl(self.server.clone()))?
            .push("lighthouse")
            .push("validators")
            .push(&voting_pubkey.to_string());

        self.patch(path, &ValidatorPatchRequest { enabled }).await
    }
}

/// Returns `Ok(response)` if the response is a `200 OK` response. Otherwise, creates an
/// appropriate error message.
async fn ok_or_error(response: Response) -> Result<Response, Error> {
    let status = response.status();

    if status == StatusCode::OK {
        Ok(response)
    } else if let Ok(message) = response.json().await {
        Err(Error::ServerMessage(message))
    } else {
        Err(Error::StatusCode(status))
    }
}<|MERGE_RESOLUTION|>--- conflicted
+++ resolved
@@ -211,13 +211,8 @@
     }
 
     /// `GET lighthouse/spec`
-<<<<<<< HEAD
     pub async fn get_lighthouse_spec(&self) -> Result<GenericResponse<StandardConfig>, Error> {
-        let mut path = self.server.clone();
-=======
-    pub async fn get_lighthouse_spec(&self) -> Result<GenericResponse<YamlConfig>, Error> {
-        let mut path = self.server.full.clone();
->>>>>>> 58e52f8f
+        let mut path = self.server.full.clone();
 
         path.path_segments_mut()
             .map_err(|()| Error::InvalidUrl(self.server.clone()))?

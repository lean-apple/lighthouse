--- conflicted
+++ resolved
@@ -340,7 +340,6 @@
         }
     }
 
-<<<<<<< HEAD
     /// Create a new `Work` event for some sync committee signature.
     pub fn gossip_sync_signature(
         message_id: MessageId,
@@ -379,24 +378,6 @@
         }
     }
 
-    /// Create a new `Work` event for some block that was delayed for later processing.
-    pub fn delayed_import_beacon_block(
-        peer_id: PeerId,
-        block: Box<GossipVerifiedBlock<T>>,
-        seen_timestamp: Duration,
-    ) -> Self {
-        Self {
-            drop_during_sync: false,
-            work: Work::DelayedImportBlock {
-                peer_id,
-                block,
-                seen_timestamp,
-            },
-        }
-    }
-
-=======
->>>>>>> f37f2671
     /// Create a new `Work` event for some exit.
     pub fn gossip_voluntary_exit(
         message_id: MessageId,

use crate::checkpoint_cache::CheckPointCache;
use crate::eth1_chain::CachingEth1Backend;
use crate::events::NullEventHandler;
use crate::head_tracker::HeadTracker;
use crate::persisted_beacon_chain::{PersistedBeaconChain, BEACON_CHAIN_DB_KEY};
use crate::timeout_rw_lock::TimeoutRwLock;
use crate::{
    BeaconChain, BeaconChainTypes, CheckPoint, Eth1Chain, Eth1ChainBackend, EventHandler,
    ForkChoice,
};
use eth1::Config as Eth1Config;
use lmd_ghost::{LmdGhost, ThreadSafeReducedTree};
use operation_pool::OperationPool;
use slog::{info, Logger};
use slot_clock::{SlotClock, TestingSlotClock};
use std::marker::PhantomData;
use std::sync::Arc;
use std::time::Duration;
use store::{BlockRootTree, Store};
use types::{BeaconBlock, BeaconState, ChainSpec, EthSpec, Hash256, Slot};

/// An empty struct used to "witness" all the `BeaconChainTypes` traits. It has no user-facing
/// functionality and only exists to satisfy the type system.
pub struct Witness<
    TStore,
    TStoreMigrator,
    TSlotClock,
    TLmdGhost,
    TEth1Backend,
    TEthSpec,
    TEventHandler,
>(
    PhantomData<(
        TStore,
        TStoreMigrator,
        TSlotClock,
        TLmdGhost,
        TEth1Backend,
        TEthSpec,
        TEventHandler,
    )>,
);

impl<TStore, TStoreMigrator, TSlotClock, TLmdGhost, TEth1Backend, TEthSpec, TEventHandler>
    BeaconChainTypes
    for Witness<
        TStore,
        TStoreMigrator,
        TSlotClock,
        TLmdGhost,
        TEth1Backend,
        TEthSpec,
        TEventHandler,
    >
where
    TStore: Store<TEthSpec> + 'static,
    TStoreMigrator: store::Migrate<TStore, TEthSpec> + 'static,
    TSlotClock: SlotClock + 'static,
    TLmdGhost: LmdGhost<TStore, TEthSpec> + 'static,
    TEth1Backend: Eth1ChainBackend<TEthSpec, TStore> + 'static,
    TEthSpec: EthSpec + 'static,
    TEventHandler: EventHandler<TEthSpec> + 'static,
{
    type Store = TStore;
    type StoreMigrator = TStoreMigrator;
    type SlotClock = TSlotClock;
    type LmdGhost = TLmdGhost;
    type Eth1Chain = TEth1Backend;
    type EthSpec = TEthSpec;
    type EventHandler = TEventHandler;
}

/// Builds a `BeaconChain` by either creating anew from genesis, or, resuming from an existing chain
/// persisted to `store`.
///
/// Types may be elided and the compiler will infer them if all necessary builder methods have been
/// called. If type inference errors are being raised, it is likely that not all required methods
/// have been called.
///
/// See the tests for an example of a complete working example.
pub struct BeaconChainBuilder<T: BeaconChainTypes> {
    store: Option<Arc<T::Store>>,
    store_migrator: Option<T::StoreMigrator>,
    /// The finalized checkpoint to anchor the chain. May be genesis or a higher
    /// checkpoint.
    pub finalized_checkpoint: Option<CheckPoint<T::EthSpec>>,
    genesis_block_root: Option<Hash256>,
    op_pool: Option<OperationPool<T::EthSpec>>,
    fork_choice: Option<ForkChoice<T>>,
    eth1_chain: Option<Eth1Chain<T::Eth1Chain, T::EthSpec, T::Store>>,
    event_handler: Option<T::EventHandler>,
    slot_clock: Option<T::SlotClock>,
    persisted_beacon_chain: Option<PersistedBeaconChain<T>>,
    head_tracker: Option<HeadTracker>,
    block_root_tree: Option<Arc<BlockRootTree>>,
    spec: ChainSpec,
    log: Option<Logger>,
}

impl<TStore, TStoreMigrator, TSlotClock, TLmdGhost, TEth1Backend, TEthSpec, TEventHandler>
    BeaconChainBuilder<
        Witness<
            TStore,
            TStoreMigrator,
            TSlotClock,
            TLmdGhost,
            TEth1Backend,
            TEthSpec,
            TEventHandler,
        >,
    >
where
    TStore: Store<TEthSpec> + 'static,
    TStoreMigrator: store::Migrate<TStore, TEthSpec> + 'static,
    TSlotClock: SlotClock + 'static,
    TLmdGhost: LmdGhost<TStore, TEthSpec> + 'static,
    TEth1Backend: Eth1ChainBackend<TEthSpec, TStore> + 'static,
    TEthSpec: EthSpec + 'static,
    TEventHandler: EventHandler<TEthSpec> + 'static,
{
    /// Returns a new builder.
    ///
    /// The `_eth_spec_instance` parameter is only supplied to make concrete the `TEthSpec` trait.
    /// This should generally be either the `MinimalEthSpec` or `MainnetEthSpec` types.
    pub fn new(_eth_spec_instance: TEthSpec) -> Self {
        Self {
            store: None,
            store_migrator: None,
            finalized_checkpoint: None,
            genesis_block_root: None,
            op_pool: None,
            fork_choice: None,
            eth1_chain: None,
            event_handler: None,
            slot_clock: None,
            persisted_beacon_chain: None,
            head_tracker: None,
            block_root_tree: None,
            spec: TEthSpec::default_spec(),
            log: None,
        }
    }

    /// Override the default spec (as defined by `TEthSpec`).
    ///
    /// This method should generally be called immediately after `Self::new` to ensure components
    /// are started with a consistent spec.
    pub fn custom_spec(mut self, spec: ChainSpec) -> Self {
        self.spec = spec;
        self
    }

    /// Sets the store (database).
    ///
    /// Should generally be called early in the build chain.
    pub fn store(mut self, store: Arc<TStore>) -> Self {
        self.store = Some(store);
        self
    }

    /// Sets the store migrator.
    pub fn store_migrator(mut self, store_migrator: TStoreMigrator) -> Self {
        self.store_migrator = Some(store_migrator);
        self
    }

    /// Sets the logger.
    ///
    /// Should generally be called early in the build chain.
    pub fn logger(mut self, logger: Logger) -> Self {
        self.log = Some(logger);
        self
    }

    /// Attempt to load an existing chain from the builder's `Store`.
    ///
    /// May initialize several components; including the op_pool and finalized checkpoints.
    pub fn resume_from_db(mut self, config: Eth1Config) -> Result<Self, String> {
        let log = self
            .log
            .as_ref()
            .ok_or_else(|| "resume_from_db requires a log".to_string())?;

        info!(
            log,
            "Starting beacon chain";
            "method" => "resume"
        );

        let store = self
            .store
            .clone()
            .ok_or_else(|| "load_from_store requires a store.".to_string())?;

        let key = Hash256::from_slice(&BEACON_CHAIN_DB_KEY.as_bytes());
        let p: PersistedBeaconChain<
            Witness<
                TStore,
                TStoreMigrator,
                TSlotClock,
                TLmdGhost,
                TEth1Backend,
                TEthSpec,
                TEventHandler,
            >,
        > = match store.get(&key) {
            Err(e) => {
                return Err(format!(
                    "DB error when reading persisted beacon chain: {:?}",
                    e
                ))
            }
            Ok(None) => return Err("No persisted beacon chain found in store".into()),
            Ok(Some(p)) => p,
        };

        self.op_pool = Some(
            p.op_pool
                .clone()
                .into_operation_pool(&p.canonical_head.beacon_state, &self.spec),
        );

        self.finalized_checkpoint = Some(p.finalized_checkpoint.clone());
        self.genesis_block_root = Some(p.genesis_block_root);
        self.head_tracker = Some(
            HeadTracker::from_ssz_container(&p.ssz_head_tracker)
                .map_err(|e| format!("Failed to decode head tracker for database: {:?}", e))?,
        );
<<<<<<< HEAD

        self.eth1_chain = match &p.eth1_cache {
            Some(cache) => Some(Eth1Chain::from_ssz_container(cache, config, store, log)?),
            None => None,
        };
=======
        self.block_root_tree = Some(Arc::new(p.block_root_tree.clone().into()));
>>>>>>> 30f51df4
        self.persisted_beacon_chain = Some(p);

        Ok(self)
    }

    /// Starts a new chain from a genesis state.
    pub fn genesis_state(
        mut self,
        mut beacon_state: BeaconState<TEthSpec>,
    ) -> Result<Self, String> {
        let store = self
            .store
            .clone()
            .ok_or_else(|| "genesis_state requires a store")?;

        let mut beacon_block = genesis_block(&beacon_state, &self.spec);

        beacon_state
            .build_all_caches(&self.spec)
            .map_err(|e| format!("Failed to build genesis state caches: {:?}", e))?;

        let beacon_state_root = beacon_state.canonical_root();
        beacon_block.state_root = beacon_state_root;
        let beacon_block_root = beacon_block.canonical_root();

        self.genesis_block_root = Some(beacon_block_root);

        store
            .put_state(&beacon_state_root, &beacon_state)
            .map_err(|e| format!("Failed to store genesis state: {:?}", e))?;
        store
            .put(&beacon_block_root, &beacon_block)
            .map_err(|e| format!("Failed to store genesis block: {:?}", e))?;

        // Store the genesis block under the `ZERO_HASH` key.
        store.put(&Hash256::zero(), &beacon_block).map_err(|e| {
            format!(
                "Failed to store genesis block under 0x00..00 alias: {:?}",
                e
            )
        })?;

        self.block_root_tree = Some(Arc::new(BlockRootTree::new(
            beacon_block_root,
            beacon_block.slot,
        )));

        self.finalized_checkpoint = Some(CheckPoint {
            beacon_block_root,
            beacon_block,
            beacon_state_root,
            beacon_state,
        });

        Ok(self.empty_op_pool())
    }

    /// Sets the `BeaconChain` eth1 backend.
    pub fn eth1_backend(mut self, backend: Option<TEth1Backend>) -> Self {
        self.eth1_chain = backend.map(Eth1Chain::new);
        self
    }

    /// Sets the `BeaconChain` event handler backend.
    ///
    /// For example, provide `WebSocketSender` as a `handler`.
    pub fn event_handler(mut self, handler: TEventHandler) -> Self {
        self.event_handler = Some(handler);
        self
    }

    /// Sets the `BeaconChain` slot clock.
    ///
    /// For example, provide `SystemTimeSlotClock` as a `clock`.
    pub fn slot_clock(mut self, clock: TSlotClock) -> Self {
        self.slot_clock = Some(clock);
        self
    }

    /// Creates a new, empty operation pool.
    fn empty_op_pool(mut self) -> Self {
        self.op_pool = Some(OperationPool::new());
        self
    }

    /// Consumes `self`, returning a `BeaconChain` if all required parameters have been supplied.
    ///
    /// An error will be returned at runtime if all required parameters have not been configured.
    ///
    /// Will also raise ambiguous type errors at compile time if some parameters have not been
    /// configured.
    #[allow(clippy::type_complexity)] // I think there's nothing to be gained here from a type alias.
    pub fn build(
        self,
    ) -> Result<
        BeaconChain<
            Witness<
                TStore,
                TStoreMigrator,
                TSlotClock,
                TLmdGhost,
                TEth1Backend,
                TEthSpec,
                TEventHandler,
            >,
        >,
        String,
    > {
        let log = self
            .log
            .ok_or_else(|| "Cannot build without a logger".to_string())?;

        // If this beacon chain is being loaded from disk, use the stored head. Otherwise, just use
        // the finalized checkpoint (which is probably genesis).
        let mut canonical_head = if let Some(persisted_beacon_chain) = self.persisted_beacon_chain {
            persisted_beacon_chain.canonical_head
        } else {
            self.finalized_checkpoint
                .ok_or_else(|| "Cannot build without a state".to_string())?
        };

        canonical_head
            .beacon_state
            .build_all_caches(&self.spec)
            .map_err(|e| format!("Failed to build state caches: {:?}", e))?;

        if canonical_head.beacon_block.state_root != canonical_head.beacon_state_root {
            return Err("beacon_block.state_root != beacon_state".to_string());
        }

        let beacon_chain = BeaconChain {
            spec: self.spec,
            store: self
                .store
                .ok_or_else(|| "Cannot build without store".to_string())?,
            store_migrator: self
                .store_migrator
                .ok_or_else(|| "Cannot build without store migrator".to_string())?,
            slot_clock: self
                .slot_clock
                .ok_or_else(|| "Cannot build without slot clock".to_string())?,
            op_pool: self
                .op_pool
                .ok_or_else(|| "Cannot build without op pool".to_string())?,
            eth1_chain: self.eth1_chain,
            canonical_head: TimeoutRwLock::new(canonical_head),
            genesis_block_root: self
                .genesis_block_root
                .ok_or_else(|| "Cannot build without a genesis block root".to_string())?,
            fork_choice: self
                .fork_choice
                .ok_or_else(|| "Cannot build without a fork choice".to_string())?,
            event_handler: self
                .event_handler
                .ok_or_else(|| "Cannot build without an event handler".to_string())?,
            head_tracker: self.head_tracker.unwrap_or_default(),
            block_root_tree: self
                .block_root_tree
                .ok_or_else(|| "Cannot build without a block root tree".to_string())?,
            checkpoint_cache: CheckPointCache::default(),
            log: log.clone(),
        };

        let head = beacon_chain
            .head()
            .map_err(|e| format!("Failed to get head: {:?}", e))?;

        info!(
            log,
            "Beacon chain initialized";
            "head_state" => format!("{}", head.beacon_state_root),
            "head_block" => format!("{}", head.beacon_block_root),
            "head_slot" => format!("{}", head.beacon_block.slot),
        );

        Ok(beacon_chain)
    }
}

impl<TStore, TStoreMigrator, TSlotClock, TEth1Backend, TEthSpec, TEventHandler>
    BeaconChainBuilder<
        Witness<
            TStore,
            TStoreMigrator,
            TSlotClock,
            ThreadSafeReducedTree<TStore, TEthSpec>,
            TEth1Backend,
            TEthSpec,
            TEventHandler,
        >,
    >
where
    TStore: Store<TEthSpec> + 'static,
    TStoreMigrator: store::Migrate<TStore, TEthSpec> + 'static,
    TSlotClock: SlotClock + 'static,
    TEth1Backend: Eth1ChainBackend<TEthSpec, TStore> + 'static,
    TEthSpec: EthSpec + 'static,
    TEventHandler: EventHandler<TEthSpec> + 'static,
{
    /// Initializes a fork choice with the `ThreadSafeReducedTree` backend.
    ///
    /// If this builder is being "resumed" from disk, then rebuild the last fork choice stored to
    /// the database. Otherwise, create a new, empty fork choice.
    pub fn reduced_tree_fork_choice(mut self) -> Result<Self, String> {
        let store = self
            .store
            .clone()
            .ok_or_else(|| "reduced_tree_fork_choice requires a store")?;

        let block_root_tree = self
            .block_root_tree
            .clone()
            .ok_or_else(|| "reduced_tree_fork_choice requires a block root tree")?;

        let fork_choice = if let Some(persisted_beacon_chain) = &self.persisted_beacon_chain {
            ForkChoice::from_ssz_container(
                persisted_beacon_chain.fork_choice.clone(),
                store.clone(),
                block_root_tree,
            )
            .map_err(|e| format!("Unable to decode fork choice from db: {:?}", e))?
        } else {
            let finalized_checkpoint = &self
                .finalized_checkpoint
                .as_ref()
                .ok_or_else(|| "fork_choice_backend requires a finalized_checkpoint")?;
            let genesis_block_root = self
                .genesis_block_root
                .ok_or_else(|| "fork_choice_backend requires a genesis_block_root")?;

            let backend = ThreadSafeReducedTree::new(
                store.clone(),
                block_root_tree,
                &finalized_checkpoint.beacon_block,
                finalized_checkpoint.beacon_block_root,
            );

            ForkChoice::new(backend, genesis_block_root, self.spec.genesis_slot)
        };

        self.fork_choice = Some(fork_choice);

        Ok(self)
    }
}

impl<TStore, TStoreMigrator, TSlotClock, TLmdGhost, TEthSpec, TEventHandler>
    BeaconChainBuilder<
        Witness<
            TStore,
            TStoreMigrator,
            TSlotClock,
            TLmdGhost,
            CachingEth1Backend<TEthSpec, TStore>,
            TEthSpec,
            TEventHandler,
        >,
    >
where
    TStore: Store<TEthSpec> + 'static,
    TStoreMigrator: store::Migrate<TStore, TEthSpec> + 'static,
    TSlotClock: SlotClock + 'static,
    TLmdGhost: LmdGhost<TStore, TEthSpec> + 'static,
    TEthSpec: EthSpec + 'static,
    TEventHandler: EventHandler<TEthSpec> + 'static,
{
    /// Sets the `BeaconChain` eth1 back-end to `CachingEth1Backend`.
    pub fn caching_eth1_backend(self, backend: CachingEth1Backend<TEthSpec, TStore>) -> Self {
        self.eth1_backend(Some(backend))
    }

    /// Do not use any eth1 backend. The client will not be able to produce beacon blocks.
    pub fn no_eth1_backend(self) -> Self {
        self.eth1_backend(None)
    }

    /// Sets the `BeaconChain` eth1 back-end to produce predictably junk data when producing blocks.
    pub fn dummy_eth1_backend(mut self) -> Result<Self, String> {
        let log = self
            .log
            .as_ref()
            .ok_or_else(|| "dummy_eth1_backend requires a log".to_string())?;
        let store = self
            .store
            .clone()
            .ok_or_else(|| "dummy_eth1_backend requires a store.".to_string())?;

        let backend = CachingEth1Backend::new(Eth1Config::default(), log.clone(), store);

        let mut eth1_chain = Eth1Chain::new(backend);
        eth1_chain.use_dummy_backend = true;

        self.eth1_chain = Some(eth1_chain);

        Ok(self)
    }
}

impl<TStore, TStoreMigrator, TLmdGhost, TEth1Backend, TEthSpec, TEventHandler>
    BeaconChainBuilder<
        Witness<
            TStore,
            TStoreMigrator,
            TestingSlotClock,
            TLmdGhost,
            TEth1Backend,
            TEthSpec,
            TEventHandler,
        >,
    >
where
    TStore: Store<TEthSpec> + 'static,
    TStoreMigrator: store::Migrate<TStore, TEthSpec> + 'static,
    TLmdGhost: LmdGhost<TStore, TEthSpec> + 'static,
    TEth1Backend: Eth1ChainBackend<TEthSpec, TStore> + 'static,
    TEthSpec: EthSpec + 'static,
    TEventHandler: EventHandler<TEthSpec> + 'static,
{
    /// Sets the `BeaconChain` slot clock to `TestingSlotClock`.
    ///
    /// Requires the state to be initialized.
    pub fn testing_slot_clock(self, slot_duration: Duration) -> Result<Self, String> {
        let genesis_time = self
            .finalized_checkpoint
            .as_ref()
            .ok_or_else(|| "testing_slot_clock requires an initialized state")?
            .beacon_state
            .genesis_time;

        let slot_clock = TestingSlotClock::new(
            Slot::new(0),
            Duration::from_secs(genesis_time),
            slot_duration,
        );

        Ok(self.slot_clock(slot_clock))
    }
}

impl<TStore, TStoreMigrator, TSlotClock, TLmdGhost, TEth1Backend, TEthSpec>
    BeaconChainBuilder<
        Witness<
            TStore,
            TStoreMigrator,
            TSlotClock,
            TLmdGhost,
            TEth1Backend,
            TEthSpec,
            NullEventHandler<TEthSpec>,
        >,
    >
where
    TStore: Store<TEthSpec> + 'static,
    TStoreMigrator: store::Migrate<TStore, TEthSpec> + 'static,
    TSlotClock: SlotClock + 'static,
    TLmdGhost: LmdGhost<TStore, TEthSpec> + 'static,
    TEth1Backend: Eth1ChainBackend<TEthSpec, TStore> + 'static,
    TEthSpec: EthSpec + 'static,
{
    /// Sets the `BeaconChain` event handler to `NullEventHandler`.
    pub fn null_event_handler(self) -> Self {
        let handler = NullEventHandler::default();
        self.event_handler(handler)
    }
}

fn genesis_block<T: EthSpec>(genesis_state: &BeaconState<T>, spec: &ChainSpec) -> BeaconBlock<T> {
    let mut genesis_block = BeaconBlock::empty(&spec);

    genesis_block.state_root = genesis_state.canonical_root();

    genesis_block
}

#[cfg(test)]
mod test {
    use super::*;
    use eth2_hashing::hash;
    use genesis::{generate_deterministic_keypairs, interop_genesis_state};
    use sloggers::{null::NullLoggerBuilder, Build};
    use ssz::Encode;
    use std::time::Duration;
    use store::{migrate::NullMigrator, MemoryStore};
    use types::{EthSpec, MinimalEthSpec, Slot};

    type TestEthSpec = MinimalEthSpec;

    fn get_logger() -> Logger {
        let builder = NullLoggerBuilder;
        builder.build().expect("should build logger")
    }

    #[test]
    fn recent_genesis() {
        let validator_count = 8;
        let genesis_time = 13371337;

        let log = get_logger();
        let store = Arc::new(MemoryStore::open());
        let spec = MinimalEthSpec::default_spec();

        let genesis_state = interop_genesis_state(
            &generate_deterministic_keypairs(validator_count),
            genesis_time,
            &spec,
        )
        .expect("should create interop genesis state");

        let chain = BeaconChainBuilder::new(MinimalEthSpec)
            .logger(log.clone())
            .store(store.clone())
            .store_migrator(NullMigrator)
            .genesis_state(genesis_state)
            .expect("should build state using recent genesis")
            .dummy_eth1_backend()
            .expect("should build the dummy eth1 backend")
            .null_event_handler()
            .testing_slot_clock(Duration::from_secs(1))
            .expect("should configure testing slot clock")
            .reduced_tree_fork_choice()
            .expect("should add fork choice to builder")
            .build()
            .expect("should build");

        let head = chain.head().expect("should get head");

        let state = head.beacon_state;
        let block = head.beacon_block;

        assert_eq!(state.slot, Slot::new(0), "should start from genesis");
        assert_eq!(
            state.genesis_time, 13371337,
            "should have the correct genesis time"
        );
        assert_eq!(
            block.state_root,
            state.canonical_root(),
            "block should have correct state root"
        );
        assert_eq!(
            chain
                .store
                .get::<BeaconBlock<_>>(&Hash256::zero())
                .expect("should read db")
                .expect("should find genesis block"),
            block,
            "should store genesis block under zero hash alias"
        );
        assert_eq!(
            state.validators.len(),
            validator_count,
            "should have correct validator count"
        );
        assert_eq!(
            chain.genesis_block_root,
            block.canonical_root(),
            "should have correct genesis block root"
        );
    }

    #[test]
    fn interop_state() {
        let validator_count = 16;
        let genesis_time = 42;
        let spec = &TestEthSpec::default_spec();

        let keypairs = generate_deterministic_keypairs(validator_count);

        let state = interop_genesis_state::<TestEthSpec>(&keypairs, genesis_time, spec)
            .expect("should build state");

        assert_eq!(
            state.eth1_data.block_hash,
            Hash256::from_slice(&[0x42; 32]),
            "eth1 block hash should be co-ordinated junk"
        );

        assert_eq!(
            state.genesis_time, genesis_time,
            "genesis time should be as specified"
        );

        for b in &state.balances {
            assert_eq!(
                *b, spec.max_effective_balance,
                "validator balances should be max effective balance"
            );
        }

        for v in &state.validators {
            let creds = v.withdrawal_credentials.as_bytes();
            assert_eq!(
                creds[0], spec.bls_withdrawal_prefix_byte,
                "first byte of withdrawal creds should be bls prefix"
            );
            assert_eq!(
                &creds[1..],
                &hash(&v.pubkey.as_ssz_bytes())[1..],
                "rest of withdrawal creds should be pubkey hash"
            )
        }

        assert_eq!(
            state.balances.len(),
            validator_count,
            "validator balances len should be correct"
        );

        assert_eq!(
            state.validators.len(),
            validator_count,
            "validator count should be correct"
        );
    }
}<|MERGE_RESOLUTION|>--- conflicted
+++ resolved
@@ -226,15 +226,11 @@
             HeadTracker::from_ssz_container(&p.ssz_head_tracker)
                 .map_err(|e| format!("Failed to decode head tracker for database: {:?}", e))?,
         );
-<<<<<<< HEAD
-
         self.eth1_chain = match &p.eth1_cache {
             Some(cache) => Some(Eth1Chain::from_ssz_container(cache, config, store, log)?),
             None => None,
         };
-=======
         self.block_root_tree = Some(Arc::new(p.block_root_tree.clone().into()));
->>>>>>> 30f51df4
         self.persisted_beacon_chain = Some(p);
 
         Ok(self)

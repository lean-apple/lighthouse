[package]
name = "websocket_server"
version = "0.2.0"
authors = ["Paul Hauner <paul@paulhauner.com>"]
edition = "2018"

# See more keys and their definitions at https://doc.rust-lang.org/cargo/reference/manifest.html

[dependencies]
<<<<<<< HEAD
futures = "0.3"
serde = "1.0.102"
serde_derive = "1.0.102"
serde_json = "1.0.41"
slog = "2.5.2"
tokio = { version = "0.2", features = ["full"] }
=======
futures = "0.3.4"
serde = "1.0.106"
serde_derive = "1.0.106"
serde_json = "1.0.52"
slog = "2.5.2"
tokio = { version = "0.2.20", features = ["full"] }
>>>>>>> 3e44d7a2
types = { path = "../../eth2/types" }
ws = "0.9.1"<|MERGE_RESOLUTION|>--- conflicted
+++ resolved
@@ -7,20 +7,11 @@
 # See more keys and their definitions at https://doc.rust-lang.org/cargo/reference/manifest.html
 
 [dependencies]
-<<<<<<< HEAD
-futures = "0.3"
-serde = "1.0.102"
-serde_derive = "1.0.102"
-serde_json = "1.0.41"
-slog = "2.5.2"
-tokio = { version = "0.2", features = ["full"] }
-=======
 futures = "0.3.4"
 serde = "1.0.106"
 serde_derive = "1.0.106"
 serde_json = "1.0.52"
 slog = "2.5.2"
 tokio = { version = "0.2.20", features = ["full"] }
->>>>>>> 3e44d7a2
 types = { path = "../../eth2/types" }
 ws = "0.9.1"
use crate::Store;
use std::borrow::Cow;
use std::sync::Arc;
use types::{BeaconBlock, BeaconState, BeaconStateError, EthSpec, Hash256, Slot};

/// Implemented for types that have ancestors (e.g., blocks, states) that may be iterated over.
///
/// ## Note
///
/// It is assumed that all ancestors for this object are stored in the database. If this is not the
/// case, the iterator will start returning `None` prior to genesis.
pub trait AncestorIter<U: Store, I: Iterator> {
    /// Returns an iterator over the roots of the ancestors of `self`.
    fn try_iter_ancestor_roots(&self, store: Arc<U>) -> Option<I>;
}

impl<'a, U: Store, E: EthSpec> AncestorIter<U, BlockRootsIterator<'a, E, U>> for BeaconBlock<E> {
    /// Iterates across all the prior block roots of `self`, starting at the most recent and ending
    /// at genesis.
    fn try_iter_ancestor_roots(&self, store: Arc<U>) -> Option<BlockRootsIterator<'a, E, U>> {
        let state = store.get::<BeaconState<E>>(&self.state_root).ok()??;

        Some(BlockRootsIterator::owned(store, state, self.slot))
    }
}

#[derive(Clone)]
pub struct StateRootsIterator<'a, T: EthSpec, U> {
    store: Arc<U>,
    beacon_state: Cow<'a, BeaconState<T>>,
    slot: Slot,
}

impl<'a, T: EthSpec, U: Store> StateRootsIterator<'a, T, U> {
    pub fn new(store: Arc<U>, beacon_state: &'a BeaconState<T>, start_slot: Slot) -> Self {
        Self {
            store,
            beacon_state: Cow::Borrowed(beacon_state),
            slot: start_slot + 1,
        }
    }

    pub fn owned(store: Arc<U>, beacon_state: BeaconState<T>, start_slot: Slot) -> Self {
        Self {
            store,
            beacon_state: Cow::Owned(beacon_state),
            slot: start_slot + 1,
        }
    }
}

impl<'a, T: EthSpec, U: Store> Iterator for StateRootsIterator<'a, T, U> {
    type Item = (Hash256, Slot);

    fn next(&mut self) -> Option<Self::Item> {
        if (self.slot == 0) || (self.slot > self.beacon_state.slot) {
            return None;
        }

        self.slot -= 1;

        match self.beacon_state.get_state_root(self.slot) {
            Ok(root) => Some((*root, self.slot)),
            Err(BeaconStateError::SlotOutOfBounds) => {
                // Read a `BeaconState` from the store that has access to prior historical root.
                let beacon_state: BeaconState<T> = {
                    let new_state_root = self.beacon_state.get_oldest_state_root().ok()?;

                    self.store.get(&new_state_root).ok()?
                }?;

                self.beacon_state = Cow::Owned(beacon_state);

                let root = self.beacon_state.get_state_root(self.slot).ok()?;

                Some((*root, self.slot))
            }
            _ => None,
        }
    }
}

#[derive(Clone)]
/// Extends `BlockRootsIterator`, returning `BeaconBlock` instances, instead of their roots.
pub struct BlockIterator<'a, T: EthSpec, U> {
    roots: BlockRootsIterator<'a, T, U>,
}

impl<'a, T: EthSpec, U: Store> BlockIterator<'a, T, U> {
    /// Create a new iterator over all blocks in the given `beacon_state` and prior states.
    pub fn new(store: Arc<U>, beacon_state: &'a BeaconState<T>, start_slot: Slot) -> Self {
        Self {
            roots: BlockRootsIterator::new(store, beacon_state, start_slot),
        }
    }

    /// Create a new iterator over all blocks in the given `beacon_state` and prior states.
    pub fn owned(store: Arc<U>, beacon_state: BeaconState<T>, start_slot: Slot) -> Self {
        Self {
            roots: BlockRootsIterator::owned(store, beacon_state, start_slot),
        }
    }
}

impl<'a, T: EthSpec, U: Store> Iterator for BlockIterator<'a, T, U> {
    type Item = BeaconBlock<T>;

    fn next(&mut self) -> Option<Self::Item> {
        let (root, _slot) = self.roots.next()?;
        self.roots.store.get(&root).ok()?
    }
}

/// Iterates backwards through block roots. If any specified slot is unable to be retrieved, the
/// iterator returns `None` indefinitely.
///
/// Uses the `block_roots` field of `BeaconState` to as the source of block roots and will
/// perform a lookup on the `Store` for a prior `BeaconState` if `block_roots` has been
/// exhausted.
///
/// Returns `None` for roots prior to genesis or when there is an error reading from `Store`.
#[derive(Clone)]
pub struct BlockRootsIterator<'a, T: EthSpec, U> {
    store: Arc<U>,
    beacon_state: Cow<'a, BeaconState<T>>,
    slot: Slot,
}

impl<'a, T: EthSpec, U: Store> BlockRootsIterator<'a, T, U> {
    /// Create a new iterator over all block roots in the given `beacon_state` and prior states.
    pub fn new(store: Arc<U>, beacon_state: &'a BeaconState<T>, start_slot: Slot) -> Self {
        Self {
            store,
            beacon_state: Cow::Borrowed(beacon_state),
            slot: start_slot + 1,
        }
    }

    /// Create a new iterator over all block roots in the given `beacon_state` and prior states.
    pub fn owned(store: Arc<U>, beacon_state: BeaconState<T>, start_slot: Slot) -> Self {
        Self {
            store,
            beacon_state: Cow::Owned(beacon_state),
            slot: start_slot + 1,
        }
    }
}

impl<'a, T: EthSpec, U: Store> Iterator for BlockRootsIterator<'a, T, U> {
    type Item = (Hash256, Slot);

    fn next(&mut self) -> Option<Self::Item> {
        if (self.slot == 0) || (self.slot > self.beacon_state.slot) {
            return None;
        }

        self.slot -= 1;

        match self.beacon_state.get_block_root(self.slot) {
            Ok(root) => Some((*root, self.slot)),
            Err(BeaconStateError::SlotOutOfBounds) => {
                // Read a `BeaconState` from the store that has access to prior historical root.
                let beacon_state: BeaconState<T> = {
                    // Load the earliest state from disk.
                    let new_state_root = self.beacon_state.get_oldest_state_root().ok()?;

                    self.store.get(&new_state_root).ok()?
                }?;

                self.beacon_state = Cow::Owned(beacon_state);

                let root = self.beacon_state.get_block_root(self.slot).ok()?;

                Some((*root, self.slot))
            }
            _ => None,
        }
    }
}

#[cfg(test)]
mod test {
    use super::*;
    use crate::MemoryStore;
    use types::{test_utils::TestingBeaconStateBuilder, Keypair, MainnetEthSpec};

    fn get_state<T: EthSpec>() -> BeaconState<T> {
        let builder = TestingBeaconStateBuilder::from_single_keypair(
            0,
            &Keypair::random(),
            &T::default_spec(),
        );
        let (state, _keypairs) = builder.build();
        state
    }

    #[test]
    fn block_root_iter() {
        let store = Arc::new(MemoryStore::open());
        let slots_per_historical_root = MainnetEthSpec::slots_per_historical_root();

        let mut state_a: BeaconState<MainnetEthSpec> = get_state();
        let mut state_b: BeaconState<MainnetEthSpec> = get_state();

        state_a.slot = Slot::from(slots_per_historical_root);
        state_b.slot = Slot::from(slots_per_historical_root * 2);

        let mut hashes = (0..).into_iter().map(|i| Hash256::from_low_u64_be(i));

        for root in &mut state_a.block_roots[..] {
            *root = hashes.next().unwrap()
        }
        for root in &mut state_b.block_roots[..] {
            *root = hashes.next().unwrap()
        }

        let state_a_root = hashes.next().unwrap();
        state_b.state_roots[0] = state_a_root;
        store.put(&state_a_root, &state_a).unwrap();

        let iter = BlockRootsIterator::new(store.clone(), &state_b, state_b.slot - 1);

        assert!(
            iter.clone().find(|(_root, slot)| *slot == 0).is_some(),
            "iter should contain zero slot"
        );

        let mut collected: Vec<(Hash256, Slot)> = iter.collect();
        collected.reverse();

        let expected_len = 2 * MainnetEthSpec::slots_per_historical_root();

        assert_eq!(collected.len(), expected_len);

        for i in 0..expected_len {
            assert_eq!(collected[i].0, Hash256::from_low_u64_be(i as u64));
        }
    }

    #[test]
<<<<<<< HEAD
    fn best_block_root_iter() {
        let store = Arc::new(MemoryStore::open());
        let slots_per_historical_root = MainnetEthSpec::slots_per_historical_root();

        let mut state_a: BeaconState<MainnetEthSpec> = get_state();
        let mut state_b: BeaconState<MainnetEthSpec> = get_state();

        state_a.slot = Slot::from(slots_per_historical_root);
        state_b.slot = Slot::from(slots_per_historical_root * 2);

        let mut hashes = (0..).into_iter().map(|i| Hash256::from_low_u64_be(i));

        for root in &mut state_a.block_roots[..] {
            *root = hashes.next().unwrap()
        }
        for root in &mut state_b.block_roots[..] {
            *root = hashes.next().unwrap()
        }

        let state_a_root = hashes.next().unwrap();
        state_b.state_roots[0] = state_a_root;
        store.put(&state_a_root, &state_a).unwrap();

        let iter = BestBlockRootsIterator::new(store.clone(), &state_b, state_b.slot);

        assert!(
            iter.clone().find(|(_root, slot)| *slot == 0).is_some(),
            "iter should contain zero slot"
        );

        let mut collected: Vec<(Hash256, Slot)> = iter.collect();
        collected.reverse();

        let expected_len = 2 * MainnetEthSpec::slots_per_historical_root();

        assert_eq!(collected.len(), expected_len);

        for i in 0..expected_len {
            assert_eq!(collected[i].0, Hash256::from_low_u64_be(i as u64));
        }
    }

    #[test]
=======
>>>>>>> b096e3a6
    fn state_root_iter() {
        let store = Arc::new(MemoryStore::open());
        let slots_per_historical_root = MainnetEthSpec::slots_per_historical_root();

        let mut state_a: BeaconState<MainnetEthSpec> = get_state();
        let mut state_b: BeaconState<MainnetEthSpec> = get_state();

        state_a.slot = Slot::from(slots_per_historical_root);
        state_b.slot = Slot::from(slots_per_historical_root * 2);

        let mut hashes = (0..).into_iter().map(|i| Hash256::from_low_u64_be(i));

        for slot in 0..slots_per_historical_root {
            state_a
                .set_state_root(Slot::from(slot), hashes.next().unwrap())
                .expect(&format!("should set state_a slot {}", slot));
        }
        for slot in slots_per_historical_root..slots_per_historical_root * 2 {
            state_b
                .set_state_root(Slot::from(slot), hashes.next().unwrap())
                .expect(&format!("should set state_b slot {}", slot));
        }

        let state_a_root = Hash256::from_low_u64_be(slots_per_historical_root as u64);
        let state_b_root = Hash256::from_low_u64_be(slots_per_historical_root as u64 * 2);

        store.put(&state_a_root, &state_a).unwrap();
        store.put(&state_b_root, &state_b).unwrap();

        let iter = StateRootsIterator::new(store.clone(), &state_b, state_b.slot - 1);

        assert!(
            iter.clone().find(|(_root, slot)| *slot == 0).is_some(),
            "iter should contain zero slot"
        );

        let mut collected: Vec<(Hash256, Slot)> = iter.collect();
        collected.reverse();

        let expected_len = MainnetEthSpec::slots_per_historical_root() * 2;

        assert_eq!(collected.len(), expected_len, "collection length incorrect");

        for i in 0..expected_len {
            let (hash, slot) = collected[i];

            assert_eq!(slot, i as u64, "slot mismatch at {}: {} vs {}", i, slot, i);

            assert_eq!(
                hash,
                Hash256::from_low_u64_be(i as u64),
                "hash mismatch at {}",
                i
            );
        }
    }
}<|MERGE_RESOLUTION|>--- conflicted
+++ resolved
@@ -238,52 +238,6 @@
     }
 
     #[test]
-<<<<<<< HEAD
-    fn best_block_root_iter() {
-        let store = Arc::new(MemoryStore::open());
-        let slots_per_historical_root = MainnetEthSpec::slots_per_historical_root();
-
-        let mut state_a: BeaconState<MainnetEthSpec> = get_state();
-        let mut state_b: BeaconState<MainnetEthSpec> = get_state();
-
-        state_a.slot = Slot::from(slots_per_historical_root);
-        state_b.slot = Slot::from(slots_per_historical_root * 2);
-
-        let mut hashes = (0..).into_iter().map(|i| Hash256::from_low_u64_be(i));
-
-        for root in &mut state_a.block_roots[..] {
-            *root = hashes.next().unwrap()
-        }
-        for root in &mut state_b.block_roots[..] {
-            *root = hashes.next().unwrap()
-        }
-
-        let state_a_root = hashes.next().unwrap();
-        state_b.state_roots[0] = state_a_root;
-        store.put(&state_a_root, &state_a).unwrap();
-
-        let iter = BestBlockRootsIterator::new(store.clone(), &state_b, state_b.slot);
-
-        assert!(
-            iter.clone().find(|(_root, slot)| *slot == 0).is_some(),
-            "iter should contain zero slot"
-        );
-
-        let mut collected: Vec<(Hash256, Slot)> = iter.collect();
-        collected.reverse();
-
-        let expected_len = 2 * MainnetEthSpec::slots_per_historical_root();
-
-        assert_eq!(collected.len(), expected_len);
-
-        for i in 0..expected_len {
-            assert_eq!(collected[i].0, Hash256::from_low_u64_be(i as u64));
-        }
-    }
-
-    #[test]
-=======
->>>>>>> b096e3a6
     fn state_root_iter() {
         let store = Arc::new(MemoryStore::open());
         let slots_per_historical_root = MainnetEthSpec::slots_per_historical_root();

--- conflicted
+++ resolved
@@ -12,18 +12,12 @@
 use std::convert::TryInto;
 use std::sync::Arc;
 use types::{
-<<<<<<< HEAD
     test_utils::{
         build_double_vote_attester_slashing, build_proposer_slashing,
         generate_deterministic_keypair, AttesterSlashingTestTask, ProposerSlashingTestTask,
     },
     BeaconBlock, BeaconState, ChainSpec, Domain, Epoch, EthSpec, MinimalEthSpec, PublicKey,
-    RelativeEpoch, Signature, Slot, Validator,
-=======
-    test_utils::generate_deterministic_keypair, BeaconBlock, BeaconState, ChainSpec, Domain, Epoch,
-    EthSpec, MinimalEthSpec, PublicKey, RelativeEpoch, Signature, SignedBeaconBlock, SignedRoot,
-    Slot, Validator,
->>>>>>> 371e5adc
+    RelativeEpoch, Signature, SignedBeaconBlock, Slot, Validator,
 };
 use version;
 
@@ -370,21 +364,12 @@
         );
     }
 
-<<<<<<< HEAD
-    sign_block(beacon_chain, &mut block, spec);
-    let block_root = block.canonical_root();
-
-    let publish_status = env
-        .runtime()
-        .block_on(remote_node.http.validator().publish_block(block))
-=======
     let signed_block = sign_block(beacon_chain.clone(), block, spec);
     let block_root = signed_block.canonical_root();
 
     let publish_status = env
         .runtime()
         .block_on(remote_node.http.validator().publish_block(signed_block))
->>>>>>> 371e5adc
         .expect("should publish block");
 
     if cfg!(not(feature = "fake_crypto")) {

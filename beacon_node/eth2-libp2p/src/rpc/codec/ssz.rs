--- conflicted
+++ resolved
@@ -107,13 +107,9 @@
                     _ => unreachable!("Cannot negotiate an unknown version"),
                 },
                 RPC_PING => match self.protocol.version.as_str() {
-<<<<<<< HEAD
-                    "1" => Ok(Some(RPCRequest::Ping(Ping::from_ssz_bytes(&packet)?))),
-=======
                     "1" => Ok(Some(RPCRequest::Ping(Ping {
                         data: u64::from_ssz_bytes(&packet)?,
                     }))),
->>>>>>> be7aaa3d
                     _ => unreachable!("Cannot negotiate an unknown version"),
                 },
                 RPC_META_DATA => match self.protocol.version.as_str() {

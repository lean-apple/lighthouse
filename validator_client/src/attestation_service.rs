--- conflicted
+++ resolved
@@ -4,14 +4,15 @@
 };
 use environment::RuntimeContext;
 use exit_future::Signal;
-use futures::{future, Future, FutureExt, StreamExt};
+use futures::{future, Future, Stream};
 use remote_beacon_node::{PublishStatus, RemoteBeaconNode};
 use slog::{crit, debug, info, trace};
 use slot_clock::SlotClock;
 use std::collections::HashMap;
 use std::ops::Deref;
 use std::sync::Arc;
-use tokio::time::{delay_until, interval_at, Duration, Instant};
+use std::time::{Duration, Instant};
+use tokio::timer::{Delay, Interval};
 use types::{Attestation, ChainSpec, CommitteeIndex, EthSpec, Slot};
 
 /// Builds an `AttestationService`.
@@ -129,40 +130,48 @@
             .ok_or_else(|| "Unable to determine duration to next slot".to_string())?;
 
         let interval = {
-            interval_at(
+            Interval::new(
                 Instant::now() + duration_to_next_slot + slot_duration / 3,
                 slot_duration,
             )
         };
 
-        // TODO: potentially replace with tokio::oneshot
         let (exit_signal, exit_fut) = exit_future::signal();
         let service = self.clone();
         let log_1 = log.clone();
         let log_2 = log.clone();
-
-        // Note: interval panics if `slot_duration` is 0
-        let interval_fut = interval.for_each(move |_| {
-            if let Err(e) = service.spawn_attestation_tasks(slot_duration) {
-                crit!(
-                    log_1,
-                    "Failed to spawn attestation tasks";
-                    "error" => e
+        let log_3 = log.clone();
+
+        context.executor.spawn(
+            exit_fut
+                .until(
+                    interval
+                        .map_err(move |e| {
+                            crit! {
+                                log_1,
+                                "Timer thread failed";
+                                "error" => format!("{}", e)
+                            }
+                        })
+                        .for_each(move |_| {
+                            if let Err(e) = service.spawn_attestation_tasks(slot_duration) {
+                                crit!(
+                                    log_2,
+                                    "Failed to spawn attestation tasks";
+                                    "error" => e
+                                )
+                            } else {
+                                trace!(
+                                    log_2,
+                                    "Spawned attestation tasks";
+                                )
+                            }
+
+                            Ok(())
+                        }),
                 )
-            } else {
-                trace!(
-                    log_1,
-                    "Spawned attestation tasks";
-                )
-            }
-            future::ready(())
-        });
-
-        let future = futures::future::select(
-            interval_fut,
-            exit_fut.map(move |_| info!(log_2, "Shutdown complete")),
+                .map(move |_| info!(log_3, "Shutdown complete")),
         );
-        tokio::task::spawn(future);
 
         Ok(exit_signal)
     }
@@ -170,11 +179,13 @@
     /// For each each required attestation, spawn a new task that downloads, signs and uploads the
     /// attestation to the beacon node.
     fn spawn_attestation_tasks(&self, slot_duration: Duration) -> Result<(), String> {
-        let slot = self
+        let service = self.clone();
+
+        let slot = service
             .slot_clock
             .now()
             .ok_or_else(|| "Failed to read slot clock".to_string())?;
-        let duration_to_next_slot = self
+        let duration_to_next_slot = service
             .slot_clock
             .duration_to_next_slot()
             .ok_or_else(|| "Unable to determine duration to next slot".to_string())?;
@@ -186,21 +197,7 @@
                 .checked_sub(slot_duration / 3)
                 .unwrap_or_else(|| Duration::from_secs(0));
 
-<<<<<<< HEAD
-        let epoch = slot.epoch(E::slots_per_epoch());
-        // Check if any attestation subscriptions are required. If there a new attestation duties for
-        // this epoch or the next, send them to the beacon node
-        let mut duties_to_subscribe = self.duties_service.unsubscribed_epoch_duties(&epoch);
-        duties_to_subscribe
-            .append(&mut self.duties_service.unsubscribed_epoch_duties(&(epoch + 1)));
-
-        // spawn a task to subscribe all the duties
-        tokio::task::spawn(self.send_subscriptions(duties_to_subscribe));
-
-        let duties_by_committee_index: HashMap<CommitteeIndex, Vec<DutyAndState>> = self
-=======
         let duties_by_committee_index: HashMap<CommitteeIndex, Vec<DutyAndProof>> = service
->>>>>>> e35b99ab
             .duties_service
             .attesters(slot)
             .into_iter()
@@ -218,109 +215,24 @@
         //
         // - Create and publish an `Attestation` for all required validators.
         // - Create and publish `SignedAggregateAndProof` for all aggregating validators.
-        let service_1 = self.clone();
         duties_by_committee_index
             .into_iter()
             .for_each(|(committee_index, validator_duties)| {
                 // Spawn a separate task for each attestation.
-                // TODO: check if this is the correct kind of spawn we want
-                tokio::task::spawn(service_1.clone().publish_attestations_and_aggregates(
-                    slot,
-                    committee_index,
-                    validator_duties,
-                    aggregate_production_instant,
-                ));
+                service
+                    .context
+                    .executor
+                    .spawn(self.clone().publish_attestations_and_aggregates(
+                        slot,
+                        committee_index,
+                        validator_duties,
+                        aggregate_production_instant,
+                    ));
             });
 
         Ok(())
     }
 
-<<<<<<< HEAD
-    /// Subscribes any required validators to the beacon node for a particular slot.
-    ///
-    /// This informs the beacon node that the validator has a duty on a particular
-    /// slot allowing the beacon node to connect to the required subnet and determine
-    /// if attestations need to be aggregated.
-    /// TODO: how to return a 'static lifetime future without the self.clone()
-    fn send_subscriptions(
-        &self,
-        duties: Vec<DutyAndState>,
-    ) -> impl Future<Output = Result<(), ()>> + 'static {
-        let num_duties = duties.len();
-
-        let service = self.clone();
-        let log = self.context.log.clone();
-        let log_1 = self.context.log.clone();
-
-        async move {
-            let (validator_subscriptions, successful_duties): (Vec<_>, Vec<_>) = duties
-                .into_iter()
-                .filter_map(|duty| {
-                    let (slot, attestation_committee_index, _, validator_index) =
-                        duty.attestation_duties()?;
-                    let selection_proof = service
-                        .validator_store
-                        .produce_selection_proof(duty.validator_pubkey(), slot)?;
-                    let modulo = duty.duty.aggregator_modulo?;
-                    let subscription = ValidatorSubscription {
-                        validator_index,
-                        attestation_committee_index,
-                        slot,
-                        is_aggregator: selection_proof
-                            .is_aggregator(modulo)
-                            .map_err(|e| crit!(log, "Unable to determine aggregator: {:?}", e))
-                            .ok()?,
-                    };
-
-                    Some((subscription, (duty, selection_proof)))
-                })
-                .unzip();
-
-            let num_failed_duties = num_duties - successful_duties.len();
-
-            service
-                .beacon_node
-                .http
-                .validator()
-                .subscribe(validator_subscriptions)
-                .await
-                .map_err(|e| format!("Failed to subscribe validators: {:?}", e))
-                .map(move |publish_status| match publish_status {
-                    PublishStatus::Valid => info!(
-                        log,
-                        "Successfully subscribed validators";
-                        "validators" => num_duties,
-                        "failed_validators" => num_failed_duties,
-                    ),
-                    PublishStatus::Invalid(msg) => crit!(
-                        log,
-                        "Validator Subscription was invalid";
-                        "message" => msg,
-                    ),
-                    PublishStatus::Unknown => {
-                        crit!(log, "Unknown condition when publishing attestation")
-                    }
-                })
-                .and_then(move |_| {
-                    for (duty, selection_proof) in successful_duties {
-                        service
-                            .duties_service
-                            .subscribe_duty(&duty.duty, selection_proof);
-                    }
-                    Ok(())
-                })
-                .map_err(move |e| {
-                    crit!(
-                        log_1,
-                        "Error during attestation production";
-                        "error" => e
-                    )
-                })
-        }
-    }
-
-=======
->>>>>>> e35b99ab
     /// Performs the first step of the attesting process: downloading `Attestation` objects,
     /// signing them and returning them to the validator.
     ///
@@ -330,72 +242,75 @@
     ///
     /// The given `validator_duties` should already be filtered to only contain those that match
     /// `slot` and `committee_index`. Critical errors will be logged if this is not the case.
-    /// TODO: how to return a 'static lifetime future from an async function so this function can borrow self
-    async fn publish_attestations_and_aggregates(
-        self,
+    fn publish_attestations_and_aggregates(
+        &self,
         slot: Slot,
         committee_index: CommitteeIndex,
         validator_duties: Vec<DutyAndProof>,
         aggregate_production_instant: Instant,
-        // TODO: remove return type altogether
-    ) -> Result<(), ()> {
+    ) -> Box<dyn Future<Item = (), Error = ()> + Send> {
         // There's not need to produce `Attestation` or `SignedAggregateAndProof` if we do not have
         // any validators for the given `slot` and `committee_index`.
         if validator_duties.is_empty() {
-            return Ok(());
+            return Box::new(future::ok(()));
         }
 
-        let log = self.context.log.clone();
+        let service_1 = self.clone();
+        let log_1 = self.context.log.clone();
         let validator_duties_1 = Arc::new(validator_duties);
         let validator_duties_2 = validator_duties_1.clone();
 
-        // Step 1.
-        //
-        // Download, sign and publish an `Attestation` for each validator.
-        let attestation_opt = self
-            .produce_and_publish_attestations(slot, committee_index, validator_duties_1)
-            .await
-            .map_err(|e| {
-                crit!(
-                    log,
-                    "Error during attestation routine";
-                    "error" => format!("{:?}", e),
-                    "committee_index" => committee_index,
-                    "slot" => slot.as_u64(),
+        Box::new(
+            // Step 1.
+            //
+            // Download, sign and publish an `Attestation` for each validator.
+            self.produce_and_publish_attestations(slot, committee_index, validator_duties_1)
+                .and_then::<_, Box<dyn Future<Item = _, Error = _> + Send>>(
+                    move |attestation_opt| {
+                        if let Some(attestation) = attestation_opt {
+                            Box::new(
+                                // Step 2. (Only if step 1 produced an attestation)
+                                //
+                                // First, wait until the `aggregation_production_instant` (2/3rds
+                                // of the way though the slot). As verified in the
+                                // `delay_triggers_when_in_the_past` test, this code will still run
+                                // even if the instant has already elapsed.
+                                //
+                                // Then download, sign and publish a `SignedAggregateAndProof` for each
+                                // validator that is elected to aggregate for this `slot` and
+                                // `committee_index`.
+                                Delay::new(aggregate_production_instant)
+                                    .map_err(|e| {
+                                        format!(
+                                            "Unable to create aggregate production delay: {:?}",
+                                            e
+                                        )
+                                    })
+                                    .and_then(move |()| {
+                                        service_1.produce_and_publish_aggregates(
+                                            attestation,
+                                            validator_duties_2,
+                                        )
+                                    }),
+                            )
+                        } else {
+                            // If `produce_and_publish_attestations` did not download any
+                            // attestations then there is no need to produce any
+                            // `SignedAggregateAndProof`.
+                            Box::new(future::ok(()))
+                        }
+                    },
                 )
-            })?;
-        if let Some(attestation) = attestation_opt {
-            // Step 2. (Only if step 1 produced an attestation)
-            //
-            // First, wait until the `aggregation_production_instant` (2/3rds
-            // of the way though the slot). As verified in the
-            // `delay_triggers_when_in_the_past` test, this code will still run
-            // even if the instant has already elapsed.
-            //
-            // Then download, sign and publish a `SignedAggregateAndProof` for each
-            // validator that is elected to aggregate for this `slot` and
-            // `committee_index`.
-
-            // Note: `delay_until` panics on failure
-            // TODO: check if use of await is okay here
-            delay_until(aggregate_production_instant).await;
-            self.produce_and_publish_aggregates(attestation, validator_duties_2)
-                .await
-        } else {
-            // If `produce_and_publish_attestations` did not download any
-            // attestations then there is no need to produce any
-            // `SignedAggregateAndProof`.
-            Ok(())
-        }
-        .map_err(move |e| {
-            crit!(
-                log,
-                "Error during attestation routine";
-                "error" => format!("{:?}", e),
-                "committee_index" => committee_index,
-                "slot" => slot.as_u64(),
-            )
-        })
+                .map_err(move |e| {
+                    crit!(
+                        log_1,
+                        "Error during attestation routine";
+                        "error" => format!("{:?}", e),
+                        "committee_index" => committee_index,
+                        "slot" => slot.as_u64(),
+                    )
+                }),
+        )
     }
 
     /// Performs the first step of the attesting process: downloading `Attestation` objects,
@@ -410,46 +325,18 @@
     ///
     /// Only one `Attestation` is downloaded from the BN. It is then cloned and signed by each
     /// validator and the list of individually-signed `Attestation` objects is returned to the BN.
-    async fn produce_and_publish_attestations(
+    fn produce_and_publish_attestations(
         &self,
         slot: Slot,
         committee_index: CommitteeIndex,
-<<<<<<< HEAD
-        validator_duties: Arc<Vec<DutyAndState>>,
-    ) -> Result<Option<Attestation<E>>, String> {
-=======
         validator_duties: Arc<Vec<DutyAndProof>>,
     ) -> Box<dyn Future<Item = Option<Attestation<E>>, Error = String> + Send> {
->>>>>>> e35b99ab
         if validator_duties.is_empty() {
-            return Ok(None);
+            return Box::new(future::ok(None));
         }
 
-        let attestation = self
-            .beacon_node
-            .http
-            .validator()
-            .produce_attestation(slot, committee_index)
-            .await
-            .map_err(|e| format!("Failed to produce attestation: {:?}", e))?;
-
-<<<<<<< HEAD
-        let log = self.context.log.clone();
-
-        // For each validator in `validator_duties`, clone the `attestation` and add
-        // their signature.
-        //
-        // If any validator is unable to sign, they are simply skipped.
-        let signed_attestations = validator_duties
-            .iter()
-            .filter_map(|duty| {
-                let log = self.context.log.clone();
-
-                // Ensure that all required fields are present in the validator duty.
-                let (duty_slot, duty_committee_index, validator_committee_position, _) =
-                    if let Some(tuple) = duty.attestation_duties() {
-                        tuple
-=======
+        let service = self.clone();
+
         Box::new(
             self.beacon_node
                 .http
@@ -560,100 +447,17 @@
                                 })
                                 .map(|()| Some(attestation)),
                         )
->>>>>>> e35b99ab
                     } else {
-                        crit!(
+                        debug!(
                             log,
-                            "Missing validator duties when signing";
-                            "duties" => format!("{:?}", duty)
+                            "No attestations to publish";
+                            "committee_index" => committee_index,
+                            "slot" => slot.as_u64(),
                         );
-                        return None;
-                    };
-
-                // Ensure that the attestation matches the duties.
-                if duty_slot != attestation.data.slot
-                    || duty_committee_index != attestation.data.index
-                {
-                    crit!(
-                        log,
-                        "Inconsistent validator duties during signing";
-                        "validator" => format!("{:?}", duty.validator_pubkey()),
-                        "duty_slot" => duty_slot,
-                        "attestation_slot" => attestation.data.slot,
-                        "duty_index" => duty_committee_index,
-                        "attestation_index" => attestation.data.index,
-                    );
-                    return None;
-                }
-
-                let mut attestation = attestation.clone();
-
-                if self
-                    .validator_store
-                    .sign_attestation(
-                        duty.validator_pubkey(),
-                        validator_committee_position,
-                        &mut attestation,
-                    )
-                    .is_none()
-                {
-                    crit!(
-                        log,
-                        "Attestation signing refused";
-                        "validator" => format!("{:?}", duty.validator_pubkey()),
-                        "slot" => attestation.data.slot,
-                        "index" => attestation.data.index,
-                    );
-                    None
-                } else {
-                    Some(attestation)
-                }
-            })
-            .collect::<Vec<_>>();
-
-        // If there are any signed attestations, publish them to the BN. Otherwise,
-        // just return early.
-        if let Some(attestation) = signed_attestations.first().cloned() {
-            let num_attestations = signed_attestations.len();
-            let beacon_block_root = attestation.data.beacon_block_root;
-
-            let publish_status = self
-                .beacon_node
-                .http
-                .validator()
-                .publish_attestations(signed_attestations)
-                .await
-                .map_err(|e| format!("Failed to publish attestation: {:?}", e))?;
-            match publish_status {
-                PublishStatus::Valid => info!(
-                    log,
-                    "Successfully published attestations";
-                    "count" => num_attestations,
-                    "head_block" => format!("{:?}", beacon_block_root),
-                    "committee_index" => committee_index,
-                    "slot" => slot.as_u64(),
-                ),
-                PublishStatus::Invalid(msg) => crit!(
-                    log,
-                    "Published attestation was invalid";
-                    "message" => msg,
-                    "committee_index" => committee_index,
-                    "slot" => slot.as_u64(),
-                ),
-                PublishStatus::Unknown => {
-                    crit!(log, "Unknown condition when publishing attestation")
-                }
-            }
-            Ok(Some(attestation))
-        } else {
-            debug!(
-                log,
-                "No attestations to publish";
-                "committee_index" => committee_index,
-                "slot" => slot.as_u64(),
-            );
-            Ok(None)
-        }
+                        Box::new(future::ok(None))
+                    }
+                }),
+        )
     }
 
     /// Performs the second step of the attesting process: downloading an aggregated `Attestation`,
@@ -669,118 +473,18 @@
     /// Only one aggregated `Attestation` is downloaded from the BN. It is then cloned and signed
     /// by each validator and the list of individually-signed `SignedAggregateAndProof` objects is
     /// returned to the BN.
-    async fn produce_and_publish_aggregates(
+    fn produce_and_publish_aggregates(
         &self,
         attestation: Attestation<E>,
-<<<<<<< HEAD
-        validator_duties: Arc<Vec<DutyAndState>>,
-    ) -> Result<(), String> {
-        let log = self.context.log.clone();
-=======
         validator_duties: Arc<Vec<DutyAndProof>>,
     ) -> impl Future<Item = (), Error = String> {
         let service_1 = self.clone();
         let log_1 = self.context.log.clone();
->>>>>>> e35b99ab
-
-        let aggregated_attestation = self
-            .beacon_node
+
+        self.beacon_node
             .http
             .validator()
             .produce_aggregate_attestation(&attestation.data)
-<<<<<<< HEAD
-            .await
-            .map_err(|e| format!("Failed to produce an aggregate attestation: {:?}", e))?;
-
-        // For each validator, clone the `aggregated_attestation` and convert it into
-        // a `SignedAggregateAndProof`
-        let signed_aggregate_and_proofs = validator_duties
-            .iter()
-            .filter_map(|duty_and_state| {
-                // Do not produce a signed aggregator for validators that are not
-                // subscribed aggregators.
-                //
-                // Note: this function returns `false` if the validator is required to
-                // be an aggregator but has not yet subscribed.
-                if !duty_and_state.is_aggregator() {
-                    return None;
-                }
-
-                let (duty_slot, duty_committee_index, _, validator_index) =
-                    duty_and_state.attestation_duties().or_else(|| {
-                        crit!(log, "Missing duties when signing aggregate");
-                        None
-                    })?;
-
-                let pubkey = &duty_and_state.duty.validator_pubkey;
-                let slot = attestation.data.slot;
-                let committee_index = attestation.data.index;
-
-                if duty_slot != slot || duty_committee_index != committee_index {
-                    crit!(log, "Inconsistent validator duties during signing");
-                    return None;
-                }
-
-                if let Some(signed_aggregate_and_proof) =
-                    self.validator_store.produce_signed_aggregate_and_proof(
-                        pubkey,
-                        validator_index,
-                        aggregated_attestation.clone(),
-                    )
-                {
-                    Some(signed_aggregate_and_proof)
-                } else {
-                    crit!(log, "Failed to sign attestation");
-                    None
-                }
-            })
-            .collect::<Vec<_>>();
-
-        // If there any signed aggregates and proofs were produced, publish them to the
-        // BN.
-        if let Some(first) = signed_aggregate_and_proofs.first().cloned() {
-            let attestation = first.message.aggregate;
-
-            let publish_status = self
-                .beacon_node
-                .http
-                .validator()
-                .publish_aggregate_and_proof(signed_aggregate_and_proofs)
-                // .map(|publish_status| (attestation, publish_status))
-                .await
-                .map_err(|e| format!("Failed to publish aggregate and proofs: {:?}", e))?;
-
-            match publish_status {
-                PublishStatus::Valid => info!(
-                    log,
-                    "Successfully published aggregate attestations";
-                    "signatures" => attestation.aggregation_bits.num_set_bits(),
-                    "head_block" => format!("{}", attestation.data.beacon_block_root),
-                    "committee_index" => attestation.data.index,
-                    "slot" => attestation.data.slot.as_u64(),
-                ),
-                PublishStatus::Invalid(msg) => crit!(
-                    log,
-                    "Published attestation was invalid";
-                    "message" => msg,
-                    "committee_index" => attestation.data.index,
-                    "slot" => attestation.data.slot.as_u64(),
-                ),
-                PublishStatus::Unknown => {
-                    crit!(log, "Unknown condition when publishing attestation")
-                }
-            }
-            Ok(())
-        } else {
-            debug!(
-                log,
-                "No signed aggregates to publish";
-                "committee_index" => attestation.data.index,
-                "slot" => attestation.data.slot.as_u64(),
-            );
-            Ok(())
-        }
-=======
             .map_err(|e| format!("Failed to produce an aggregate attestation: {:?}", e))
             .and_then::<_, Box<dyn Future<Item = _, Error = _> + Send>>(
                 move |aggregated_attestation| {
@@ -870,7 +574,6 @@
                     }
                 },
             )
->>>>>>> e35b99ab
     }
 }
 
@@ -882,21 +585,22 @@
 
     /// This test is to ensure that a `tokio_timer::Delay` with an instant in the past will still
     /// trigger.
-    // TODO: remove the runtime and await instead
     #[test]
     fn delay_triggers_when_in_the_past() {
         let in_the_past = Instant::now() - Duration::from_secs(2);
         let state_1 = Arc::new(RwLock::new(in_the_past));
         let state_2 = state_1.clone();
 
-        let future = delay_until(in_the_past).map(move |()| *state_1.write() = Instant::now());
+        let future = Delay::new(in_the_past)
+            .map_err(|_| panic!("Failed to create duration"))
+            .map(move |()| *state_1.write() = Instant::now());
 
         let mut runtime = RuntimeBuilder::new()
             .core_threads(1)
             .build()
             .expect("failed to start runtime");
 
-        runtime.block_on(future);
+        runtime.block_on(future).expect("failed to complete future");
 
         assert!(
             *state_2.read() > in_the_past,

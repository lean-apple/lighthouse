--- conflicted
+++ resolved
@@ -34,11 +34,7 @@
 tokio = "0.2.20"
 eth1 = { path = "../eth1" }
 websocket_server = { path = "../websocket_server" }
-<<<<<<< HEAD
-futures = "0.3"
-=======
 futures = "0.3.4"
->>>>>>> 3e44d7a2
 genesis = { path = "../genesis" }
 integer-sqrt = "0.1.3"
 rand = "0.7.3"

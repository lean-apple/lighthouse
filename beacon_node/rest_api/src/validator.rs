--- conflicted
+++ resolved
@@ -6,11 +6,7 @@
     StateSkipConfig,
 };
 use bls::PublicKeyBytes;
-<<<<<<< HEAD
-=======
 use eth2_libp2p::PubsubMessage;
-use futures::{Future, Stream};
->>>>>>> 1f2acad0
 use hyper::{Body, Request};
 use network::NetworkMessage;
 use rayon::prelude::*;
@@ -432,109 +428,46 @@
     let response_builder = ResponseBuilder::new(&req);
 
     let body = req.into_body();
-    let chunks = hyper::body::to_bytes(body)
+    let chunk = hyper::body::to_bytes(body)
         .await
-        .map(|chunk| chunk.iter().cloned().collect::<Vec<u8>>())
         .map_err(|e| ApiError::ServerError(format!("Unable to get request body: {:?}", e)))?;
 
-    serde_json::from_slice(&chunks.as_slice()).map_err(|e| {
-                    ApiError::BadRequest(format!(
-                        "Unable to deserialize JSON into a list of attestations: {:?}",
-                        e
-                    ))
+    let chunks = chunk.iter().cloned().collect::<Vec<u8>>();
+    serde_json::from_slice(&chunks.as_slice())
+        .map_err(|e| {
+            ApiError::BadRequest(format!(
+                "Unable to deserialize JSON into a list of attestations: {:?}",
+                e
+            ))
+        })
+        // Process all of the aggregates _without_ exiting early if one fails.
+        .map(move |attestations: Vec<Attestation<T::EthSpec>>| {
+            attestations
+                .into_par_iter()
+                .enumerate()
+                .map(|(i, attestation)| {
+                    process_unaggregated_attestation(
+                        &beacon_chain,
+                        network_chan.clone(),
+                        attestation,
+                        i,
+                        &log,
+                    )
                 })
-<<<<<<< HEAD
-            .and_then(move |attestations: Vec<Attestation<T::EthSpec>>| {
-                // Note: This is a new attestation from a validator. We want to process this and
-                // inform the validator whether the attestation was valid. In doing so, we store
-                // this un-aggregated raw attestation in the op_pool by default. This is
-                // sub-optimal as if we have no validators needing to aggregate, these don't need
-                // to be stored in the op-pool. This is minimal however as the op_pool gets pruned
-                // every slot
-            attestations.par_iter().try_for_each(|attestation| {
-                // In accordance with the naive aggregation strategy, the validator client should
-                // only publish attestations to this endpoint with a single signature.
-                if attestation.aggregation_bits.num_set_bits() != 1 {
-                    return Err(ApiError::BadRequest(format!("Attestation should have exactly one aggregation bit set")))
-                }
-
-                // TODO: we only need to store these attestations if we're aggregating for the
-                // given subnet.
-                let attestation_type = AttestationType::Unaggregated { should_store: true };
-
-                match beacon_chain.process_attestation(attestation.clone(), attestation_type) {
-                    Ok(AttestationProcessingOutcome::Processed) => {
-                        // Block was processed, publish via gossipsub
-                        info!(
-                            log,
-                            "Attestation from local validator";
-                            "target" => attestation.data.source.epoch,
-                            "source" => attestation.data.source.epoch,
-                            "index" => attestation.data.index,
-                            "slot" => attestation.data.slot,
-                        );
-                        Ok(())
-                    }
-                    Ok(outcome) => {
-                        warn!(
-                            log,
-                            "Invalid attestation from local validator";
-                            "outcome" => format!("{:?}", outcome)
-                        );
-
-                        Err(ApiError::ProcessingError(format!(
-                            "An Attestation could not be processed and has not been published: {:?}",
-                            outcome
-                        )))
-                    }
-                    Err(e) => {
-                        error!(
-                            log,
-                            "Error whilst processing attestation";
-                            "error" => format!("{:?}", e)
-                        );
-
-                        Err(ApiError::ServerError(format!(
-                            "Error while processing attestation: {:?}",
-                            e
-                        )))
-                    }
-                }
-            })?;
-            Ok(attestations)
-=======
-            })
-            // Process all of the aggregates _without_ exiting early if one fails.
-            .map(move |attestations: Vec<Attestation<T::EthSpec>>| {
-                attestations
-                    .into_par_iter()
-                    .enumerate()
-                    .map(|(i, attestation)| {
-                        process_unaggregated_attestation(
-                            &beacon_chain,
-                            network_chan.clone(),
-                            attestation,
-                            i,
-                            &log,
-                        )
-                    })
-                    .collect::<Vec<Result<_, _>>>()
->>>>>>> 1f2acad0
-            })
-            // Iterate through all the results and return on the first `Err`.
-            //
-            // Note: this will only provide info about the _first_ failure, not all failures.
-            .and_then(|processing_results| {
-                processing_results.into_iter().try_for_each(|result| result)
-            })
-            .and_then(|_| response_builder?.body_no_ssz(&()))
+                .collect::<Vec<Result<_, _>>>()
+        })
+        // Iterate through all the results and return on the first `Err`.
+        //
+        // Note: this will only provide info about the _first_ failure, not all failures.
+        .and_then(|processing_results| processing_results.into_iter().try_for_each(|result| result))
+        .and_then(|_| response_builder?.body_no_ssz(&()))
 }
 
 /// Processes an unaggregrated attestation that was included in a list of attestations with the
 /// index `i`.
 fn process_unaggregated_attestation<T: BeaconChainTypes>(
     beacon_chain: &BeaconChain<T>,
-    mut network_chan: NetworkChannel<T::EthSpec>,
+    network_chan: NetworkChannel<T::EthSpec>,
     attestation: Attestation<T::EthSpec>,
     i: usize,
     log: &Logger,
@@ -554,7 +487,7 @@
         })?;
 
     // Publish the attestation to the network
-    if let Err(e) = network_chan.try_send(NetworkMessage::Publish {
+    if let Err(e) = network_chan.send(NetworkMessage::Publish {
         messages: vec![PubsubMessage::Attestation(Box::new((
             attestation
                 .subnet_id(&beacon_chain.spec)
@@ -608,72 +541,48 @@
 ) -> ApiResult {
     try_future!(check_content_type_for_json(&req));
     let response_builder = ResponseBuilder::new(&req);
-
     let body = req.into_body();
-    let chunks = hyper::body::to_bytes(body)
+    let chunk = hyper::body::to_bytes(body)
         .await
-        .map(|chunk| chunk.iter().cloned().collect::<Vec<u8>>())
         .map_err(|e| ApiError::ServerError(format!("Unable to get request body: {:?}", e)))?;
-
-    serde_json::from_slice(&chunks.as_slice()).map_err(|e| {
-                    ApiError::BadRequest(format!(
-                        "Unable to deserialize JSON into a list of SignedAggregateAndProof: {:?}",
-                        e
-                    ))
-                })
-<<<<<<< HEAD
-            .and_then(move |signed_proofs: Vec<SignedAggregateAndProof<T::EthSpec>>| {
-                // Verify the signatures for the aggregate and proof and if valid process the
-                // aggregate
-                // TODO: Double check speed and logic consistency of handling current fork vs
-                // validator fork for signatures.
-                // TODO: More efficient way of getting a fork?
-                let fork = &beacon_chain.head()?.beacon_state.fork;
-
-                // TODO: Update to shift this task to dedicated task using await
-                signed_proofs.par_iter().try_for_each(|signed_proof| {
-                    let agg_proof = &signed_proof.message;
-                    let validator_pubkey = &beacon_chain.validator_pubkey(agg_proof.aggregator_index as usize)?.ok_or_else(|| {
-                        warn!(
-                            log,
-                            "Unknown validator from local validator client";
-                        );
-=======
-            })
-            // Process all of the aggregates _without_ exiting early if one fails.
-            .map(
-                move |signed_aggregates: Vec<SignedAggregateAndProof<T::EthSpec>>| {
-                    signed_aggregates
-                        .into_par_iter()
-                        .enumerate()
-                        .map(|(i, signed_aggregate)| {
-                            process_aggregated_attestation(
-                                &beacon_chain,
-                                network_chan.clone(),
-                                signed_aggregate,
-                                i,
-                                &log,
-                            )
-                        })
-                        .collect::<Vec<Result<_, _>>>()
-                },
-            )
-            // Iterate through all the results and return on the first `Err`.
-            //
-            // Note: this will only provide info about the _first_ failure, not all failures.
-            .and_then(|processing_results| {
-                processing_results.into_iter().try_for_each(|result| result)
-            })
-            .and_then(|_| response_builder?.body_no_ssz(&())),
-    )
-}
->>>>>>> 1f2acad0
+    let chunks = chunk.iter().cloned().collect::<Vec<u8>>();
+    serde_json::from_slice(&chunks.as_slice())
+        .map_err(|e| {
+            ApiError::BadRequest(format!(
+                "Unable to deserialize JSON into a list of SignedAggregateAndProof: {:?}",
+                e
+            ))
+        })
+        // Process all of the aggregates _without_ exiting early if one fails.
+        .map(
+            move |signed_aggregates: Vec<SignedAggregateAndProof<T::EthSpec>>| {
+                signed_aggregates
+                    .into_par_iter()
+                    .enumerate()
+                    .map(|(i, signed_aggregate)| {
+                        process_aggregated_attestation(
+                            &beacon_chain,
+                            network_chan.clone(),
+                            signed_aggregate,
+                            i,
+                            &log,
+                        )
+                    })
+                    .collect::<Vec<Result<_, _>>>()
+            },
+        )
+        // Iterate through all the results and return on the first `Err`.
+        //
+        // Note: this will only provide info about the _first_ failure, not all failures.
+        .and_then(|processing_results| processing_results.into_iter().try_for_each(|result| result))
+        .and_then(|_| response_builder?.body_no_ssz(&()))
+}
 
 /// Processes an aggregrated attestation that was included in a list of attestations with the index
 /// `i`.
 fn process_aggregated_attestation<T: BeaconChainTypes>(
     beacon_chain: &BeaconChain<T>,
-    mut network_chan: NetworkChannel<T::EthSpec>,
+    network_chan: NetworkChannel<T::EthSpec>,
     signed_aggregate: SignedAggregateAndProof<T::EthSpec>,
     i: usize,
     log: &Logger,
@@ -720,7 +629,7 @@
         };
 
     // Publish the attestation to the network
-    if let Err(e) = network_chan.try_send(NetworkMessage::Publish {
+    if let Err(e) = network_chan.send(NetworkMessage::Publish {
         messages: vec![PubsubMessage::AggregateAndProofAttestation(Box::new(
             signed_aggregate,
         ))],
@@ -731,30 +640,6 @@
         )));
     }
 
-<<<<<<< HEAD
-                                Err(ApiError::ServerError(format!(
-                                    "Error while processing attestation: {:?}",
-                                    e
-                                )))
-                            }
-                        }
-                    } else {
-                        error!(
-                            log,
-                            "Invalid AggregateAndProof Signature"
-                        );
-                        Err(ApiError::ServerError(format!(
-                            "Invalid AggregateAndProof Signature"
-                        )))
-                    }
-                })?;
-                Ok(signed_proofs)
-            })
-            .and_then(move |signed_proofs| {
-                publish_aggregate_attestations_to_network::<T>(network_chan, signed_proofs)
-            })
-            .and_then(|_| response_builder?.body_no_ssz(&()))
-=======
     beacon_chain
         .apply_attestation_to_fork_choice(&verified_attestation)
         .map_err(|e| {
@@ -829,5 +714,4 @@
             ))
         }
     }
->>>>>>> 1f2acad0
 }
use clap::ArgMatches;
use clap_utils::{parse_optional, parse_required, parse_ssz_optional};
use eth2_hashing::hash;
use eth2_network_config::Eth2NetworkConfig;
use ssz::Decode;
use ssz::Encode;
use state_processing::process_activations;
use state_processing::upgrade::{upgrade_to_altair, upgrade_to_bellatrix};
use std::fs::File;
use std::io::Read;
use std::path::PathBuf;
use std::str::FromStr;
use std::time::{SystemTime, UNIX_EPOCH};
use types::ExecutionBlockHash;
use types::{
<<<<<<< HEAD
    test_utils::generate_deterministic_keypairs, Address, BeaconState, ChainSpec, Config, Eth1Data,
    EthSpec, ExecutionPayloadHeader, Hash256, Keypair, PublicKey, Validator,
=======
    test_utils::generate_deterministic_keypairs, Address, Config, Epoch, EthSpec,
    ExecutionPayloadHeader, ExecutionPayloadHeaderCapella, ExecutionPayloadHeaderMerge, ForkName,
>>>>>>> 00cf5fc1
};

pub fn run<T: EthSpec>(testnet_dir_path: PathBuf, matches: &ArgMatches) -> Result<(), String> {
    let deposit_contract_address: Address = parse_required(matches, "deposit-contract-address")?;
    let deposit_contract_deploy_block = parse_required(matches, "deposit-contract-deploy-block")?;

    let overwrite_files = matches.is_present("force");

    if testnet_dir_path.exists() && !overwrite_files {
        return Err(format!(
            "{:?} already exists, will not overwrite. Use --force to overwrite",
            testnet_dir_path
        ));
    }

    let mut spec = T::default_spec();

    // Update the spec value if the flag was defined. Otherwise, leave it as the default.
    macro_rules! maybe_update {
        ($flag: tt, $var: ident) => {
            if let Some(val) = parse_optional(matches, $flag)? {
                spec.$var = val
            }
        };
    }

    spec.deposit_contract_address = deposit_contract_address;

    maybe_update!("min-genesis-time", min_genesis_time);
    maybe_update!("min-deposit-amount", min_deposit_amount);
    maybe_update!(
        "min-genesis-active-validator-count",
        min_genesis_active_validator_count
    );
    maybe_update!("max-effective-balance", max_effective_balance);
    maybe_update!("effective-balance-increment", effective_balance_increment);
    maybe_update!("ejection-balance", ejection_balance);
    maybe_update!("eth1-follow-distance", eth1_follow_distance);
    maybe_update!("genesis-delay", genesis_delay);
    maybe_update!("eth1-id", deposit_chain_id);
    maybe_update!("eth1-id", deposit_network_id);
    maybe_update!("seconds-per-slot", seconds_per_slot);
    maybe_update!("seconds-per-eth1-block", seconds_per_eth1_block);

    if let Some(v) = parse_ssz_optional(matches, "genesis-fork-version")? {
        spec.genesis_fork_version = v;
    }

    if let Some(proposer_score_boost) = parse_optional(matches, "proposer-score-boost")? {
        spec.proposer_score_boost = Some(proposer_score_boost);
    }

    if let Some(fork_epoch) = parse_optional(matches, "altair-fork-epoch")? {
        spec.altair_fork_epoch = Some(fork_epoch);
    }

    if let Some(fork_epoch) = parse_optional(matches, "bellatrix-fork-epoch")? {
        spec.bellatrix_fork_epoch = Some(fork_epoch);
    }

    if let Some(ttd) = parse_optional(matches, "ttd")? {
        spec.terminal_total_difficulty = ttd;
    }

    let genesis_state_bytes = if matches.is_present("interop-genesis-state") {
        let execution_payload_header: Option<ExecutionPayloadHeader<T>> =
            parse_optional(matches, "execution-payload-header")?
                .map(|filename: String| {
                    let mut bytes = vec![];
                    let mut file = File::open(filename.as_str())
                        .map_err(|e| format!("Unable to open {}: {}", filename, e))?;
                    file.read_to_end(&mut bytes)
                        .map_err(|e| format!("Unable to read {}: {}", filename, e))?;
                    let fork_name = spec.fork_name_at_epoch(Epoch::new(0));
                    match fork_name {
                        ForkName::Base | ForkName::Altair => Err(ssz::DecodeError::BytesInvalid(
                            "genesis fork must be post-merge".to_string(),
                        )),
                        ForkName::Merge => {
                            ExecutionPayloadHeaderMerge::<T>::from_ssz_bytes(bytes.as_slice())
                                .map(ExecutionPayloadHeader::Merge)
                        }
                        ForkName::Capella => {
                            ExecutionPayloadHeaderCapella::<T>::from_ssz_bytes(bytes.as_slice())
                                .map(ExecutionPayloadHeader::Capella)
                        }
                    }
                    .map_err(|e| format!("SSZ decode failed: {:?}", e))
                })
                .transpose()?;

        let (eth1_block_hash, genesis_time) = if let Some(payload) =
            execution_payload_header.as_ref()
        {
            let eth1_block_hash =
                parse_optional(matches, "eth1-block-hash")?.unwrap_or_else(|| payload.block_hash());
            let genesis_time =
                parse_optional(matches, "genesis-time")?.unwrap_or_else(|| payload.timestamp());
            (eth1_block_hash, genesis_time)
        } else {
            let eth1_block_hash = parse_required(matches, "eth1-block-hash").map_err(|_| {
                "One of `--execution-payload-header` or `--eth1-block-hash` must be set".to_string()
            })?;
            let genesis_time = parse_optional(matches, "genesis-time")?.unwrap_or(
                SystemTime::now()
                    .duration_since(UNIX_EPOCH)
                    .map_err(|e| format!("Unable to get time: {:?}", e))?
                    .as_secs(),
            );
            (eth1_block_hash, genesis_time)
        };

        let validator_count = parse_required(matches, "validator-count")?;

        let keypairs = generate_deterministic_keypairs(validator_count);

        let genesis_state = initialize_state_with_validators::<T>(
            &keypairs,
            genesis_time,
            eth1_block_hash.into_root(),
            execution_payload_header,
            &spec,
        )?;

        Some(genesis_state.as_ssz_bytes())
    } else {
        None
    };

    let testnet = Eth2NetworkConfig {
        deposit_contract_deploy_block,
        boot_enr: Some(vec![]),
        genesis_state_bytes,
        config: Config::from_chain_spec::<T>(&spec),
    };

    testnet.write_to_file(testnet_dir_path, overwrite_files)
}

/// Returns a `BeaconState` with the given validator keypairs embedded into the
/// genesis state. This allows us to start testnets without having to deposit validators
/// manually.
///
/// The optional `execution_payload_header` allows us to start a network from the bellatrix
/// fork without the need to transition to altair and bellatrix.
///
/// We need to ensure that `eth1_block_hash` is equal to the genesis block hash that is
/// generated from the execution side `genesis.json`.
fn initialize_state_with_validators<T: EthSpec>(
    keypairs: &[Keypair],
    genesis_time: u64,
    eth1_block_hash: Hash256,
    execution_payload_header: Option<ExecutionPayloadHeader<T>>,
    spec: &ChainSpec,
) -> Result<BeaconState<T>, String> {
    let default_header: ExecutionPayloadHeader<T> = ExecutionPayloadHeader {
        block_hash: ExecutionBlockHash(eth1_block_hash),
        parent_hash: ExecutionBlockHash::zero(),
        ..ExecutionPayloadHeader::default()
    };
    let execution_payload_header = execution_payload_header.or(Some(default_header));
    // Empty eth1 data
    let eth1_data = Eth1Data {
        block_hash: eth1_block_hash,
        deposit_count: 0,
        deposit_root: Hash256::from_str(
            "0xd70a234731285c6804c2a4f56711ddb8c82c99740f207854891028af34e27e5e",
        )
        .unwrap(), // empty deposit tree root
    };
    let mut state = BeaconState::new(genesis_time, eth1_data, spec);

    // Seed RANDAO with Eth1 entropy
    state.fill_randao_mixes_with(eth1_block_hash);

    for keypair in keypairs.iter() {
        let withdrawal_credentials = |pubkey: &PublicKey| {
            let mut credentials = hash(&pubkey.as_ssz_bytes());
            credentials[0] = spec.bls_withdrawal_prefix_byte;
            Hash256::from_slice(&credentials)
        };
        let amount = spec.max_effective_balance;
        // Create a new validator.
        let validator = Validator {
            pubkey: keypair.pk.clone().into(),
            withdrawal_credentials: withdrawal_credentials(&keypair.pk),
            activation_eligibility_epoch: spec.far_future_epoch,
            activation_epoch: spec.far_future_epoch,
            exit_epoch: spec.far_future_epoch,
            withdrawable_epoch: spec.far_future_epoch,
            effective_balance: std::cmp::min(
                amount - amount % (spec.effective_balance_increment),
                spec.max_effective_balance,
            ),
            slashed: false,
        };
        state.validators_mut().push(validator).unwrap();
        state.balances_mut().push(amount).unwrap();
    }

    process_activations(&mut state, spec).unwrap();

    if spec
        .altair_fork_epoch
        .map_or(false, |fork_epoch| fork_epoch == T::genesis_epoch())
    {
        upgrade_to_altair(&mut state, spec).unwrap();

        state.fork_mut().previous_version = spec.altair_fork_version;
    }

    // Similarly, perform an upgrade to the merge if configured from genesis.
    if spec
        .bellatrix_fork_epoch
        .map_or(false, |fork_epoch| fork_epoch == T::genesis_epoch())
    {
        upgrade_to_bellatrix(&mut state, spec).unwrap();

        // Remove intermediate Altair fork from `state.fork`.
        state.fork_mut().previous_version = spec.bellatrix_fork_version;

        // Override latest execution payload header.
        // See https://github.com/ethereum/consensus-specs/blob/v1.1.0/specs/merge/beacon-chain.md#testing

        if let Some(ref header) = execution_payload_header {
            *state.latest_execution_payload_header_mut().map_err(|_| {
                "State must contain bellatrix execution payload header".to_string()
            })? = header.clone();
        }
    }

    // Now that we have our validators, initialize the caches (including the committees)
    state.build_all_caches(spec).unwrap();

    // Set genesis validators root for domain separation and chain versioning
    *state.genesis_validators_root_mut() = state.update_validators_tree_hash_cache().unwrap();

    Ok(state)
}<|MERGE_RESOLUTION|>--- conflicted
+++ resolved
@@ -13,13 +13,10 @@
 use std::time::{SystemTime, UNIX_EPOCH};
 use types::ExecutionBlockHash;
 use types::{
-<<<<<<< HEAD
-    test_utils::generate_deterministic_keypairs, Address, BeaconState, ChainSpec, Config, Eth1Data,
-    EthSpec, ExecutionPayloadHeader, Hash256, Keypair, PublicKey, Validator,
-=======
-    test_utils::generate_deterministic_keypairs, Address, Config, Epoch, EthSpec,
-    ExecutionPayloadHeader, ExecutionPayloadHeaderCapella, ExecutionPayloadHeaderMerge, ForkName,
->>>>>>> 00cf5fc1
+    test_utils::generate_deterministic_keypairs, Address, BeaconState, ChainSpec, Config, Epoch,
+    Eth1Data, EthSpec, ExecutionPayloadHeader, ExecutionPayloadHeaderCapella,
+    ExecutionPayloadHeaderMerge, ExecutionPayloadHeaderRefMut, ForkName, Hash256, Keypair,
+    PublicKey, Validator,
 };
 
 pub fn run<T: EthSpec>(testnet_dir_path: PathBuf, matches: &ArgMatches) -> Result<(), String> {
@@ -175,12 +172,14 @@
     execution_payload_header: Option<ExecutionPayloadHeader<T>>,
     spec: &ChainSpec,
 ) -> Result<BeaconState<T>, String> {
-    let default_header: ExecutionPayloadHeader<T> = ExecutionPayloadHeader {
-        block_hash: ExecutionBlockHash(eth1_block_hash),
-        parent_hash: ExecutionBlockHash::zero(),
-        ..ExecutionPayloadHeader::default()
-    };
-    let execution_payload_header = execution_payload_header.or(Some(default_header));
+    // If no header is provided, then start from a Bellatrix state by default
+    let default_header: ExecutionPayloadHeader<T> =
+        ExecutionPayloadHeader::Merge(ExecutionPayloadHeaderMerge {
+            block_hash: ExecutionBlockHash(eth1_block_hash),
+            parent_hash: ExecutionBlockHash::zero(),
+            ..ExecutionPayloadHeaderMerge::default()
+        });
+    let execution_payload_header = execution_payload_header.or(Some(default_header)).unwrap();
     // Empty eth1 data
     let eth1_data = Eth1Data {
         block_hash: eth1_block_hash,
@@ -244,10 +243,21 @@
         // Override latest execution payload header.
         // See https://github.com/ethereum/consensus-specs/blob/v1.1.0/specs/merge/beacon-chain.md#testing
 
-        if let Some(ref header) = execution_payload_header {
-            *state.latest_execution_payload_header_mut().map_err(|_| {
-                "State must contain bellatrix execution payload header".to_string()
-            })? = header.clone();
+        // Currently, we only support starting from a bellatrix state
+        match state
+            .latest_execution_payload_header_mut()
+            .map_err(|e| format!("Failed to get execution payload header: {:?}", e))?
+        {
+            ExecutionPayloadHeaderRefMut::Merge(header_mut) => {
+                if let ExecutionPayloadHeader::Merge(eph) = execution_payload_header {
+                    *header_mut = eph;
+                } else {
+                    return Err("Execution payload header must be a bellatrix header".to_string());
+                }
+            }
+            ExecutionPayloadHeaderRefMut::Capella(_) => {
+                return Err("Cannot start genesis from a capella state".to_string())
+            }
         }
     }
 

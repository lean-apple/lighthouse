--- conflicted
+++ resolved
@@ -35,11 +35,7 @@
 impl DepositData {
     /// Generate the signature for a given DepositData details.
     ///
-<<<<<<< HEAD
-    /// Spec v0.8.1
-=======
     /// Spec v0.9.1
->>>>>>> 95cc5dd2
     pub fn create_signature(&self, secret_key: &SecretKey, spec: &ChainSpec) -> SignatureBytes {
         let msg = self.signed_root();
         let domain = spec.get_deposit_domain();

use crate::eth1_chain::Error as Eth1ChainError;
use crate::fork_choice::Error as ForkChoiceError;
use crate::naive_aggregation_pool::Error as NaiveAggregationError;
use operation_pool::OpPoolError;
use ssz::DecodeError;
use ssz_types::Error as SszTypesError;
use state_processing::{
    block_signature_verifier::Error as BlockSignatureVerifierError,
    per_block_processing::errors::AttestationValidationError,
    signature_sets::Error as SignatureSetError, BlockProcessingError, SlotProcessingError,
};
use std::time::Duration;
use types::*;

macro_rules! easy_from_to {
    ($from: ident, $to: ident) => {
        impl From<$from> for $to {
            fn from(e: $from) -> $to {
                $to::$from(e)
            }
        }
    };
}

#[derive(Debug, PartialEq)]
pub enum BeaconChainError {
    InsufficientValidators,
    UnableToReadSlot,
    RevertedFinalizedEpoch {
        previous_epoch: Epoch,
        new_epoch: Epoch,
    },
    SlotClockDidNotStart,
    NoStateForSlot(Slot),
    UnableToFindTargetRoot(Slot),
    BeaconStateError(BeaconStateError),
    DBInconsistent(String),
    DBError(store::Error),
    ForkChoiceError(ForkChoiceError),
    MissingBeaconBlock(Hash256),
    MissingBeaconState(Hash256),
    SlotProcessingError(SlotProcessingError),
    UnableToAdvanceState(String),
    NoStateForAttestation {
        beacon_block_root: Hash256,
    },
    CannotAttestToFutureState,
    AttestationValidationError(AttestationValidationError),
    StateSkipTooLarge {
        start_slot: Slot,
        requested_slot: Slot,
        max_task_runtime: Duration,
    },
    /// Returned when an internal check fails, indicating corrupt data.
    InvariantViolated(String),
    SszTypesError(SszTypesError),
    CanonicalHeadLockTimeout,
    AttestationCacheLockTimeout,
    ValidatorPubkeyCacheLockTimeout,
    IncorrectStateForAttestation(RelativeEpochError),
    InvalidValidatorPubkeyBytes(DecodeError),
    ValidatorPubkeyCacheIncomplete(usize),
    SignatureSetError(SignatureSetError),
    BlockSignatureVerifierError(state_processing::block_signature_verifier::Error),
    DuplicateValidatorPublicKey,
    ValidatorPubkeyCacheFileError(String),
    OpPoolError(OpPoolError),
    NaiveAggregationError(NaiveAggregationError),
}

easy_from_to!(SlotProcessingError, BeaconChainError);
easy_from_to!(AttestationValidationError, BeaconChainError);
easy_from_to!(SszTypesError, BeaconChainError);
easy_from_to!(OpPoolError, BeaconChainError);
easy_from_to!(NaiveAggregationError, BeaconChainError);
easy_from_to!(BlockSignatureVerifierError, BeaconChainError);

#[derive(Debug, PartialEq)]
pub enum BlockProductionError {
    UnableToGetBlockRootFromState,
    UnableToReadSlot,
    UnableToProduceAtSlot(Slot),
    SlotProcessingError(SlotProcessingError),
    BlockProcessingError(BlockProcessingError),
    Eth1ChainError(Eth1ChainError),
    BeaconStateError(BeaconStateError),
    OpPoolError(OpPoolError),
    /// The `BeaconChain` was explicitly configured _without_ a connection to eth1, therefore it
    /// cannot produce blocks.
    NoEth1ChainConnection,
}

easy_from_to!(BlockProcessingError, BlockProductionError);
easy_from_to!(BeaconStateError, BlockProductionError);
easy_from_to!(SlotProcessingError, BlockProductionError);
<<<<<<< HEAD
easy_from_to!(Eth1ChainError, BlockProductionError);

/// A reason for not propagating an attestation (single or aggregate).
#[derive(Debug, PartialEq)]
pub enum AttestationDropReason {
    SlotClockError,
    TooNew { attestation_slot: Slot, now: Slot },
    TooOld { attestation_slot: Slot, now: Slot },
    NoValidationState(BeaconChainError),
    BlockUnknown(Hash256),
    BadIndexedAttestation(AttestationValidationError),
    AggregatorNotInAttestingIndices,
    AggregatorNotSelected,
    AggregatorSelectionProofInvalid,
    SignatureInvalid,
}

/// A reason for not propagating a block.
#[derive(Debug, PartialEq)]
pub enum BlockDropReason {
    SlotClockError,
    TooNew { block_slot: Slot, now: Slot },
    // FIXME(sproul): add detail here
    ValidationFailure,
}
=======
easy_from_to!(Eth1ChainError, BlockProductionError);
>>>>>>> d7e29382
<|MERGE_RESOLUTION|>--- conflicted
+++ resolved
@@ -93,32 +93,4 @@
 easy_from_to!(BlockProcessingError, BlockProductionError);
 easy_from_to!(BeaconStateError, BlockProductionError);
 easy_from_to!(SlotProcessingError, BlockProductionError);
-<<<<<<< HEAD
-easy_from_to!(Eth1ChainError, BlockProductionError);
-
-/// A reason for not propagating an attestation (single or aggregate).
-#[derive(Debug, PartialEq)]
-pub enum AttestationDropReason {
-    SlotClockError,
-    TooNew { attestation_slot: Slot, now: Slot },
-    TooOld { attestation_slot: Slot, now: Slot },
-    NoValidationState(BeaconChainError),
-    BlockUnknown(Hash256),
-    BadIndexedAttestation(AttestationValidationError),
-    AggregatorNotInAttestingIndices,
-    AggregatorNotSelected,
-    AggregatorSelectionProofInvalid,
-    SignatureInvalid,
-}
-
-/// A reason for not propagating a block.
-#[derive(Debug, PartialEq)]
-pub enum BlockDropReason {
-    SlotClockError,
-    TooNew { block_slot: Slot, now: Slot },
-    // FIXME(sproul): add detail here
-    ValidationFailure,
-}
-=======
-easy_from_to!(Eth1ChainError, BlockProductionError);
->>>>>>> d7e29382
+easy_from_to!(Eth1ChainError, BlockProductionError);
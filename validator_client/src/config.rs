use crate::graffiti_file::GraffitiFile;
use crate::{http_api, http_metrics};
use clap::ArgMatches;
use clap_utils::{parse_optional, parse_required};
use directory::{
    get_network_dir, DEFAULT_HARDCODED_NETWORK, DEFAULT_ROOT_DIR, DEFAULT_SECRET_DIR,
    DEFAULT_VALIDATOR_DIR,
};
use eth2::types::Graffiti;
use sensitive_url::SensitiveUrl;
use serde_derive::{Deserialize, Serialize};
use slog::{info, warn, Logger};
use std::fs;
use std::net::Ipv4Addr;
use std::path::PathBuf;
use types::GRAFFITI_BYTES_LEN;

pub const DEFAULT_BEACON_NODE: &str = "http://localhost:5052/";

/// Stores the core configuration for this validator instance.
#[derive(Clone, Serialize, Deserialize)]
pub struct Config {
    /// The data directory, which stores all validator databases
    pub validator_dir: PathBuf,
    /// The directory containing the passwords to unlock validator keystores.
    pub secrets_dir: PathBuf,
    /// The http endpoints of the beacon node APIs.
    ///
    /// Should be similar to `["http://localhost:8080"]`
    pub beacon_nodes: Vec<SensitiveUrl>,
    /// If true, the validator client will still poll for duties and produce blocks even if the
    /// beacon node is not synced at startup.
    pub allow_unsynced_beacon_node: bool,
    /// If true, don't scan the validators dir for new keystores.
    pub disable_auto_discover: bool,
    /// If true, re-register existing validators in definitions.yml for slashing protection.
    pub init_slashing_protection: bool,
    /// If true, use longer timeouts for requests made to the beacon node.
    pub use_long_timeouts: bool,
    /// Graffiti to be inserted everytime we create a block.
    pub graffiti: Option<Graffiti>,
    /// Graffiti file to load per validator graffitis.
    pub graffiti_file: Option<GraffitiFile>,
    /// Configuration for the HTTP REST API.
    pub http_api: http_api::Config,
    /// Configuration for the HTTP REST API.
    pub http_metrics: http_metrics::Config,
    /// Configuration for sending metrics to a remote explorer endpoint.
    pub monitoring_api: Option<monitoring_api::Config>,
    /// If true, enable functionality that monitors the network for attestations or proposals from
    /// any of the validators managed by this client before starting up.
    pub enable_doppelganger_protection: bool,
<<<<<<< HEAD
    /// If true, then we publish validator specific metrics (e.g next attestation duty slot)
    /// for all our managed validators.
    /// Note: We publish validator specific metrics for low validator counts without this flag
    /// (<= 64 validators)
    pub enable_high_validator_count_metrics: bool,
=======
    /// A list of custom certificates that the validator client will additionally use when
    /// connecting to a beacon node over SSL/TLS.
    pub beacon_nodes_tls_certs: Option<Vec<PathBuf>>,
>>>>>>> 99f7a7db
}

impl Default for Config {
    /// Build a new configuration from defaults.
    fn default() -> Self {
        // WARNING: these directory defaults should be always overwritten with parameters from cli
        // for specific networks.
        let base_dir = dirs::home_dir()
            .unwrap_or_else(|| PathBuf::from("."))
            .join(DEFAULT_ROOT_DIR)
            .join(DEFAULT_HARDCODED_NETWORK);
        let validator_dir = base_dir.join(DEFAULT_VALIDATOR_DIR);
        let secrets_dir = base_dir.join(DEFAULT_SECRET_DIR);

        let beacon_nodes = vec![SensitiveUrl::parse(DEFAULT_BEACON_NODE)
            .expect("beacon_nodes must always be a valid url.")];
        Self {
            validator_dir,
            secrets_dir,
            beacon_nodes,
            allow_unsynced_beacon_node: false,
            disable_auto_discover: false,
            init_slashing_protection: false,
            use_long_timeouts: false,
            graffiti: None,
            graffiti_file: None,
            http_api: <_>::default(),
            http_metrics: <_>::default(),
            monitoring_api: None,
            enable_doppelganger_protection: false,
<<<<<<< HEAD
            enable_high_validator_count_metrics: false,
=======
            beacon_nodes_tls_certs: None,
>>>>>>> 99f7a7db
        }
    }
}

impl Config {
    /// Returns a `Default` implementation of `Self` with some parameters modified by the supplied
    /// `cli_args`.
    pub fn from_cli(cli_args: &ArgMatches, log: &Logger) -> Result<Config, String> {
        let mut config = Config::default();

        let default_root_dir = dirs::home_dir()
            .map(|home| home.join(DEFAULT_ROOT_DIR))
            .unwrap_or_else(|| PathBuf::from("."));

        let (mut validator_dir, mut secrets_dir) = (None, None);
        if cli_args.value_of("datadir").is_some() {
            let base_dir: PathBuf = parse_required(cli_args, "datadir")?;
            validator_dir = Some(base_dir.join(DEFAULT_VALIDATOR_DIR));
            secrets_dir = Some(base_dir.join(DEFAULT_SECRET_DIR));
        }
        if cli_args.value_of("validators-dir").is_some() {
            validator_dir = Some(parse_required(cli_args, "validators-dir")?);
        }
        if cli_args.value_of("secrets-dir").is_some() {
            secrets_dir = Some(parse_required(cli_args, "secrets-dir")?);
        }

        config.validator_dir = validator_dir.unwrap_or_else(|| {
            default_root_dir
                .join(get_network_dir(cli_args))
                .join(DEFAULT_VALIDATOR_DIR)
        });

        config.secrets_dir = secrets_dir.unwrap_or_else(|| {
            default_root_dir
                .join(get_network_dir(cli_args))
                .join(DEFAULT_SECRET_DIR)
        });

        if !config.validator_dir.exists() {
            fs::create_dir_all(&config.validator_dir)
                .map_err(|e| format!("Failed to create {:?}: {:?}", config.validator_dir, e))?;
        }

        if let Some(beacon_nodes) = parse_optional::<String>(cli_args, "beacon-nodes")? {
            config.beacon_nodes = beacon_nodes
                .split(',')
                .map(|s| SensitiveUrl::parse(s))
                .collect::<Result<_, _>>()
                .map_err(|e| format!("Unable to parse beacon node URL: {:?}", e))?;
        }
        // To be deprecated.
        else if let Some(beacon_node) = parse_optional::<String>(cli_args, "beacon-node")? {
            warn!(
                log,
                "The --beacon-node flag is deprecated";
                "msg" => "please use --beacon-nodes instead"
            );
            config.beacon_nodes = vec![SensitiveUrl::parse(&beacon_node)
                .map_err(|e| format!("Unable to parse beacon node URL: {:?}", e))?];
        }
        // To be deprecated.
        else if let Some(server) = parse_optional::<String>(cli_args, "server")? {
            warn!(
                log,
                "The --server flag is deprecated";
                "msg" => "please use --beacon-nodes instead"
            );
            config.beacon_nodes = vec![SensitiveUrl::parse(&server)
                .map_err(|e| format!("Unable to parse beacon node URL: {:?}", e))?];
        }

        if cli_args.is_present("delete-lockfiles") {
            warn!(
                log,
                "The --delete-lockfiles flag is deprecated";
                "msg" => "it is no longer necessary, and no longer has any effect",
            );
        }

        config.allow_unsynced_beacon_node = cli_args.is_present("allow-unsynced");
        config.disable_auto_discover = cli_args.is_present("disable-auto-discover");
        config.init_slashing_protection = cli_args.is_present("init-slashing-protection");
        config.use_long_timeouts = cli_args.is_present("use-long-timeouts");

        if let Some(graffiti_file_path) = cli_args.value_of("graffiti-file") {
            let mut graffiti_file = GraffitiFile::new(graffiti_file_path.into());
            graffiti_file
                .read_graffiti_file()
                .map_err(|e| format!("Error reading graffiti file: {:?}", e))?;
            config.graffiti_file = Some(graffiti_file);
            info!(log, "Successfully loaded graffiti file"; "path" => graffiti_file_path);
        }

        if let Some(input_graffiti) = cli_args.value_of("graffiti") {
            let graffiti_bytes = input_graffiti.as_bytes();
            if graffiti_bytes.len() > GRAFFITI_BYTES_LEN {
                return Err(format!(
                    "Your graffiti is too long! {} bytes maximum!",
                    GRAFFITI_BYTES_LEN
                ));
            } else {
                let mut graffiti = [0; 32];

                // Copy the provided bytes over.
                //
                // Panic-free because `graffiti_bytes.len()` <= `GRAFFITI_BYTES_LEN`.
                graffiti[..graffiti_bytes.len()].copy_from_slice(graffiti_bytes);

                config.graffiti = Some(graffiti.into());
            }
        }

        if let Some(tls_certs) = parse_optional::<String>(cli_args, "beacon-nodes-tls-certs")? {
            config.beacon_nodes_tls_certs = Some(tls_certs.split(',').map(PathBuf::from).collect());
        }

        /*
         * Http API server
         */

        if cli_args.is_present("http") {
            config.http_api.enabled = true;
        }

        if let Some(address) = cli_args.value_of("http-address") {
            if cli_args.is_present("unencrypted-http-transport") {
                config.http_api.listen_addr = address
                    .parse::<Ipv4Addr>()
                    .map_err(|_| "http-address is not a valid IPv4 address.")?;
            } else {
                return Err(
                    "While using `--http-address`, you must also use `--unencrypted-http-transport`."
                        .to_string(),
                );
            }
        }

        if let Some(port) = cli_args.value_of("http-port") {
            config.http_api.listen_port = port
                .parse::<u16>()
                .map_err(|_| "http-port is not a valid u16.")?;
        }

        if let Some(allow_origin) = cli_args.value_of("http-allow-origin") {
            // Pre-validate the config value to give feedback to the user on node startup, instead of
            // as late as when the first API response is produced.
            hyper::header::HeaderValue::from_str(allow_origin)
                .map_err(|_| "Invalid allow-origin value")?;

            config.http_api.allow_origin = Some(allow_origin.to_string());
        }

        /*
         * Prometheus metrics HTTP server
         */

        if cli_args.is_present("metrics") {
            config.http_metrics.enabled = true;
        }

        if cli_args.is_present("enable-high-validator-count-metrics") {
            config.enable_high_validator_count_metrics = true;
        }

        if let Some(address) = cli_args.value_of("metrics-address") {
            config.http_metrics.listen_addr = address
                .parse::<Ipv4Addr>()
                .map_err(|_| "metrics-address is not a valid IPv4 address.")?;
        }

        if let Some(port) = cli_args.value_of("metrics-port") {
            config.http_metrics.listen_port = port
                .parse::<u16>()
                .map_err(|_| "metrics-port is not a valid u16.")?;
        }

        if let Some(allow_origin) = cli_args.value_of("metrics-allow-origin") {
            // Pre-validate the config value to give feedback to the user on node startup, instead of
            // as late as when the first API response is produced.
            hyper::header::HeaderValue::from_str(allow_origin)
                .map_err(|_| "Invalid allow-origin value")?;

            config.http_metrics.allow_origin = Some(allow_origin.to_string());
        }
        /*
         * Explorer metrics
         */
        if let Some(monitoring_endpoint) = cli_args.value_of("monitoring-endpoint") {
            config.monitoring_api = Some(monitoring_api::Config {
                db_path: None,
                freezer_db_path: None,
                monitoring_endpoint: monitoring_endpoint.to_string(),
            });
        }

        if cli_args.is_present("enable-doppelganger-protection") {
            config.enable_doppelganger_protection = true;
        }

        Ok(config)
    }
}

#[cfg(test)]
mod tests {
    use super::*;

    #[test]
    // Ensures the default config does not panic.
    fn default_config() {
        Config::default();
    }
}<|MERGE_RESOLUTION|>--- conflicted
+++ resolved
@@ -50,17 +50,14 @@
     /// If true, enable functionality that monitors the network for attestations or proposals from
     /// any of the validators managed by this client before starting up.
     pub enable_doppelganger_protection: bool,
-<<<<<<< HEAD
     /// If true, then we publish validator specific metrics (e.g next attestation duty slot)
     /// for all our managed validators.
     /// Note: We publish validator specific metrics for low validator counts without this flag
     /// (<= 64 validators)
     pub enable_high_validator_count_metrics: bool,
-=======
     /// A list of custom certificates that the validator client will additionally use when
     /// connecting to a beacon node over SSL/TLS.
     pub beacon_nodes_tls_certs: Option<Vec<PathBuf>>,
->>>>>>> 99f7a7db
 }
 
 impl Default for Config {
@@ -91,11 +88,8 @@
             http_metrics: <_>::default(),
             monitoring_api: None,
             enable_doppelganger_protection: false,
-<<<<<<< HEAD
             enable_high_validator_count_metrics: false,
-=======
             beacon_nodes_tls_certs: None,
->>>>>>> 99f7a7db
         }
     }
 }

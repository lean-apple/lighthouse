use crate::beacon_chain::{BEACON_CHAIN_DB_KEY, ETH1_CACHE_DB_KEY, OP_POOL_DB_KEY};
use crate::eth1_chain::{CachingEth1Backend, SszEth1};
use crate::head_tracker::HeadTracker;
use crate::migrate::{BackgroundMigrator, MigratorConfig};
use crate::persisted_beacon_chain::PersistedBeaconChain;
use crate::shuffling_cache::ShufflingCache;
use crate::snapshot_cache::{SnapshotCache, DEFAULT_SNAPSHOT_CACHE_SIZE};
use crate::timeout_rw_lock::TimeoutRwLock;
use crate::validator_monitor::ValidatorMonitor;
use crate::validator_pubkey_cache::ValidatorPubkeyCache;
use crate::ChainConfig;
use crate::{
    BeaconChain, BeaconChainTypes, BeaconForkChoiceStore, BeaconSnapshot, Eth1Chain,
    Eth1ChainBackend, ServerSentEventHandler,
};
use eth1::Config as Eth1Config;
use fork_choice::ForkChoice;
use futures::channel::mpsc::Sender;
use operation_pool::{OperationPool, PersistedOperationPool};
use parking_lot::RwLock;
use slasher::Slasher;
use slog::{crit, info, Logger};
use slot_clock::{SlotClock, TestingSlotClock};
use std::marker::PhantomData;
use std::sync::Arc;
use std::time::Duration;
use store::{Error as StoreError, HotColdDB, ItemStore};
use task_executor::ShutdownReason;
use types::{
    BeaconBlock, BeaconState, ChainSpec, EthSpec, Graffiti, Hash256, PublicKeyBytes, Signature,
    SignedBeaconBlock, Slot,
};

/// An empty struct used to "witness" all the `BeaconChainTypes` traits. It has no user-facing
/// functionality and only exists to satisfy the type system.
pub struct Witness<TSlotClock, TEth1Backend, TEthSpec, THotStore, TColdStore>(
    PhantomData<(TSlotClock, TEth1Backend, TEthSpec, THotStore, TColdStore)>,
);

impl<TSlotClock, TEth1Backend, TEthSpec, THotStore, TColdStore> BeaconChainTypes
    for Witness<TSlotClock, TEth1Backend, TEthSpec, THotStore, TColdStore>
where
    THotStore: ItemStore<TEthSpec> + 'static,
    TColdStore: ItemStore<TEthSpec> + 'static,
    TSlotClock: SlotClock + 'static,
    TEth1Backend: Eth1ChainBackend<TEthSpec> + 'static,
    TEthSpec: EthSpec + 'static,
{
    type HotStore = THotStore;
    type ColdStore = TColdStore;
    type SlotClock = TSlotClock;
    type Eth1Chain = TEth1Backend;
    type EthSpec = TEthSpec;
}

/// Builds a `BeaconChain` by either creating anew from genesis, or, resuming from an existing chain
/// persisted to `store`.
///
/// Types may be elided and the compiler will infer them if all necessary builder methods have been
/// called. If type inference errors are being raised, it is likely that not all required methods
/// have been called.
///
/// See the tests for an example of a complete working example.
pub struct BeaconChainBuilder<T: BeaconChainTypes> {
    #[allow(clippy::type_complexity)]
    store: Option<Arc<HotColdDB<T::EthSpec, T::HotStore, T::ColdStore>>>,
    store_migrator_config: Option<MigratorConfig>,
    pub genesis_time: Option<u64>,
    genesis_block_root: Option<Hash256>,
    genesis_state_root: Option<Hash256>,
    #[allow(clippy::type_complexity)]
    fork_choice: Option<
        ForkChoice<BeaconForkChoiceStore<T::EthSpec, T::HotStore, T::ColdStore>, T::EthSpec>,
    >,
    op_pool: Option<OperationPool<T::EthSpec>>,
    eth1_chain: Option<Eth1Chain<T::Eth1Chain, T::EthSpec>>,
    event_handler: Option<ServerSentEventHandler<T::EthSpec>>,
    slot_clock: Option<T::SlotClock>,
    shutdown_sender: Option<Sender<ShutdownReason>>,
    head_tracker: Option<HeadTracker>,
    validator_pubkey_cache: Option<ValidatorPubkeyCache<T>>,
    spec: ChainSpec,
    chain_config: ChainConfig,
    disabled_forks: Vec<String>,
    log: Option<Logger>,
    graffiti: Graffiti,
    slasher: Option<Arc<Slasher<T::EthSpec>>>,
    validator_monitor: Option<ValidatorMonitor<T::EthSpec>>,
}

impl<TSlotClock, TEth1Backend, TEthSpec, THotStore, TColdStore>
    BeaconChainBuilder<Witness<TSlotClock, TEth1Backend, TEthSpec, THotStore, TColdStore>>
where
    THotStore: ItemStore<TEthSpec> + 'static,
    TColdStore: ItemStore<TEthSpec> + 'static,
    TSlotClock: SlotClock + 'static,
    TEth1Backend: Eth1ChainBackend<TEthSpec> + 'static,
    TEthSpec: EthSpec + 'static,
{
    /// Returns a new builder.
    ///
    /// The `_eth_spec_instance` parameter is only supplied to make concrete the `TEthSpec` trait.
    /// This should generally be either the `MinimalEthSpec` or `MainnetEthSpec` types.
    pub fn new(_eth_spec_instance: TEthSpec) -> Self {
        Self {
            store: None,
            store_migrator_config: None,
            genesis_time: None,
            genesis_block_root: None,
            genesis_state_root: None,
            fork_choice: None,
            op_pool: None,
            eth1_chain: None,
            event_handler: None,
            slot_clock: None,
            shutdown_sender: None,
            head_tracker: None,
            disabled_forks: Vec::new(),
            validator_pubkey_cache: None,
            spec: TEthSpec::default_spec(),
            chain_config: ChainConfig::default(),
            log: None,
            graffiti: Graffiti::default(),
            slasher: None,
            validator_monitor: None,
        }
    }

    /// Override the default spec (as defined by `TEthSpec`).
    ///
    /// This method should generally be called immediately after `Self::new` to ensure components
    /// are started with a consistent spec.
    pub fn custom_spec(mut self, spec: ChainSpec) -> Self {
        self.spec = spec;
        self
    }

    /// Sets the maximum number of blocks that will be skipped when processing
    /// some consensus messages.
    ///
    /// Set to `None` for no limit.
    pub fn import_max_skip_slots(mut self, n: Option<u64>) -> Self {
        self.chain_config.import_max_skip_slots = n;
        self
    }

    /// Sets the store (database).
    ///
    /// Should generally be called early in the build chain.
    pub fn store(mut self, store: Arc<HotColdDB<TEthSpec, THotStore, TColdStore>>) -> Self {
        self.store = Some(store);
        self
    }

    /// Sets the store migrator config (optional).
    pub fn store_migrator_config(mut self, config: MigratorConfig) -> Self {
        self.store_migrator_config = Some(config);
        self
    }

    /// Sets the slasher.
    pub fn slasher(mut self, slasher: Arc<Slasher<TEthSpec>>) -> Self {
        self.slasher = Some(slasher);
        self
    }

    /// Sets the logger.
    ///
    /// Should generally be called early in the build chain.
    pub fn logger(mut self, log: Logger) -> Self {
        self.log = Some(log);
        self
    }

    /// Sets a list of hard-coded forks that will not be activated.
    pub fn disabled_forks(mut self, disabled_forks: Vec<String>) -> Self {
        self.disabled_forks = disabled_forks;
        self
    }

    /// Attempt to load an existing eth1 cache from the builder's `Store`.
    pub fn get_persisted_eth1_backend(&self) -> Result<Option<SszEth1>, String> {
        let store = self
            .store
            .clone()
            .ok_or("get_persisted_eth1_backend requires a store.")?;

        store
            .get_item::<SszEth1>(&ETH1_CACHE_DB_KEY)
            .map_err(|e| format!("DB error whilst reading eth1 cache: {:?}", e))
    }

    /// Returns true if `self.store` contains a persisted beacon chain.
    pub fn store_contains_beacon_chain(&self) -> Result<bool, String> {
        let store = self
            .store
            .clone()
            .ok_or("store_contains_beacon_chain requires a store.")?;

        Ok(store
            .get_item::<PersistedBeaconChain>(&BEACON_CHAIN_DB_KEY)
            .map_err(|e| format!("DB error when reading persisted beacon chain: {:?}", e))?
            .is_some())
    }

    /// Attempt to load an existing chain from the builder's `Store`.
    ///
    /// May initialize several components; including the op_pool and finalized checkpoints.
    pub fn resume_from_db(mut self) -> Result<Self, String> {
        let log = self.log.as_ref().ok_or("resume_from_db requires a log")?;

        info!(
            log,
            "Starting beacon chain";
            "method" => "resume"
        );

        let store = self
            .store
            .clone()
            .ok_or("resume_from_db requires a store.")?;

        let chain = store
            .get_item::<PersistedBeaconChain>(&BEACON_CHAIN_DB_KEY)
            .map_err(|e| format!("DB error when reading persisted beacon chain: {:?}", e))?
            .ok_or_else(|| {
                "No persisted beacon chain found in store. Try purging the beacon chain database."
                    .to_string()
            })?;

        let fork_choice =
            BeaconChain::<Witness<TSlotClock, TEth1Backend, _, _, _>>::load_fork_choice(
                store.clone(),
            )
            .map_err(|e| format!("Unable to load fork choice from disk: {:?}", e))?
            .ok_or("Fork choice not found in store")?;

        let genesis_block = store
            .get_block(&chain.genesis_block_root)
<<<<<<< HEAD
            .map_err(|e| format!("DB error when reading genesis block: {:?}", e))?
=======
            .map_err(|e| descriptive_db_error("genesis block", &e))?
>>>>>>> f37f2671
            .ok_or("Genesis block not found in store")?;
        let genesis_state = store
            .get_state(&genesis_block.state_root(), Some(genesis_block.slot()))
            .map_err(|e| descriptive_db_error("genesis state", &e))?
            .ok_or("Genesis block not found in store")?;

        self.genesis_time = Some(genesis_state.genesis_time());

        self.op_pool = Some(
            store
                .get_item::<PersistedOperationPool<TEthSpec>>(&OP_POOL_DB_KEY)
                .map_err(|e| format!("DB error whilst reading persisted op pool: {:?}", e))?
                .map(PersistedOperationPool::into_operation_pool)
                .transpose()
                .map_err(|e| {
                    format!(
                        "Error while creating the op pool from the persisted op pool: {:?}",
                        e
                    )
                })?
                .unwrap_or_else(OperationPool::new),
        );

        let pubkey_cache = ValidatorPubkeyCache::load_from_store(store)
            .map_err(|e| format!("Unable to open persisted pubkey cache: {:?}", e))?;

        self.genesis_block_root = Some(chain.genesis_block_root);
        self.genesis_state_root = Some(genesis_block.state_root());
        self.head_tracker = Some(
            HeadTracker::from_ssz_container(&chain.ssz_head_tracker)
                .map_err(|e| format!("Failed to decode head tracker for database: {:?}", e))?,
        );
        self.validator_pubkey_cache = Some(pubkey_cache);
        self.fork_choice = Some(fork_choice);

        Ok(self)
    }

    /// Starts a new chain from a genesis state.
    pub fn genesis_state(
        mut self,
        mut beacon_state: BeaconState<TEthSpec>,
    ) -> Result<Self, String> {
        let store = self.store.clone().ok_or("genesis_state requires a store")?;

        let beacon_block = genesis_block(&mut beacon_state, &self.spec)?;

        beacon_state
            .build_all_caches(&self.spec)
            .map_err(|e| format!("Failed to build genesis state caches: {:?}", e))?;

        let beacon_state_root = beacon_block.message().state_root();
        let beacon_block_root = beacon_block.canonical_root();

        self.genesis_state_root = Some(beacon_state_root);
        self.genesis_block_root = Some(beacon_block_root);

        store
            .put_state(&beacon_state_root, &beacon_state)
            .map_err(|e| format!("Failed to store genesis state: {:?}", e))?;
        store
            .put_block(&beacon_block_root, beacon_block.clone())
            .map_err(|e| format!("Failed to store genesis block: {:?}", e))?;

        // Store the genesis block under the `ZERO_HASH` key.
        store
            .put_block(&Hash256::zero(), beacon_block.clone())
            .map_err(|e| {
                format!(
                    "Failed to store genesis block under 0x00..00 alias: {:?}",
                    e
                )
            })?;

        let genesis = BeaconSnapshot {
            beacon_block,
            beacon_block_root,
            beacon_state,
        };

        let fc_store = BeaconForkChoiceStore::get_forkchoice_store(store, &genesis);

        let fork_choice = ForkChoice::from_genesis(
            fc_store,
            genesis.beacon_block_root,
            &genesis.beacon_block.deconstruct().0,
            &genesis.beacon_state,
        )
        .map_err(|e| format!("Unable to build initialize ForkChoice: {:?}", e))?;

        self.fork_choice = Some(fork_choice);
        self.genesis_time = Some(genesis.beacon_state.genesis_time());

        Ok(self.empty_op_pool())
    }

    /// Sets the `BeaconChain` eth1 backend.
    pub fn eth1_backend(mut self, backend: Option<TEth1Backend>) -> Self {
        self.eth1_chain = backend.map(Eth1Chain::new);
        self
    }

    /// Sets the `BeaconChain` event handler backend.
    ///
    /// For example, provide `ServerSentEventHandler` as a `handler`.
    pub fn event_handler(mut self, handler: Option<ServerSentEventHandler<TEthSpec>>) -> Self {
        self.event_handler = handler;
        self
    }

    /// Sets the `BeaconChain` slot clock.
    ///
    /// For example, provide `SystemTimeSlotClock` as a `clock`.
    pub fn slot_clock(mut self, clock: TSlotClock) -> Self {
        self.slot_clock = Some(clock);
        self
    }

    /// Sets a `Sender` to allow the beacon chain to send shutdown signals.
    pub fn shutdown_sender(mut self, sender: Sender<ShutdownReason>) -> Self {
        self.shutdown_sender = Some(sender);
        self
    }

    /// Creates a new, empty operation pool.
    fn empty_op_pool(mut self) -> Self {
        self.op_pool = Some(OperationPool::new());
        self
    }

    /// Sets the `graffiti` field.
    pub fn graffiti(mut self, graffiti: Graffiti) -> Self {
        self.graffiti = graffiti;
        self
    }

    /// Sets the `ChainConfig` that determines `BeaconChain` runtime behaviour.
    pub fn chain_config(mut self, config: ChainConfig) -> Self {
        self.chain_config = config;
        self
    }

    /// Register some validators for additional monitoring.
    ///
    /// `validators` is a comma-separated string of 0x-formatted BLS pubkeys.
    pub fn monitor_validators(
        mut self,
        auto_register: bool,
        validators: Vec<PublicKeyBytes>,
        log: Logger,
    ) -> Self {
        self.validator_monitor = Some(ValidatorMonitor::new(
            validators,
            auto_register,
            log.clone(),
        ));
        self
    }

    /// Consumes `self`, returning a `BeaconChain` if all required parameters have been supplied.
    ///
    /// An error will be returned at runtime if all required parameters have not been configured.
    ///
    /// Will also raise ambiguous type errors at compile time if some parameters have not been
    /// configured.
    #[allow(clippy::type_complexity)] // I think there's nothing to be gained here from a type alias.
    pub fn build(
        self,
    ) -> Result<
        BeaconChain<Witness<TSlotClock, TEth1Backend, TEthSpec, THotStore, TColdStore>>,
        String,
    > {
        let log = self.log.ok_or("Cannot build without a logger")?;
        let slot_clock = self
            .slot_clock
            .ok_or("Cannot build without a slot_clock.")?;
        let store = self.store.clone().ok_or("Cannot build without a store.")?;
        let mut fork_choice = self
            .fork_choice
            .ok_or("Cannot build without fork choice.")?;
        let genesis_block_root = self
            .genesis_block_root
            .ok_or("Cannot build without a genesis block root")?;
        let genesis_state_root = self
            .genesis_state_root
            .ok_or("Cannot build without a genesis state root")?;
        let mut validator_monitor = self
            .validator_monitor
            .ok_or("Cannot build without a validator monitor")?;

        let current_slot = if slot_clock
            .is_prior_to_genesis()
            .ok_or("Unable to read slot clock")?
        {
            self.spec.genesis_slot
        } else {
            slot_clock.now().ok_or("Unable to read slot")?
        };

        let head_block_root = fork_choice
            .get_head(current_slot)
            .map_err(|e| format!("Unable to get fork choice head: {:?}", e))?;

        let head_block = store
            .get_block(&head_block_root)
<<<<<<< HEAD
            .map_err(|e| format!("DB error when reading head block: {:?}", e))?
=======
            .map_err(|e| descriptive_db_error("head block", &e))?
>>>>>>> f37f2671
            .ok_or("Head block not found in store")?;
        let head_state_root = head_block.state_root();
        let head_state = store
            .get_state(&head_state_root, Some(head_block.slot()))
            .map_err(|e| descriptive_db_error("head state", &e))?
            .ok_or("Head state not found in store")?;

        let mut canonical_head = BeaconSnapshot {
            beacon_block_root: head_block_root,
            beacon_block: head_block,
            beacon_state: head_state,
        };

        canonical_head
            .beacon_state
            .build_all_caches(&self.spec)
            .map_err(|e| format!("Failed to build state caches: {:?}", e))?;

        // Perform a check to ensure that the finalization points of the head and fork choice are
        // consistent.
        //
        // This is a sanity check to detect database corruption.
        let fc_finalized = fork_choice.finalized_checkpoint();
        let head_finalized = canonical_head.beacon_state.finalized_checkpoint();
        if fc_finalized != head_finalized {
            if head_finalized.root == Hash256::zero()
                && head_finalized.epoch == fc_finalized.epoch
                && fc_finalized.root == genesis_block_root
            {
                // This is a legal edge-case encountered during genesis.
            } else {
                return Err(format!(
                    "Database corrupt: fork choice is finalized at {:?} whilst head is finalized at \
                    {:?}",
                    fc_finalized, head_finalized
                ));
            }
        }

        let validator_pubkey_cache = self.validator_pubkey_cache.map(Ok).unwrap_or_else(|| {
            ValidatorPubkeyCache::new(&canonical_head.beacon_state, store.clone())
                .map_err(|e| format!("Unable to init validator pubkey cache: {:?}", e))
        })?;

        let migrator_config = self.store_migrator_config.unwrap_or_default();
        let store_migrator = BackgroundMigrator::new(
            store.clone(),
            migrator_config,
            genesis_block_root,
            log.clone(),
        );

        if let Some(slot) = slot_clock.now() {
            validator_monitor.process_valid_state(
                slot.epoch(TEthSpec::slots_per_epoch()),
                &canonical_head.beacon_state,
            );
        }

        let beacon_chain = BeaconChain {
            spec: self.spec,
            config: self.chain_config,
            store,
            store_migrator,
            slot_clock,
            op_pool: self.op_pool.ok_or("Cannot build without op pool")?,
            // TODO: allow for persisting and loading the pool from disk.
            naive_aggregation_pool: <_>::default(),
            // TODO: allow for persisting and loading the pool from disk.
            naive_sync_aggregation_pool: <_>::default(),
            // TODO: allow for persisting and loading the pool from disk.
            observed_attestations: <_>::default(),
            // TODO: allow for persisting and loading the pool from disk.
            observed_sync_contributions: <_>::default(),
            // TODO: allow for persisting and loading the pool from disk.
            observed_attesters: <_>::default(),
            // TODO: allow for persisting and loading the pool from disk.
            observed_sync_contributors: <_>::default(),
            // TODO: allow for persisting and loading the pool from disk.
            observed_aggregators: <_>::default(),
            // TODO: allow for persisting and loading the pool from disk.
            observed_sync_aggregators: <_>::default(),
            // TODO: allow for persisting and loading the pool from disk.
            observed_block_producers: <_>::default(),
            // TODO: allow for persisting and loading the pool from disk.
            observed_voluntary_exits: <_>::default(),
            observed_proposer_slashings: <_>::default(),
            observed_attester_slashings: <_>::default(),
            eth1_chain: self.eth1_chain,
            genesis_validators_root: canonical_head.beacon_state.genesis_validators_root(),
            canonical_head: TimeoutRwLock::new(canonical_head.clone()),
            genesis_block_root,
            genesis_state_root,
            fork_choice: RwLock::new(fork_choice),
            event_handler: self.event_handler,
            head_tracker: Arc::new(self.head_tracker.unwrap_or_default()),
            snapshot_cache: TimeoutRwLock::new(SnapshotCache::new(
                DEFAULT_SNAPSHOT_CACHE_SIZE,
                canonical_head,
            )),
            shuffling_cache: TimeoutRwLock::new(ShufflingCache::new()),
            beacon_proposer_cache: <_>::default(),
            validator_pubkey_cache: TimeoutRwLock::new(validator_pubkey_cache),
            disabled_forks: self.disabled_forks,
            shutdown_sender: self
                .shutdown_sender
                .ok_or("Cannot build without a shutdown sender.")?,
            log: log.clone(),
            graffiti: self.graffiti,
            slasher: self.slasher.clone(),
            validator_monitor: RwLock::new(validator_monitor),
        };

        let head = beacon_chain
            .head()
            .map_err(|e| format!("Failed to get head: {:?}", e))?;

        // Only perform the check if it was configured.
        if let Some(wss_checkpoint) = beacon_chain.config.weak_subjectivity_checkpoint {
            if let Err(e) = beacon_chain.verify_weak_subjectivity_checkpoint(
                wss_checkpoint,
                head.beacon_block_root,
                &head.beacon_state,
            ) {
                crit!(
                    log,
                    "Weak subjectivity checkpoint verification failed on startup!";
                    "head_block_root" => format!("{}", head.beacon_block_root),
                    "head_slot" => format!("{}", head.beacon_block.slot()),
                    "finalized_epoch" => format!("{}", head.beacon_state.finalized_checkpoint().epoch),
                    "wss_checkpoint_epoch" => format!("{}", wss_checkpoint.epoch),
                    "error" => format!("{:?}", e),
                );
                crit!(log, "You must use the `--purge-db` flag to clear the database and restart sync. You may be on a hostile network.");
                return Err(format!("Weak subjectivity verification failed: {:?}", e));
            }
        }

        info!(
            log,
            "Beacon chain initialized";
            "head_state" => format!("{}", head.beacon_state_root()),
            "head_block" => format!("{}", head.beacon_block_root),
            "head_slot" => format!("{}", head.beacon_block.slot()),
        );

        Ok(beacon_chain)
    }
}

impl<TSlotClock, TEthSpec, THotStore, TColdStore>
    BeaconChainBuilder<
        Witness<TSlotClock, CachingEth1Backend<TEthSpec>, TEthSpec, THotStore, TColdStore>,
    >
where
    THotStore: ItemStore<TEthSpec> + 'static,
    TColdStore: ItemStore<TEthSpec> + 'static,
    TSlotClock: SlotClock + 'static,
    TEthSpec: EthSpec + 'static,
{
    /// Do not use any eth1 backend. The client will not be able to produce beacon blocks.
    pub fn no_eth1_backend(self) -> Self {
        self.eth1_backend(None)
    }

    /// Sets the `BeaconChain` eth1 back-end to produce predictably junk data when producing blocks.
    pub fn dummy_eth1_backend(mut self) -> Result<Self, String> {
        let log = self
            .log
            .as_ref()
            .ok_or("dummy_eth1_backend requires a log")?;

        let backend =
            CachingEth1Backend::new(Eth1Config::default(), log.clone(), self.spec.clone());

        self.eth1_chain = Some(Eth1Chain::new_dummy(backend));

        Ok(self)
    }
}

impl<TEth1Backend, TEthSpec, THotStore, TColdStore>
    BeaconChainBuilder<Witness<TestingSlotClock, TEth1Backend, TEthSpec, THotStore, TColdStore>>
where
    THotStore: ItemStore<TEthSpec> + 'static,
    TColdStore: ItemStore<TEthSpec> + 'static,
    TEth1Backend: Eth1ChainBackend<TEthSpec> + 'static,
    TEthSpec: EthSpec + 'static,
{
    /// Sets the `BeaconChain` slot clock to `TestingSlotClock`.
    ///
    /// Requires the state to be initialized.
    pub fn testing_slot_clock(self, slot_duration: Duration) -> Result<Self, String> {
        let genesis_time = self
            .genesis_time
            .ok_or("testing_slot_clock requires an initialized state")?;

        let slot_clock = TestingSlotClock::new(
            Slot::new(0),
            Duration::from_secs(genesis_time),
            slot_duration,
        );

        Ok(self.slot_clock(slot_clock))
    }
}

fn genesis_block<T: EthSpec>(
    genesis_state: &mut BeaconState<T>,
    spec: &ChainSpec,
) -> Result<SignedBeaconBlock<T>, String> {
    let mut genesis_block = BeaconBlock::empty(&spec);
    *genesis_block.state_root_mut() = genesis_state
        .update_tree_hash_cache()
        .map_err(|e| format!("Error hashing genesis state: {:?}", e))?;

    Ok(SignedBeaconBlock::from_block(
        genesis_block,
        // Empty signature, which should NEVER be read. This isn't to-spec, but makes the genesis
        // block consistent with every other block.
        Signature::empty(),
    ))
<<<<<<< HEAD
=======
}

// Helper function to return more useful errors when reading from the database.
fn descriptive_db_error(item: &str, error: &StoreError) -> String {
    let additional_info = if let StoreError::SszDecodeError(_) = error {
        "Ensure the data directory is not initialized for a different network. The \
        --purge-db flag can be used to permanently delete the existing data directory."
    } else {
        "Database corruption may be present. If the issue persists, use \
        --purge-db to permanently delete the existing data directory."
    };
    format!(
        "DB error when reading {}: {:?}. {}",
        item, error, additional_info
    )
>>>>>>> f37f2671
}

#[cfg(not(debug_assertions))]
#[cfg(test)]
mod test {
    use super::*;
    use eth2_hashing::hash;
    use genesis::{generate_deterministic_keypairs, interop_genesis_state};
    use sloggers::{null::NullLoggerBuilder, Build};
    use ssz::Encode;
    use std::time::Duration;
    use store::config::StoreConfig;
    use store::{HotColdDB, MemoryStore};
    use types::{EthSpec, MinimalEthSpec, Slot};

    type TestEthSpec = MinimalEthSpec;

    fn get_logger() -> Logger {
        let builder = NullLoggerBuilder;
        builder.build().expect("should build logger")
    }

    #[test]
    fn recent_genesis() {
        let validator_count = 1;
        let genesis_time = 13_371_337;

        let log = get_logger();
        let store: HotColdDB<
            MinimalEthSpec,
            MemoryStore<MinimalEthSpec>,
            MemoryStore<MinimalEthSpec>,
        > = HotColdDB::open_ephemeral(StoreConfig::default(), ChainSpec::minimal(), log.clone())
            .unwrap();
        let spec = MinimalEthSpec::default_spec();

        let genesis_state = interop_genesis_state(
            &generate_deterministic_keypairs(validator_count),
            genesis_time,
            &spec,
        )
        .expect("should create interop genesis state");

        let (shutdown_tx, _) = futures::channel::mpsc::channel(1);

        let chain = BeaconChainBuilder::new(MinimalEthSpec)
            .logger(log.clone())
            .store(Arc::new(store))
            .genesis_state(genesis_state)
            .expect("should build state using recent genesis")
            .dummy_eth1_backend()
            .expect("should build the dummy eth1 backend")
            .testing_slot_clock(Duration::from_secs(1))
            .expect("should configure testing slot clock")
            .shutdown_sender(shutdown_tx)
            .monitor_validators(true, vec![], log.clone())
            .build()
            .expect("should build");

        let head = chain.head().expect("should get head");

        let state = head.beacon_state;
        let block = head.beacon_block;

        assert_eq!(state.slot(), Slot::new(0), "should start from genesis");
        assert_eq!(
            state.genesis_time(),
            13_371_337,
            "should have the correct genesis time"
        );
        assert_eq!(
            block.state_root(),
            state.canonical_root(),
            "block should have correct state root"
        );
        assert_eq!(
            chain
                .store
                .get_block(&Hash256::zero())
                .expect("should read db")
                .expect("should find genesis block"),
            block,
            "should store genesis block under zero hash alias"
        );
        assert_eq!(
            state.validators().len(),
            validator_count,
            "should have correct validator count"
        );
        assert_eq!(
            chain.genesis_block_root,
            block.canonical_root(),
            "should have correct genesis block root"
        );
    }

    #[test]
    fn interop_state() {
        let validator_count = 16;
        let genesis_time = 42;
        let spec = &TestEthSpec::default_spec();

        let keypairs = generate_deterministic_keypairs(validator_count);

        let state = interop_genesis_state::<TestEthSpec>(&keypairs, genesis_time, spec)
            .expect("should build state");

        assert_eq!(
            state.eth1_data().block_hash,
            Hash256::from_slice(&[0x42; 32]),
            "eth1 block hash should be co-ordinated junk"
        );

        assert_eq!(
            state.genesis_time(),
            genesis_time,
            "genesis time should be as specified"
        );

        for b in state.balances() {
            assert_eq!(
                *b, spec.max_effective_balance,
                "validator balances should be max effective balance"
            );
        }

        for v in state.validators() {
            let creds = v.withdrawal_credentials.as_bytes();
            assert_eq!(
                creds[0], spec.bls_withdrawal_prefix_byte,
                "first byte of withdrawal creds should be bls prefix"
            );
            assert_eq!(
                &creds[1..],
                &hash(&v.pubkey.as_ssz_bytes())[1..],
                "rest of withdrawal creds should be pubkey hash"
            )
        }

        assert_eq!(
            state.balances().len(),
            validator_count,
            "validator balances len should be correct"
        );

        assert_eq!(
            state.validators().len(),
            validator_count,
            "validator count should be correct"
        );
    }
}<|MERGE_RESOLUTION|>--- conflicted
+++ resolved
@@ -237,11 +237,7 @@
 
         let genesis_block = store
             .get_block(&chain.genesis_block_root)
-<<<<<<< HEAD
-            .map_err(|e| format!("DB error when reading genesis block: {:?}", e))?
-=======
             .map_err(|e| descriptive_db_error("genesis block", &e))?
->>>>>>> f37f2671
             .ok_or("Genesis block not found in store")?;
         let genesis_state = store
             .get_state(&genesis_block.state_root(), Some(genesis_block.slot()))
@@ -447,11 +443,7 @@
 
         let head_block = store
             .get_block(&head_block_root)
-<<<<<<< HEAD
-            .map_err(|e| format!("DB error when reading head block: {:?}", e))?
-=======
             .map_err(|e| descriptive_db_error("head block", &e))?
->>>>>>> f37f2671
             .ok_or("Head block not found in store")?;
         let head_state_root = head_block.state_root();
         let head_state = store
@@ -674,8 +666,6 @@
         // block consistent with every other block.
         Signature::empty(),
     ))
-<<<<<<< HEAD
-=======
 }
 
 // Helper function to return more useful errors when reading from the database.
@@ -691,7 +681,6 @@
         "DB error when reading {}: {:?}. {}",
         item, error, additional_info
     )
->>>>>>> f37f2671
 }
 
 #[cfg(not(debug_assertions))]

--- conflicted
+++ resolved
@@ -479,13 +479,8 @@
         //
         // Try the proposer nodes last, since it's likely that they don't have a
         // great view of attestations on the network.
-<<<<<<< HEAD
         let unsigned_block = proposer_fallback
-            .first_success_try_proposers_last(
-=======
-        let block_contents = proposer_fallback
             .request_proposers_last(
->>>>>>> b4556a3d
                 RequireSynced::No,
                 OfflineOnFailure::Yes,
                 move |beacon_node| {

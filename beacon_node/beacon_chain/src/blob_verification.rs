--- conflicted
+++ resolved
@@ -16,10 +16,6 @@
     BeaconBlockRef, BeaconStateError, BlobSidecar, BlobSidecarList, Epoch, EthSpec, Hash256,
     KzgCommitment, SignedBeaconBlock, SignedBeaconBlockHeader, SignedBlobSidecar, Slot,
 };
-<<<<<<< HEAD
-use types::{BlobSidecarList, Epoch, ExecPayload};
-=======
->>>>>>> af974dc0
 
 #[derive(Debug)]
 pub enum BlobError {
@@ -290,110 +286,6 @@
     }
 }
 
-<<<<<<< HEAD
-/// A wrapper over a [`SignedBeaconBlock`] or a [`SignedBeaconBlockAndBlobsSidecar`].  An
-/// `AvailableBlock` has passed any required data availability checks and should be used in
-/// consensus. This newtype wraps `AvailableBlockInner` to ensure data availability checks
-/// cannot be circumvented on construction.
-#[derive(Clone, Debug, Derivative)]
-#[derivative(PartialEq, Hash(bound = "E: EthSpec"))]
-pub struct AvailableBlock<E: EthSpec>(AvailableBlockInner<E>);
-
-/// A wrapper over a [`SignedBeaconBlock`] or a [`SignedBeaconBlockAndBlobsSidecar`].
-#[derive(Clone, Debug, Derivative)]
-#[derivative(PartialEq, Hash(bound = "E: EthSpec"))]
-enum AvailableBlockInner<E: EthSpec> {
-    Block(Arc<SignedBeaconBlock<E>>),
-    BlockAndBlob(SignedBeaconBlockAndBlobsSidecar<E>),
-}
-
-impl<E: EthSpec> AvailableBlock<E> {
-    pub fn new(
-        beacon_block: Arc<SignedBeaconBlock<E>>,
-        block_root: Hash256,
-        da_check_required: DataAvailabilityCheckRequired,
-    ) -> Result<Self, BlobError> {
-        match beacon_block.as_ref() {
-            // No data availability check required prior to Eip4844.
-            SignedBeaconBlock::Base(_)
-            | SignedBeaconBlock::Altair(_)
-            | SignedBeaconBlock::Capella(_)
-            | SignedBeaconBlock::Merge(_) => {
-                Ok(AvailableBlock(AvailableBlockInner::Block(beacon_block)))
-            }
-            SignedBeaconBlock::Eip4844(_) => {
-                match da_check_required {
-                    DataAvailabilityCheckRequired::Yes => {
-                        // Attempt to reconstruct empty blobs here.
-                        let blobs_sidecar = beacon_block
-                            .reconstruct_empty_blobs(Some(block_root))
-                            .map(Arc::new)?;
-                        Ok(AvailableBlock(AvailableBlockInner::BlockAndBlob(
-                            SignedBeaconBlockAndBlobsSidecar {
-                                beacon_block,
-                                blobs_sidecar,
-                            },
-                        )))
-                    }
-                    DataAvailabilityCheckRequired::No => {
-                        Ok(AvailableBlock(AvailableBlockInner::Block(beacon_block)))
-                    }
-                }
-            }
-        }
-    }
-
-    /// This function is private because an `AvailableBlock` should be
-    /// constructed via the `into_available_block` method.
-    fn new_with_blobs(
-        beacon_block: Arc<SignedBeaconBlock<E>>,
-        blobs_sidecar: Arc<BlobsSidecar<E>>,
-        da_check_required: DataAvailabilityCheckRequired,
-    ) -> Result<Self, BlobError> {
-        match beacon_block.as_ref() {
-            // This method shouldn't be called with a pre-Eip4844 block.
-            SignedBeaconBlock::Base(_)
-            | SignedBeaconBlock::Altair(_)
-            | SignedBeaconBlock::Capella(_)
-            | SignedBeaconBlock::Merge(_) => Err(BlobError::InconsistentFork),
-            SignedBeaconBlock::Eip4844(_) => {
-                match da_check_required {
-                    DataAvailabilityCheckRequired::Yes => Ok(AvailableBlock(
-                        AvailableBlockInner::BlockAndBlob(SignedBeaconBlockAndBlobsSidecar {
-                            beacon_block,
-                            blobs_sidecar,
-                        }),
-                    )),
-                    DataAvailabilityCheckRequired::No => {
-                        // Blobs were not verified so we drop them, we'll instead just pass around
-                        // an available `Eip4844` block without blobs.
-                        Ok(AvailableBlock(AvailableBlockInner::Block(beacon_block)))
-                    }
-                }
-            }
-        }
-    }
-
-    pub fn blobs(&self) -> Option<Arc<BlobsSidecar<E>>> {
-        match &self.0 {
-            AvailableBlockInner::Block(_) => None,
-            AvailableBlockInner::BlockAndBlob(block_sidecar_pair) => {
-                Some(block_sidecar_pair.blobs_sidecar.clone())
-            }
-        }
-    }
-
-    pub fn deconstruct(self) -> (Arc<SignedBeaconBlock<E>>, Option<BlobSidecarList<E>>) {
-        match self.0 {
-            AvailableBlockInner::Block(block) => (block, None),
-            AvailableBlockInner::BlockAndBlob(_) => {
-                unimplemented!(
-                    "This should return a Some(BlobSidecarList)
-                    after #4092"
-                )
-            }
-        }
-=======
 pub fn verify_kzg_for_blob<T: EthSpec>(
     blob: GossipVerifiedBlob<T>,
     kzg: &Kzg,
@@ -410,7 +302,6 @@
         Ok(KzgVerifiedBlob { blob: blob.blob })
     } else {
         Err(AvailabilityCheckError::KzgVerificationFailed)
->>>>>>> af974dc0
     }
 }
 
@@ -441,12 +332,6 @@
     }
 }
 
-<<<<<<< HEAD
-impl<E: EthSpec> IntoBlockWrapper<E> for AvailableBlock<E> {
-    fn into_block_wrapper(self) -> BlockWrapper<E> {
-        unimplemented!("Block wrapper will be changed in #4092")
-    }
-=======
 pub type KzgVerifiedBlobList<T> = Vec<KzgVerifiedBlob<T>>;
 
 #[derive(Debug, Clone)]
@@ -457,7 +342,6 @@
     Available(AvailableBlock<E>),
     /// This variant is not fully available and requires blobs to become fully available.
     AvailabilityPending(AvailabilityPendingBlock<E>),
->>>>>>> af974dc0
 }
 
 pub trait AsBlock<E: EthSpec> {

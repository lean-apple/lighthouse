--- conflicted
+++ resolved
@@ -226,12 +226,6 @@
             },
             OutboundRequest::Ping(req) => req.as_ssz_bytes(),
             OutboundRequest::MetaData(_) => return Ok(()), // no metadata to encode
-<<<<<<< HEAD
-            OutboundRequest::LightClientBootstrap(req) => req.as_ssz_bytes(),
-            OutboundRequest::LightClientOptimisticUpdate => return Ok(()),
-            OutboundRequest::LightClientFinalityUpdate => return Ok(()),
-=======
->>>>>>> c4be4dd0
         };
         // SSZ encoded bytes should be within `max_packet_size`
         if bytes.len() > self.max_packet_size {
@@ -498,17 +492,14 @@
         SupportedProtocol::LightClientBootstrapV1 => Ok(Some(
             InboundRequest::LightClientBootstrap(LightClientBootstrapRequest {
                 root: Hash256::from_ssz_bytes(decoded_buffer)?,
-<<<<<<< HEAD
-            },
-        ))),
-        Protocol::LightClientOptimisticUpdate => {
-            Ok(Some(InboundRequest::LightClientOptimisticUpdate))
-        }
-        Protocol::LightClientFinalityUpdate => Ok(Some(InboundRequest::LightClientFinalityUpdate)),
-=======
             }),
         )),
->>>>>>> c4be4dd0
+        SupportedProtocol::LightClientOptimisticUpdateV1 => {
+            Ok(Some(InboundRequest::LightClientOptimisticUpdate))
+        }
+        SupportedProtocol::LightClientFinalityUpdateV1 => {
+            Ok(Some(InboundRequest::LightClientFinalityUpdate))
+        }
         // MetaData requests return early from InboundUpgrade and do not reach the decoder.
         // Handle this case just for completeness.
         SupportedProtocol::MetaDataV2 => {
@@ -564,36 +555,18 @@
         SupportedProtocol::LightClientBootstrapV1 => Ok(Some(RPCResponse::LightClientBootstrap(
             LightClientBootstrap::from_ssz_bytes(decoded_buffer)?,
         ))),
-<<<<<<< HEAD
-        Protocol::LightClientOptimisticUpdate => {
+        SupportedProtocol::LightClientOptimisticUpdateV1 => {
             Ok(Some(RPCResponse::LightClientOptimisticUpdate(Arc::new(
                 LightClientOptimisticUpdate::from_ssz_bytes(decoded_buffer)?,
             ))))
         }
-        Protocol::LightClientFinalityUpdate => Ok(Some(RPCResponse::LightClientFinalityUpdate(
-            Arc::new(LightClientFinalityUpdate::from_ssz_bytes(decoded_buffer)?),
-        ))),
-    }
-}
-
-/// Decodes a `Version::V2` `RPCResponse` from the byte stream.
-/// `decoded_buffer` should be an ssz-encoded bytestream with
-// length = length-prefix received in the beginning of the stream.
-///
-/// For BlocksByRange/BlocksByRoot reponses, decodes the appropriate response
-/// according to the received `ForkName`.
-fn handle_v2_response<T: EthSpec>(
-    protocol: Protocol,
-    decoded_buffer: &[u8],
-    fork_name: &mut Option<ForkName>,
-) -> Result<Option<RPCResponse<T>>, RPCError> {
-    // MetaData does not contain context_bytes
-    if let Protocol::MetaData = protocol {
-        Ok(Some(RPCResponse::MetaData(MetaData::V2(
-=======
+        SupportedProtocol::LightClientFinalityUpdateV1 => {
+            Ok(Some(RPCResponse::LightClientFinalityUpdate(Arc::new(
+                LightClientFinalityUpdate::from_ssz_bytes(decoded_buffer)?,
+            ))))
+        }
         // MetaData V2 responses have no context bytes, so behave similarly to V1 responses
         SupportedProtocol::MetaDataV2 => Ok(Some(RPCResponse::MetaData(MetaData::V2(
->>>>>>> c4be4dd0
             MetaDataV2::from_ssz_bytes(decoded_buffer)?,
         )))),
         SupportedProtocol::BlocksByRangeV2 => match fork_name {
@@ -858,58 +831,6 @@
     fn encode_then_decode_request(req: OutboundRequest<Spec>, fork_name: ForkName) {
         let fork_context = Arc::new(fork_context(fork_name));
         let max_packet_size = max_rpc_size(&fork_context);
-<<<<<<< HEAD
-        for protocol in req.supported_protocols() {
-            // Encode a request we send
-            let mut buf = BytesMut::new();
-            let mut outbound_codec = SSZSnappyOutboundCodec::<Spec>::new(
-                protocol.clone(),
-                max_packet_size,
-                fork_context.clone(),
-            );
-            outbound_codec.encode(req.clone(), &mut buf).unwrap();
-
-            let mut inbound_codec = SSZSnappyInboundCodec::<Spec>::new(
-                protocol.clone(),
-                max_packet_size,
-                fork_context.clone(),
-            );
-
-            let decoded = inbound_codec.decode(&mut buf).unwrap().unwrap_or_else(|| {
-                panic!(
-                    "Should correctly decode the request {} over protocol {:?} and fork {}",
-                    req, protocol, fork_name
-                )
-            });
-            match req.clone() {
-                OutboundRequest::Status(status) => {
-                    assert_eq!(decoded, InboundRequest::Status(status))
-                }
-                OutboundRequest::Goodbye(goodbye) => {
-                    assert_eq!(decoded, InboundRequest::Goodbye(goodbye))
-                }
-                OutboundRequest::BlocksByRange(bbrange) => {
-                    assert_eq!(decoded, InboundRequest::BlocksByRange(bbrange))
-                }
-                OutboundRequest::BlocksByRoot(bbroot) => {
-                    assert_eq!(decoded, InboundRequest::BlocksByRoot(bbroot))
-                }
-                OutboundRequest::Ping(ping) => {
-                    assert_eq!(decoded, InboundRequest::Ping(ping))
-                }
-                OutboundRequest::MetaData(metadata) => {
-                    assert_eq!(decoded, InboundRequest::MetaData(metadata))
-                }
-                OutboundRequest::LightClientBootstrap(bootstrap) => {
-                    assert_eq!(decoded, InboundRequest::LightClientBootstrap(bootstrap))
-                }
-                OutboundRequest::LightClientOptimisticUpdate => {
-                    assert_eq!(decoded, InboundRequest::LightClientOptimisticUpdate)
-                }
-                OutboundRequest::LightClientFinalityUpdate => {
-                    assert_eq!(decoded, InboundRequest::LightClientFinalityUpdate)
-                }
-=======
         let protocol = ProtocolId::new(req.protocol(), Encoding::SSZSnappy);
         // Encode a request we send
         let mut buf = BytesMut::new();
@@ -947,7 +868,6 @@
             }
             OutboundRequest::MetaData(metadata) => {
                 assert_eq!(decoded, InboundRequest::MetaData(metadata))
->>>>>>> c4be4dd0
             }
         }
     }

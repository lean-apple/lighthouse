use crate::compute_light_client_updates::{
    compute_light_client_updates, LIGHT_CLIENT_SERVER_CHANNEL_CAPACITY,
};
use crate::config::{ClientGenesis, Config as ClientConfig};
use crate::notifier::spawn_notifier;
use crate::Client;
use beacon_chain::attestation_simulator::start_attestation_simulator_service;
use beacon_chain::data_availability_checker::start_availability_cache_maintenance_service;
use beacon_chain::graffiti_calculator::start_engine_version_cache_refresh_service;
use beacon_chain::otb_verification_service::start_otb_verification_service;
use beacon_chain::proposer_prep_service::start_proposer_prep_service;
use beacon_chain::schema_change::migrate_schema;
use beacon_chain::LightClientProducerEvent;
use beacon_chain::{
    builder::{BeaconChainBuilder, Witness},
    eth1_chain::{CachingEth1Backend, Eth1Chain},
    slot_clock::{SlotClock, SystemTimeSlotClock},
    state_advance_timer::spawn_state_advance_timer,
    store::{HotColdDB, ItemStore, LevelDB, StoreConfig},
    BeaconChain, BeaconChainTypes, Eth1ChainBackend, MigratorConfig, ServerSentEventHandler,
};
use beacon_processor::{BeaconProcessor, BeaconProcessorChannels};
use beacon_processor::{BeaconProcessorConfig, BeaconProcessorQueueLengths};
use environment::RuntimeContext;
use eth1::{Config as Eth1Config, Service as Eth1Service};
use eth2::{
    types::{BlockId, StateId},
    BeaconNodeHttpClient, Error as ApiError, Timeouts,
};
use execution_layer::test_utils::generate_genesis_header;
use execution_layer::ExecutionLayer;
use futures::channel::mpsc::Receiver;
use genesis::{interop_genesis_state, Eth1GenesisService, DEFAULT_ETH1_BLOCK_HASH};
use lighthouse_network::{prometheus_client::registry::Registry, NetworkGlobals};
use monitoring_api::{MonitoringHttpClient, ProcessType};
use network::{NetworkConfig, NetworkSenders, NetworkService};
use slasher::Slasher;
use slasher_service::SlasherService;
use slog::{debug, info, warn, Logger};
use ssz::Decode;
use std::net::TcpListener;
use std::path::{Path, PathBuf};
use std::sync::Arc;
use std::time::Duration;
use std::time::{SystemTime, UNIX_EPOCH};
use timer::spawn_timer;
use tokio::sync::oneshot;
use types::{
    test_utils::generate_deterministic_keypairs, BeaconState, BlobSidecarList, ChainSpec, EthSpec,
    ExecutionBlockHash, Hash256, SignedBeaconBlock,
};

/// Interval between polling the eth1 node for genesis information.
pub const ETH1_GENESIS_UPDATE_INTERVAL_MILLIS: u64 = 7_000;

/// Reduces the blob availability period by some epochs. Helps prevent the user
/// from starting a genesis sync so near to the blob pruning window that blobs
/// have been pruned before they can manage to sync the chain.
const BLOB_AVAILABILITY_REDUCTION_EPOCHS: u64 = 2;

/// Builds a `Client` instance.
///
/// ## Notes
///
/// The builder may start some services (e.g.., libp2p, http server) immediately after they are
/// initialized, _before_ the `self.build(..)` method has been called.
///
/// Types may be elided and the compiler will infer them once all required methods have been
/// called.
///
/// If type inference errors are raised, ensure all necessary components have been initialized. For
/// example, the compiler will be unable to infer `T::Store` unless `self.disk_store(..)` or
/// `self.memory_store(..)` has been called.
pub struct ClientBuilder<T: BeaconChainTypes> {
    slot_clock: Option<T::SlotClock>,
    #[allow(clippy::type_complexity)]
    store: Option<Arc<HotColdDB<T::EthSpec, T::HotStore, T::ColdStore>>>,
    runtime_context: Option<RuntimeContext<T::EthSpec>>,
    chain_spec: Option<ChainSpec>,
    beacon_chain_builder: Option<BeaconChainBuilder<T>>,
    beacon_chain: Option<Arc<BeaconChain<T>>>,
    eth1_service: Option<Eth1Service>,
    network_globals: Option<Arc<NetworkGlobals<T::EthSpec>>>,
    network_senders: Option<NetworkSenders<T::EthSpec>>,
    libp2p_registry: Option<Registry>,
    db_path: Option<PathBuf>,
    freezer_db_path: Option<PathBuf>,
    http_api_config: http_api::Config,
    http_metrics_config: http_metrics::Config,
    slasher: Option<Arc<Slasher<T::EthSpec>>>,
    beacon_processor_config: Option<BeaconProcessorConfig>,
    beacon_processor_channels: Option<BeaconProcessorChannels<T::EthSpec>>,
    light_client_server_rv: Option<Receiver<LightClientProducerEvent<T::EthSpec>>>,
    eth_spec_instance: T::EthSpec,
}

impl<TSlotClock, TEth1Backend, E, THotStore, TColdStore>
    ClientBuilder<Witness<TSlotClock, TEth1Backend, E, THotStore, TColdStore>>
where
    TSlotClock: SlotClock + Clone + 'static,
    TEth1Backend: Eth1ChainBackend<E> + 'static,
    E: EthSpec + 'static,
    THotStore: ItemStore<E> + 'static,
    TColdStore: ItemStore<E> + 'static,
{
    /// Instantiates a new, empty builder.
    ///
    /// The `eth_spec_instance` parameter is used to concretize `E`.
    pub fn new(eth_spec_instance: E) -> Self {
        Self {
            slot_clock: None,
            store: None,
            runtime_context: None,
            chain_spec: None,
            beacon_chain_builder: None,
            beacon_chain: None,
            eth1_service: None,
            network_globals: None,
            network_senders: None,
            libp2p_registry: None,
            db_path: None,
            freezer_db_path: None,
            http_api_config: <_>::default(),
            http_metrics_config: <_>::default(),
            slasher: None,
            eth_spec_instance,
            beacon_processor_config: None,
            beacon_processor_channels: None,
            light_client_server_rv: None,
        }
    }

    /// Specifies the runtime context (tokio executor, logger, etc) for client services.
    pub fn runtime_context(mut self, context: RuntimeContext<E>) -> Self {
        self.runtime_context = Some(context);
        self
    }

    /// Specifies the `ChainSpec`.
    pub fn chain_spec(mut self, spec: ChainSpec) -> Self {
        self.chain_spec = Some(spec);
        self
    }

    pub fn beacon_processor(mut self, config: BeaconProcessorConfig) -> Self {
        self.beacon_processor_channels = Some(BeaconProcessorChannels::new(&config));
        self.beacon_processor_config = Some(config);
        self
    }

    pub fn slasher(mut self, slasher: Arc<Slasher<E>>) -> Self {
        self.slasher = Some(slasher);
        self
    }

    /// Initializes the `BeaconChainBuilder`. The `build_beacon_chain` method will need to be
    /// called later in order to actually instantiate the `BeaconChain`.
    pub async fn beacon_chain_builder(
        mut self,
        client_genesis: ClientGenesis,
        config: ClientConfig,
    ) -> Result<Self, String> {
        let store = self.store.clone();
        let chain_spec = self.chain_spec.clone();
        let runtime_context = self.runtime_context.clone();
        let eth_spec_instance = self.eth_spec_instance.clone();
        let chain_config = config.chain.clone();
        let beacon_graffiti = config.beacon_graffiti;

        let store = store.ok_or("beacon_chain_start_method requires a store")?;
        let runtime_context =
            runtime_context.ok_or("beacon_chain_start_method requires a runtime context")?;
        let context = runtime_context.service_context("beacon".into());
        let log = context.log();
        let spec = chain_spec.ok_or("beacon_chain_start_method requires a chain spec")?;
        let event_handler = if self.http_api_config.enabled {
            Some(ServerSentEventHandler::new(
                context.log().clone(),
                self.http_api_config.sse_capacity_multiplier,
            ))
        } else {
            None
        };

        let execution_layer = if let Some(config) = config.execution_layer.clone() {
            let context = runtime_context.service_context("exec".into());
            let execution_layer = ExecutionLayer::from_config(
                config,
                context.executor.clone(),
                context.log().clone(),
            )
            .map_err(|e| format!("unable to start execution layer endpoints: {:?}", e))?;
            Some(execution_layer)
        } else {
            None
        };

        let builder = BeaconChainBuilder::new(eth_spec_instance)
            .logger(context.log().clone())
            .store(store)
            .task_executor(context.executor.clone())
            .custom_spec(spec.clone())
            .store_migrator_config(
                MigratorConfig::default().epochs_per_migration(chain_config.epochs_per_migration),
            )
            .chain_config(chain_config)
            .beacon_graffiti(beacon_graffiti)
            .event_handler(event_handler)
            .execution_layer(execution_layer)
            .validator_monitor_config(config.validator_monitor.clone());

        let builder = if let Some(slasher) = self.slasher.clone() {
            builder.slasher(slasher)
        } else {
            builder
        };

        let builder = if config.network.enable_light_client_server {
            let (tx, rv) = futures::channel::mpsc::channel::<LightClientProducerEvent<E>>(
                LIGHT_CLIENT_SERVER_CHANNEL_CAPACITY,
            );
            self.light_client_server_rv = Some(rv);
            builder.light_client_server_tx(tx)
        } else {
            builder
        };

        let chain_exists = builder.store_contains_beacon_chain().unwrap_or(false);

        // If the client is expect to resume but there's no beacon chain in the database,
        // use the `DepositContract` method. This scenario is quite common when the client
        // is shutdown before finding genesis via eth1.
        //
        // Alternatively, if there's a beacon chain in the database then always resume
        // using it.
        let client_genesis = if matches!(client_genesis, ClientGenesis::FromStore) && !chain_exists
        {
            info!(context.log(), "Defaulting to deposit contract genesis");

            ClientGenesis::DepositContract
        } else if chain_exists {
            if matches!(client_genesis, ClientGenesis::WeakSubjSszBytes { .. })
                || matches!(client_genesis, ClientGenesis::CheckpointSyncUrl { .. })
            {
                info!(
                    context.log(),
                    "Refusing to checkpoint sync";
                    "msg" => "database already exists, use --purge-db to force checkpoint sync"
                );
            }

            ClientGenesis::FromStore
        } else {
            client_genesis
        };

        let (beacon_chain_builder, eth1_service_option) = match client_genesis {
            ClientGenesis::Interop {
                validator_count,
                genesis_time,
            } => {
                let keypairs = generate_deterministic_keypairs(validator_count);
                let genesis_state = interop_genesis_state(
                    &keypairs,
                    genesis_time,
                    Hash256::from_slice(DEFAULT_ETH1_BLOCK_HASH),
                    None,
                    &spec,
                )?;
                builder.genesis_state(genesis_state).map(|v| (v, None))?
            }
            ClientGenesis::InteropMerge {
                validator_count,
                genesis_time,
            } => {
                let execution_payload_header = generate_genesis_header(&spec, true);
                let keypairs = generate_deterministic_keypairs(validator_count);
                let genesis_state = interop_genesis_state(
                    &keypairs,
                    genesis_time,
                    Hash256::from_slice(DEFAULT_ETH1_BLOCK_HASH),
                    execution_payload_header,
                    &spec,
                )?;
                builder.genesis_state(genesis_state).map(|v| (v, None))?
            }
            ClientGenesis::GenesisState => {
                info!(
                    context.log(),
                    "Starting from known genesis state";
                );

                let genesis_state = genesis_state(&runtime_context, &config, log).await?;

                // If the user has not explicitly allowed genesis sync, prevent
                // them from trying to sync from genesis if we're outside of the
                // blob P2P availability window.
                //
                // It doesn't make sense to try and sync the chain if we can't
                // verify blob availability by downloading blobs from the P2P
                // network. The user should do a checkpoint sync instead.
                if !config.allow_insecure_genesis_sync {
                    if let Some(deneb_fork_epoch) = spec.deneb_fork_epoch {
                        let now = SystemTime::now()
                            .duration_since(UNIX_EPOCH)
                            .map_err(|e| format!("Unable to read system time: {e:}"))?
                            .as_secs();
                        let genesis_time = genesis_state.genesis_time();
                        let deneb_time =
                            genesis_time + (deneb_fork_epoch.as_u64() * spec.seconds_per_slot);

                        // Shrink the blob availability window so users don't start
                        // a sync right before blobs start to disappear from the P2P
                        // network.
                        let reduced_p2p_availability_epochs = spec
                            .min_epochs_for_blob_sidecars_requests
                            .saturating_sub(BLOB_AVAILABILITY_REDUCTION_EPOCHS);
                        let blob_availability_window = reduced_p2p_availability_epochs
                            * E::slots_per_epoch()
                            * spec.seconds_per_slot;

                        if now > deneb_time + blob_availability_window {
                            return Err(
                                    "Syncing from genesis is insecure and incompatible with data availability checks. \
                                    You should instead perform a checkpoint sync from a trusted node using the --checkpoint-sync-url option. \
                                    For a list of public endpoints, see: https://eth-clients.github.io/checkpoint-sync-endpoints/ \
                                    Alternatively, use --allow-insecure-genesis-sync if the risks are understood."
                                        .to_string(),
                                );
                        }
                    }
                }

                builder.genesis_state(genesis_state).map(|v| (v, None))?
            }
            ClientGenesis::WeakSubjSszBytes {
                anchor_state_bytes,
                anchor_block_bytes,
                anchor_blobs_bytes,
            } => {
                info!(context.log(), "Starting checkpoint sync");
                if config.chain.genesis_backfill {
                    info!(
                        context.log(),
                        "Blocks will downloaded all the way back to genesis"
                    );
                }

                let anchor_state = BeaconState::from_ssz_bytes(&anchor_state_bytes, &spec)
                    .map_err(|e| format!("Unable to parse weak subj state SSZ: {:?}", e))?;
                let anchor_block = SignedBeaconBlock::from_ssz_bytes(&anchor_block_bytes, &spec)
                    .map_err(|e| format!("Unable to parse weak subj block SSZ: {:?}", e))?;
                let anchor_blobs = if anchor_block.message().body().has_blobs() {
                    let anchor_blobs_bytes = anchor_blobs_bytes
                        .ok_or("Blobs for checkpoint must be provided using --checkpoint-blobs")?;
                    Some(
                        BlobSidecarList::from_ssz_bytes(&anchor_blobs_bytes)
                            .map_err(|e| format!("Unable to parse weak subj blobs SSZ: {e:?}"))?,
                    )
                } else {
                    None
                };
                let genesis_state = genesis_state(&runtime_context, &config, log).await?;

                builder
                    .weak_subjectivity_state(
                        anchor_state,
                        anchor_block,
                        anchor_blobs,
                        genesis_state,
                    )
                    .map(|v| (v, None))?
            }
            ClientGenesis::CheckpointSyncUrl { url } => {
                info!(
                    context.log(),
                    "Starting checkpoint sync";
                    "remote_url" => %url,
                );
                if config.chain.genesis_backfill {
                    info!(
                        context.log(),
                        "Blocks will be downloaded all the way back to genesis"
                    );
                }

                let remote = BeaconNodeHttpClient::new(
                    url,
                    Timeouts::set_all(Duration::from_secs(
                        config.chain.checkpoint_sync_url_timeout,
                    )),
                );

                let deposit_snapshot = if config.sync_eth1_chain {
                    // We want to fetch deposit snapshot before fetching the finalized beacon state to
                    // ensure that the snapshot is not newer than the beacon state that satisfies the
                    // deposit finalization conditions
                    debug!(context.log(), "Downloading deposit snapshot");
                    let deposit_snapshot_result = remote
                        .get_deposit_snapshot()
                        .await
                        .map_err(|e| match e {
                            ApiError::InvalidSsz(e) => format!(
                                "Unable to parse SSZ: {:?}. Ensure the checkpoint-sync-url refers to a \
                                node for the correct network",
                                e
                            ),
                            e => format!("Error fetching deposit snapshot from remote: {:?}", e),
                        });
                    match deposit_snapshot_result {
                        Ok(Some(deposit_snapshot)) => {
                            if deposit_snapshot.is_valid() {
                                Some(deposit_snapshot)
                            } else {
                                warn!(context.log(), "Remote BN sent invalid deposit snapshot!");
                                None
                            }
                        }
                        Ok(None) => {
                            warn!(
                                context.log(),
                                "Remote BN does not support EIP-4881 fast deposit sync"
                            );
                            None
                        }
                        Err(e) => {
                            warn!(
                                context.log(),
                                "Remote BN does not support EIP-4881 fast deposit sync";
                                "error" => e
                            );
                            None
                        }
                    }
                } else {
                    None
                };

                debug!(
                    context.log(),
                    "Downloading finalized state";
                );
                let state = remote
                    .get_debug_beacon_states_ssz::<E>(StateId::Finalized, &spec)
                    .await
                    .map_err(|e| format!("Error loading checkpoint state from remote: {:?}", e))?
                    .ok_or_else(|| "Checkpoint state missing from remote".to_string())?;

                debug!(context.log(), "Downloaded finalized state"; "slot" => ?state.slot());

                let finalized_block_slot = state.latest_block_header().slot;

                debug!(context.log(), "Downloading finalized block"; "block_slot" => ?finalized_block_slot);
                let block = remote
                    .get_beacon_blocks_ssz::<E>(BlockId::Slot(finalized_block_slot), &spec)
                    .await
                    .map_err(|e| match e {
                        ApiError::InvalidSsz(e) => format!(
                            "Unable to parse SSZ: {:?}. Ensure the checkpoint-sync-url refers to a \
                            node for the correct network",
                            e
                        ),
                        e => format!("Error fetching finalized block from remote: {:?}", e),
                    })?
                    .ok_or("Finalized block missing from remote, it returned 404")?;
                let block_root = block.canonical_root();

                debug!(context.log(), "Downloaded finalized block");

                let blobs = if block.message().body().has_blobs() {
                    debug!(context.log(), "Downloading finalized blobs");
                    if let Some(response) = remote
                        .get_blobs::<E>(BlockId::Root(block_root), None)
                        .await
                        .map_err(|e| format!("Error fetching finalized blobs from remote: {e:?}"))?
                    {
                        debug!(context.log(), "Downloaded finalized blobs");
                        Some(response.data)
                    } else {
                        warn!(
                            context.log(),
                            "Checkpoint server is missing blobs";
                            "block_root" => %block_root,
                            "hint" => "use a different URL or ask the provider to update",
                            "impact" => "db will be slightly corrupt until these blobs are pruned",
                        );
                        None
                    }
                } else {
                    None
                };

                let genesis_state = genesis_state(&runtime_context, &config, log).await?;

                info!(
                    context.log(),
                    "Loaded checkpoint block and state";
                    "block_slot" => block.slot(),
                    "state_slot" => state.slot(),
                    "block_root" => ?block_root,
                );

                let service =
                    deposit_snapshot.and_then(|snapshot| match Eth1Service::from_deposit_snapshot(
                        config.eth1,
                        context.log().clone(),
                        spec,
                        &snapshot,
                    ) {
                        Ok(service) => {
                            info!(
                                context.log(),
                                "Loaded deposit tree snapshot";
                                "deposits loaded" => snapshot.deposit_count,
                            );
                            Some(service)
                        }
                        Err(e) => {
                            warn!(context.log(),
                                "Unable to load deposit snapshot";
                                "error" => ?e
                            );
                            None
                        }
                    });

                builder
                    .weak_subjectivity_state(state, block, blobs, genesis_state)
                    .map(|v| (v, service))?
            }
            ClientGenesis::DepositContract => {
                info!(
                    context.log(),
                    "Waiting for eth2 genesis from eth1";
                    "eth1_endpoints" => format!("{:?}", &config.eth1.endpoint),
                    "contract_deploy_block" => config.eth1.deposit_contract_deploy_block,
                    "deposit_contract" => &config.eth1.deposit_contract_address
                );

                let genesis_service = Eth1GenesisService::new(
                    config.eth1,
                    context.log().clone(),
                    context.eth2_config().spec.clone(),
                )?;

                // If the HTTP API server is enabled, start an instance of it where it only
                // contains a reference to the eth1 service (all non-eth1 endpoints will fail
                // gracefully).
                //
                // Later in this function we will shutdown this temporary "waiting for genesis"
                // server so the real one can be started later.
                let (exit_tx, exit_rx) = oneshot::channel::<()>();
                let http_listen_opt = if self.http_api_config.enabled {
                    #[allow(clippy::type_complexity)]
                    let ctx: Arc<
                        http_api::Context<
                            Witness<TSlotClock, TEth1Backend, E, THotStore, TColdStore>,
                        >,
                    > = Arc::new(http_api::Context {
                        config: self.http_api_config.clone(),
                        chain: None,
                        network_senders: None,
                        network_globals: None,
                        beacon_processor_send: None,
                        beacon_processor_reprocess_send: None,
                        eth1_service: Some(genesis_service.eth1_service.clone()),
                        log: context.log().clone(),
                        sse_logging_components: runtime_context.sse_logging_components.clone(),
                    });

                    // Discard the error from the oneshot.
                    let exit_future = async {
                        let _ = exit_rx.await;
                    };

                    let (listen_addr, server) = http_api::serve(ctx, exit_future)
                        .map_err(|e| format!("Unable to start HTTP API server: {:?}", e))?;

                    let log_clone = context.log().clone();
                    let http_api_task = async move {
                        server.await;
                        debug!(log_clone, "HTTP API server task ended");
                    };

                    context
                        .clone()
                        .executor
                        .spawn_without_exit(http_api_task, "http-api");

                    Some(listen_addr)
                } else {
                    None
                };

                let genesis_state = genesis_service
                    .wait_for_genesis_state(
                        Duration::from_millis(ETH1_GENESIS_UPDATE_INTERVAL_MILLIS),
                        context.eth2_config().spec.clone(),
                    )
                    .await?;

                let _ = exit_tx.send(());

                if let Some(http_listen) = http_listen_opt {
                    // This is a bit of a hack to ensure that the HTTP server has indeed shutdown.
                    //
                    // We will restart it again after we've finished setting up for genesis.
                    while TcpListener::bind(http_listen).is_err() {
                        warn!(
                            context.log(),
                            "Waiting for HTTP server port to open";
                            "port" => http_listen
                        );
                        tokio::time::sleep(Duration::from_secs(1)).await;
                    }
                }

                builder
                    .genesis_state(genesis_state)
                    .map(|v| (v, Some(genesis_service.into_core_service())))?
            }
            ClientGenesis::FromStore => builder.resume_from_db().map(|v| (v, None))?,
        };

        let beacon_chain_builder = if let Some(trusted_setup) = config.trusted_setup {
            let kzg = trusted_setup
                .try_into()
                .map(Arc::new)
                .map(Some)
                .map_err(|e| format!("Failed to load trusted setup: {:?}", e))?;
            beacon_chain_builder.kzg(kzg)
        } else {
            beacon_chain_builder
        };

        if config.sync_eth1_chain {
            self.eth1_service = eth1_service_option;
        }
        self.beacon_chain_builder = Some(beacon_chain_builder);
        Ok(self)
    }

    /// Starts the networking stack.
    pub async fn network(mut self, config: &NetworkConfig) -> Result<Self, String> {
        let beacon_chain = self
            .beacon_chain
            .clone()
            .ok_or("network requires a beacon chain")?;
        let context = self
            .runtime_context
            .as_ref()
            .ok_or("network requires a runtime_context")?
            .clone();
        let beacon_processor_channels = self
            .beacon_processor_channels
            .as_ref()
            .ok_or("network requires beacon_processor_channels")?;

        // If gossipsub metrics are required we build a registry to record them
        let mut libp2p_registry = if config.metrics_enabled {
            Some(Registry::default())
        } else {
            None
        };

        let (network_globals, network_senders) = NetworkService::start(
            beacon_chain,
            config,
            context.executor,
            libp2p_registry.as_mut(),
            beacon_processor_channels.beacon_processor_tx.clone(),
            beacon_processor_channels.work_reprocessing_tx.clone(),
        )
        .await
        .map_err(|e| format!("Failed to start network: {:?}", e))?;

        self.network_globals = Some(network_globals);
        self.network_senders = Some(network_senders);
        self.libp2p_registry = libp2p_registry;

        Ok(self)
    }

    /// Immediately starts the timer service.
    fn timer(self) -> Result<Self, String> {
        let context = self
            .runtime_context
            .as_ref()
            .ok_or("node timer requires a runtime_context")?
            .service_context("node_timer".into());
        let beacon_chain = self
            .beacon_chain
            .clone()
            .ok_or("node timer requires a beacon chain")?;

        spawn_timer(context.executor, beacon_chain)
            .map_err(|e| format!("Unable to start node timer: {}", e))?;

        Ok(self)
    }

    /// Provides configuration for the HTTP API.
    pub fn http_api_config(mut self, config: http_api::Config) -> Self {
        self.http_api_config = config;
        self
    }

    /// Provides configuration for the HTTP server that serves Prometheus metrics.
    pub fn http_metrics_config(mut self, config: http_metrics::Config) -> Self {
        self.http_metrics_config = config;
        self
    }

    /// Immediately start the slasher service.
    ///
    /// Error if no slasher is configured.
    pub fn start_slasher_service(&self) -> Result<(), String> {
        let beacon_chain = self
            .beacon_chain
            .clone()
            .ok_or("slasher service requires a beacon chain")?;
        let network_senders = self
            .network_senders
            .clone()
            .ok_or("slasher service requires network senders")?;
        let context = self
            .runtime_context
            .as_ref()
            .ok_or("slasher requires a runtime_context")?
            .service_context("slasher_service_ctxt".into());
        SlasherService::new(beacon_chain, network_senders.network_send()).run(&context.executor)
    }

    /// Start the explorer client which periodically sends beacon
    /// and system metrics to the configured endpoint.
    pub fn monitoring_client(self, config: &monitoring_api::Config) -> Result<Self, String> {
        let context = self
            .runtime_context
            .as_ref()
            .ok_or("monitoring_client requires a runtime_context")?
            .service_context("monitoring_client".into());
        let monitoring_client = MonitoringHttpClient::new(config, context.log().clone())?;
        monitoring_client.auto_update(
            context.executor,
            vec![ProcessType::BeaconNode, ProcessType::System],
        );
        Ok(self)
    }

    /// Immediately starts the service that periodically logs information each slot.
    pub fn notifier(self) -> Result<Self, String> {
        let context = self
            .runtime_context
            .as_ref()
            .ok_or("slot_notifier requires a runtime_context")?
            .service_context("slot_notifier".into());
        let beacon_chain = self
            .beacon_chain
            .clone()
            .ok_or("slot_notifier requires a beacon chain")?;
        let network_globals = self
            .network_globals
            .clone()
            .ok_or("slot_notifier requires a libp2p network")?;
        let seconds_per_slot = self
            .chain_spec
            .as_ref()
            .ok_or("slot_notifier requires a chain spec")?
            .seconds_per_slot;

        spawn_notifier(
            context.executor,
            beacon_chain,
            network_globals,
            seconds_per_slot,
        )
        .map_err(|e| format!("Unable to start slot notifier: {}", e))?;

        Ok(self)
    }

    /// Consumes the builder, returning a `Client` if all necessary components have been
    /// specified.
    ///
    /// If type inference errors are being raised, see the comment on the definition of `Self`.
    #[allow(clippy::type_complexity)]
    pub fn build(
        mut self,
    ) -> Result<Client<Witness<TSlotClock, TEth1Backend, E, THotStore, TColdStore>>, String> {
        let runtime_context = self
            .runtime_context
            .as_ref()
            .ok_or("build requires a runtime context")?;
        let beacon_processor_channels = self
            .beacon_processor_channels
            .take()
            .ok_or("build requires beacon_processor_channels")?;
        let beacon_processor_config = self
            .beacon_processor_config
            .take()
            .ok_or("build requires a beacon_processor_config")?;
        let log = runtime_context.log().clone();

        let ctx = Arc::new(http_api::Context {
            config: self.http_api_config.clone(),
            chain: self.beacon_chain.clone(),
            network_senders: self.network_senders.clone(),
            network_globals: self.network_globals.clone(),
            eth1_service: self.eth1_service.clone(),
            beacon_processor_send: Some(beacon_processor_channels.beacon_processor_tx.clone()),
            sse_logging_components: runtime_context.sse_logging_components.clone(),
            log: log.clone(),
        });
        let http_api_listen_addr = if self.http_api_config.enabled {
<<<<<<< HEAD
=======
            let ctx = Arc::new(http_api::Context {
                config: self.http_api_config.clone(),
                chain: self.beacon_chain.clone(),
                network_senders: self.network_senders.clone(),
                network_globals: self.network_globals.clone(),
                eth1_service: self.eth1_service.clone(),
                beacon_processor_send: Some(beacon_processor_channels.beacon_processor_tx.clone()),
                beacon_processor_reprocess_send: Some(
                    beacon_processor_channels.work_reprocessing_tx.clone(),
                ),
                sse_logging_components: runtime_context.sse_logging_components.clone(),
                log: log.clone(),
            });

>>>>>>> 4c7277c6
            let exit = runtime_context.executor.exit();

            let (listen_addr, server) = http_api::serve(ctx.clone(), exit)
                .map_err(|e| format!("Unable to start HTTP API server: {:?}", e))?;

            let http_log = runtime_context.log().clone();
            let http_api_task = async move {
                server.await;
                debug!(http_log, "HTTP API server task ended");
            };

            runtime_context
                .clone()
                .executor
                .spawn_without_exit(http_api_task, "http-api");

            Some(listen_addr)
        } else {
            info!(log, "HTTP server is disabled");
            None
        };

        let log_axum = log.clone();
        let exit = runtime_context.executor.exit();
        let axum_http_api_task = async move {
            http_api::serve_axum_server(ctx, exit)
                .await
                .unwrap();
            debug!(log_axum, "Axum server task ended");
        };

        runtime_context
            .clone()
            .executor
            .spawn_without_exit(axum_http_api_task, "axum-http-api");

        let http_metrics_listen_addr = if self.http_metrics_config.enabled {
            let ctx = Arc::new(http_metrics::Context {
                config: self.http_metrics_config.clone(),
                chain: self.beacon_chain.clone(),
                db_path: self.db_path.clone(),
                freezer_db_path: self.freezer_db_path.clone(),
                gossipsub_registry: self.libp2p_registry.take().map(std::sync::Mutex::new),
                log: log.clone(),
            });

            let exit = runtime_context.executor.exit();

            let (listen_addr, server) = http_metrics::serve(ctx, exit)
                .map_err(|e| format!("Unable to start HTTP metrics server: {:?}", e))?;

            runtime_context
                .executor
                .spawn_without_exit(server, "http-metrics");

            Some(listen_addr)
        } else {
            debug!(log, "Metrics server is disabled");
            None
        };

        if self.slasher.is_some() {
            self.start_slasher_service()?;
        }

        if let Some(beacon_chain) = self.beacon_chain.as_ref() {
            if let Some(network_globals) = &self.network_globals {
                let beacon_processor_context = runtime_context.service_context("bproc".into());
                BeaconProcessor {
                    network_globals: network_globals.clone(),
                    executor: beacon_processor_context.executor.clone(),
                    current_workers: 0,
                    config: beacon_processor_config,
                    log: beacon_processor_context.log().clone(),
                }
                .spawn_manager(
                    beacon_processor_channels.beacon_processor_rx,
                    beacon_processor_channels.work_reprocessing_tx.clone(),
                    beacon_processor_channels.work_reprocessing_rx,
                    None,
                    beacon_chain.slot_clock.clone(),
                    beacon_chain.spec.maximum_gossip_clock_disparity(),
                    BeaconProcessorQueueLengths::from_state(
                        &beacon_chain
                            .canonical_head
                            .cached_head()
                            .snapshot
                            .beacon_state,
                        &beacon_chain.spec,
                    )?,
                )?;
            }

            let state_advance_context = runtime_context.service_context("state_advance".into());
            let state_advance_log = state_advance_context.log().clone();
            spawn_state_advance_timer(
                state_advance_context.executor,
                beacon_chain.clone(),
                state_advance_log,
            );

            if let Some(execution_layer) = beacon_chain.execution_layer.as_ref() {
                // Only send a head update *after* genesis.
                if let Ok(current_slot) = beacon_chain.slot() {
                    let params = beacon_chain
                        .canonical_head
                        .cached_head()
                        .forkchoice_update_parameters();
                    if params
                        .head_hash
                        .map_or(false, |hash| hash != ExecutionBlockHash::zero())
                    {
                        // Spawn a new task to update the EE without waiting for it to complete.
                        let inner_chain = beacon_chain.clone();
                        runtime_context.executor.spawn(
                            async move {
                                let result = inner_chain
                                    .update_execution_engine_forkchoice(
                                        current_slot,
                                        params,
                                        Default::default(),
                                    )
                                    .await;

                                // No need to exit early if setting the head fails. It will be set again if/when the
                                // node comes online.
                                if let Err(e) = result {
                                    warn!(
                                        log,
                                        "Failed to update head on execution engines";
                                        "error" => ?e
                                    );
                                }
                            },
                            "el_fork_choice_update",
                        );
                    }

                    // Spawn a routine that tracks the status of the execution engines.
                    execution_layer.spawn_watchdog_routine(beacon_chain.slot_clock.clone());

                    // Spawn a routine that removes expired proposer preparations.
                    execution_layer.spawn_clean_proposer_caches_routine::<TSlotClock>(
                        beacon_chain.slot_clock.clone(),
                    );
                }
            }

            // Spawn service to publish light_client updates at some interval into the slot.
            if let Some(light_client_server_rv) = self.light_client_server_rv {
                let inner_chain = beacon_chain.clone();
                let light_client_update_context =
                    runtime_context.service_context("lc_update".to_string());
                let log = light_client_update_context.log().clone();
                light_client_update_context.executor.spawn(
                    async move {
                        compute_light_client_updates(
                            &inner_chain,
                            light_client_server_rv,
                            beacon_processor_channels.work_reprocessing_tx,
                            &log,
                        )
                        .await
                    },
                    "lc_update",
                );
            }

            start_proposer_prep_service(runtime_context.executor.clone(), beacon_chain.clone());
            start_otb_verification_service(runtime_context.executor.clone(), beacon_chain.clone());
            start_availability_cache_maintenance_service(
                runtime_context.executor.clone(),
                beacon_chain.clone(),
            );
            start_engine_version_cache_refresh_service(
                beacon_chain.as_ref(),
                runtime_context.executor.clone(),
            );
            start_attestation_simulator_service(
                beacon_chain.task_executor.clone(),
                beacon_chain.clone(),
            );
        }

        Ok(Client {
            beacon_chain: self.beacon_chain,
            network_globals: self.network_globals,
            http_api_listen_addr,
            http_metrics_listen_addr,
        })
    }
}

impl<TSlotClock, TEth1Backend, E, THotStore, TColdStore>
    ClientBuilder<Witness<TSlotClock, TEth1Backend, E, THotStore, TColdStore>>
where
    TSlotClock: SlotClock + Clone + 'static,
    TEth1Backend: Eth1ChainBackend<E> + 'static,
    E: EthSpec + 'static,
    THotStore: ItemStore<E> + 'static,
    TColdStore: ItemStore<E> + 'static,
{
    /// Consumes the internal `BeaconChainBuilder`, attaching the resulting `BeaconChain` to self.
    pub fn build_beacon_chain(mut self) -> Result<Self, String> {
        let context = self
            .runtime_context
            .as_ref()
            .ok_or("beacon_chain requires a runtime context")?
            .clone();

        let chain = self
            .beacon_chain_builder
            .ok_or("beacon_chain requires a beacon_chain_builder")?
            .slot_clock(
                self.slot_clock
                    .clone()
                    .ok_or("beacon_chain requires a slot clock")?,
            )
            .shutdown_sender(context.executor.shutdown_sender())
            .build()
            .map_err(|e| format!("Failed to build beacon chain: {}", e))?;

        self.beacon_chain = Some(Arc::new(chain));
        self.beacon_chain_builder = None;

        // a beacon chain requires a timer
        self.timer()
    }
}

impl<TSlotClock, TEth1Backend, E>
    ClientBuilder<Witness<TSlotClock, TEth1Backend, E, LevelDB<E>, LevelDB<E>>>
where
    TSlotClock: SlotClock + 'static,
    TEth1Backend: Eth1ChainBackend<E> + 'static,
    E: EthSpec + 'static,
{
    /// Specifies that the `Client` should use a `HotColdDB` database.
    pub fn disk_store(
        mut self,
        hot_path: &Path,
        cold_path: &Path,
        blobs_path: &Path,
        config: StoreConfig,
        log: Logger,
    ) -> Result<Self, String> {
        let context = self
            .runtime_context
            .as_ref()
            .ok_or("disk_store requires a log")?
            .service_context("freezer_db".into());
        let spec = self
            .chain_spec
            .clone()
            .ok_or("disk_store requires a chain spec")?;

        self.db_path = Some(hot_path.into());
        self.freezer_db_path = Some(cold_path.into());

        let inner_spec = spec.clone();
        let deposit_contract_deploy_block = context
            .eth2_network_config
            .as_ref()
            .map(|config| config.deposit_contract_deploy_block)
            .unwrap_or(0);

        let schema_upgrade = |db, from, to| {
            migrate_schema::<Witness<TSlotClock, TEth1Backend, _, _, _>>(
                db,
                deposit_contract_deploy_block,
                from,
                to,
                log,
                &inner_spec,
            )
        };

        let store = HotColdDB::open(
            hot_path,
            cold_path,
            blobs_path,
            schema_upgrade,
            config,
            spec,
            context.log().clone(),
        )
        .map_err(|e| format!("Unable to open database: {:?}", e))?;
        self.store = Some(store);
        Ok(self)
    }
}

impl<TSlotClock, E, THotStore, TColdStore>
    ClientBuilder<Witness<TSlotClock, CachingEth1Backend<E>, E, THotStore, TColdStore>>
where
    TSlotClock: SlotClock + 'static,
    E: EthSpec + 'static,
    THotStore: ItemStore<E> + 'static,
    TColdStore: ItemStore<E> + 'static,
{
    /// Specifies that the `BeaconChain` should cache eth1 blocks/logs from a remote eth1 node
    /// (e.g., Parity/Geth) and refer to that cache when collecting deposits or eth1 votes during
    /// block production.
    pub async fn caching_eth1_backend(mut self, config: Eth1Config) -> Result<Self, String> {
        let context = self
            .runtime_context
            .as_ref()
            .ok_or("caching_eth1_backend requires a runtime_context")?
            .service_context("deposit_contract_rpc".into());
        let beacon_chain_builder = self
            .beacon_chain_builder
            .ok_or("caching_eth1_backend requires a beacon_chain_builder")?;
        let spec = self
            .chain_spec
            .clone()
            .ok_or("caching_eth1_backend requires a chain spec")?;

        let backend = if let Some(eth1_service_from_genesis) = self.eth1_service {
            eth1_service_from_genesis.update_config(config)?;

            // This cache is not useful because it's first (earliest) block likely the block that
            // triggered genesis.
            //
            // In order to vote we need to be able to go back at least 2 * `ETH1_FOLLOW_DISTANCE`
            // from the genesis-triggering block.  Presently the block cache does not support
            // importing blocks with decreasing block numbers, it only accepts them in increasing
            // order. If this turns out to be a bottleneck we can update the block cache to allow
            // adding earlier blocks too.
            eth1_service_from_genesis.drop_block_cache();

            CachingEth1Backend::from_service(eth1_service_from_genesis)
        } else if config.purge_cache {
            CachingEth1Backend::new(config, context.log().clone(), spec)?
        } else {
            beacon_chain_builder
                .get_persisted_eth1_backend()?
                .map(|persisted| {
                    Eth1Chain::from_ssz_container(
                        &persisted,
                        config.clone(),
                        &context.log().clone(),
                        spec.clone(),
                    )
                    .map(|chain| chain.into_backend())
                })
                .unwrap_or_else(|| {
                    CachingEth1Backend::new(config, context.log().clone(), spec.clone())
                })?
        };

        self.eth1_service = Some(backend.core.clone());

        // Starts the service that connects to an eth1 node and periodically updates caches.
        backend.start(context.executor);

        self.beacon_chain_builder = Some(beacon_chain_builder.eth1_backend(Some(backend)));

        Ok(self)
    }

    /// Do not use any eth1 backend. The client will not be able to produce beacon blocks.
    pub fn no_eth1_backend(mut self) -> Result<Self, String> {
        let beacon_chain_builder = self
            .beacon_chain_builder
            .ok_or("caching_eth1_backend requires a beacon_chain_builder")?;

        self.beacon_chain_builder = Some(beacon_chain_builder.no_eth1_backend());

        Ok(self)
    }

    /// Use an eth1 backend that can produce blocks but is not connected to an Eth1 node.
    ///
    /// This backend will never produce deposits so it's impossible to add validators after
    /// genesis. The `Eth1Data` votes will be deterministic junk data.
    ///
    /// ## Notes
    ///
    /// The client is given the `CachingEth1Backend` type, but the http backend is never started and the
    /// caches are never used.
    pub fn dummy_eth1_backend(mut self) -> Result<Self, String> {
        let beacon_chain_builder = self
            .beacon_chain_builder
            .ok_or("caching_eth1_backend requires a beacon_chain_builder")?;

        self.beacon_chain_builder = Some(beacon_chain_builder.dummy_eth1_backend()?);

        Ok(self)
    }
}

impl<TEth1Backend, E, THotStore, TColdStore>
    ClientBuilder<Witness<SystemTimeSlotClock, TEth1Backend, E, THotStore, TColdStore>>
where
    TEth1Backend: Eth1ChainBackend<E> + 'static,
    E: EthSpec + 'static,
    THotStore: ItemStore<E> + 'static,
    TColdStore: ItemStore<E> + 'static,
{
    /// Specifies that the slot clock should read the time from the computers system clock.
    pub fn system_time_slot_clock(mut self) -> Result<Self, String> {
        let beacon_chain_builder = self
            .beacon_chain_builder
            .as_ref()
            .ok_or("system_time_slot_clock requires a beacon_chain_builder")?;

        let genesis_time = beacon_chain_builder
            .genesis_time
            .ok_or("system_time_slot_clock requires an initialized beacon state")?;

        let spec = self
            .chain_spec
            .clone()
            .ok_or("system_time_slot_clock requires a chain spec")?;

        let slot_clock = SystemTimeSlotClock::new(
            spec.genesis_slot,
            Duration::from_secs(genesis_time),
            Duration::from_secs(spec.seconds_per_slot),
        );

        self.slot_clock = Some(slot_clock);
        Ok(self)
    }
}

/// Obtain the genesis state from the `eth2_network_config` in `context`.
async fn genesis_state<E: EthSpec>(
    context: &RuntimeContext<E>,
    config: &ClientConfig,
    log: &Logger,
) -> Result<BeaconState<E>, String> {
    let eth2_network_config = context
        .eth2_network_config
        .as_ref()
        .ok_or("An eth2_network_config is required to obtain the genesis state")?;
    eth2_network_config
        .genesis_state::<E>(
            config.genesis_state_url.as_deref(),
            config.genesis_state_url_timeout,
            log,
        )
        .await?
        .ok_or_else(|| "Genesis state is unknown".to_string())
}<|MERGE_RESOLUTION|>--- conflicted
+++ resolved
@@ -812,8 +812,6 @@
             log: log.clone(),
         });
         let http_api_listen_addr = if self.http_api_config.enabled {
-<<<<<<< HEAD
-=======
             let ctx = Arc::new(http_api::Context {
                 config: self.http_api_config.clone(),
                 chain: self.beacon_chain.clone(),
@@ -828,7 +826,6 @@
                 log: log.clone(),
             });
 
->>>>>>> 4c7277c6
             let exit = runtime_context.executor.exit();
 
             let (listen_addr, server) = http_api::serve(ctx.clone(), exit)

--- conflicted
+++ resolved
@@ -12,24 +12,6 @@
 [dependencies]
 bls = { workspace = true }
 integer-sqrt = "0.1.5"
-<<<<<<< HEAD
-itertools = "0.10.0"
-ethereum_ssz = "0.5.0"
-ethereum_ssz_derive = "0.5.3"
-ssz_types = "0.5.4"
-merkle_proof = { path = "../merkle_proof" }
-safe_arith = { path = "../safe_arith" }
-tree_hash = "0.5.2"
-types = { path = "../types", default-features = false }
-rayon = "1.4.1"
-ethereum_hashing = "1.0.0-beta.2"
-int_to_bytes = { path = "../int_to_bytes" }
-smallvec = "1.6.1"
-arbitrary = { version = "1.0", features = ["derive"], optional = true }
-lighthouse_metrics = { path = "../../common/lighthouse_metrics", optional = true }
-lazy_static = { version = "1.4.0", optional = true }
-derivative = "2.1.1"
-=======
 itertools = { workspace = true }
 ethereum_ssz = { workspace = true }
 ethereum_ssz_derive = { workspace = true }
@@ -46,7 +28,6 @@
 lighthouse_metrics = { workspace = true }
 lazy_static = { workspace = true }
 derivative = { workspace = true }
->>>>>>> 441fc169
 
 [features]
 default = ["legacy-arith"]

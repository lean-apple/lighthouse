# Become a Validator: Building from Source

## 0. Install Rust
If you don't have Rust installed already, visit [rustup.rs](https://rustup.rs/) to install it.

> Notes:
>   - If you're not familiar with Rust or you'd like more detailed instructions, see our  [installation guide](./installation.md).
>   - Windows is presently only supported via [WSL](https://docs.microsoft.com/en-us/windows/wsl/about).


## 1. Download and install Lighthouse

Once you have Rust installed, you can install Lighthouse with the following commands:

1.  `git clone https://github.com/sigp/lighthouse.git`
2.  `cd lighthouse`
4.  `make`

You may need to open a new terminal window before running `make`.

You've completed this step when you can run `$ lighthouse --help` and see the
help menu.


## 2. Start an Eth1 client

Since Eth2 relies upon the Eth1 chain for validator on-boarding, all Eth2 validators must have a connection to an Eth1 node.

We provide instructions for using Geth (the Eth1 client that, by chance, we ended up testing with), but you could use any client that implements the JSON RPC via HTTP. A fast-synced node should be sufficient.

### Installing Geth
If you're using a Mac, follow the instructions [listed here](https://github.com/ethereum/go-ethereum/wiki/Installation-Instructions-for-Mac) to install geth. Otherwise [see here](https://github.com/ethereum/go-ethereum/wiki/Installing-Geth).

### Starting Geth

Once you have geth installed, use this command to start your Eth1 node:

```bash
 geth --goerli --http
```

## 3. Start your beacon node

The beacon node is the core component of Eth2, it connects to other peers over
the internet and maintains a view of the chain.

Start your beacon node with:

```bash
 lighthouse --testnet medalla beacon --eth1 --http
```

> The `--testnet` parameter is optional. Omitting it will default to the
> current public testnet. Set the value to the testnet you wish to run on.
> Current values are either `altona` or `medalla`. This is true for all the
> following commands in this document.

>Note:  the `--http` flag enables the HTTP API for the validator client. And the `--eth1` flag tells the beacon node that it should sync with an Ethereum1 node (e.g. Geth). These flags are only required if you wish to run a validator.


Your beacon node has started syncing when you see the following (truncated)
log:

```
Dec 09 12:57:18.026 INFO Syncing
est_time: 2 hrs ...
```

The `distance` value reports the time since eth2 genesis, whilst the `est_time`
reports an estimate of how long it will take your node to become synced.

You'll know it's finished syncing once you see the following (truncated) log:

```
Dec 09 12:27:06.010 INFO Synced
slot: 16835, ...
```


## 4. Generate your validator key

First, [create a wallet](./wallet-create.md) that can be used to generate
validator keys. Then, from that wallet [create a
validator](./validator-create.md). A two-step example follows:

### 4.1 Create a Wallet

Create a wallet with:

```bash
<<<<<<< HEAD
lighthouse account wallet create --name my-validators --password-file my-validators.pass
=======
lighthouse --testnet medalla account wallet create --name my-validators --passphrase-file my-validators.pass
>>>>>>> fb9d828e
```

The output will look like this:

```
Your wallet's 12-word BIP-39 mnemonic is:

	thank beach essence clerk gun library key grape hotel wise dutch segment

This mnemonic can be used to fully restore your wallet, should
you lose the JSON file or your password.

It is very important that you DO NOT SHARE this mnemonic as it will
reveal the private keys of all validators and keys generated with
this wallet. That would be catastrophic.

It is also important to store a backup of this mnemonic so you can
recover your private keys in the case of data loss. Writing it on
a piece of paper and storing it in a safe place would be prudent.

Your wallet's UUID is:

	e762671a-2a33-4922-901b-62a43dbd5227

You do not need to backup your UUID or keep it secret.
```

**Don't forget to make a backup** of the 12-word BIP-39 mnemonic. It can be
used to restore your validator if there is a data loss.

### 4.2 Create a Validator from the Wallet

Create a validator from the wallet with:

```bash
<<<<<<< HEAD
lighthouse account validator create --wallet-name my-validators --wallet-password my-validators.pass --count 1
=======
lighthouse --testnet medalla account validator create --wallet-name my-validators --wallet-passphrase my-validators.pass --count 1
>>>>>>> fb9d828e
```

The output will look like this:

```bash
1/1	0x80f3dce8d6745a725d8442c9bc3ca0852e772394b898c95c134b94979ebb0af6f898d5c5f65b71be6889185c486918a7
```

Take note of the _validator public key_ (the `0x` and 64 characters following
it). It's the validator's primary identifier, and will be used to find your
validator in block explorers. (The `1/1` at the start is saying it's one-of-one
keys generated).

Once you've observed the validator public key, you've successfully generated a
new sub-directory for your validator in the `.lighthouse/validators` directory.
The sub-directory is identified by your validator's public key . And is used to
store your validator's deposit data, along with its voting keys and other
information.


## 5. Start your validator client

> Note: If you are participating in the genesis of a network (the network has
> not launched yet) you should skip this step and re-run this step two days before
> the launch of the network. The beacon node does not expose its HTTP API until
> the genesis of the network is known (approx 2 days before the network
> launches).

Since the validator client stores private keys and signs messages generated by the beacon node, for security reasons it runs separately from it.

You'll need both your beacon node _and_ validator client running if you want to
stake.

Start the validator client with:

```bash
 lighthouse --testnet medalla validator --auto-register
```

The `--auto-register` flag registers your signing key with the slashing protection database, which
keeps track of all the messages your validator signs. This flag should be used sparingly,
as reusing the same key on multiple nodes can lead to your validator getting slashed. On subsequent
runs you should leave off the `--auto-register` flag.

You know that your validator client is running and has found your validator keys from [step 3](become-a-validator-source.html#3-start-your-beacon-node) when you see the following logs:

```
Dec 09 13:08:59.171 INFO Loaded validator keypair store          voting_validators: 1
Dec 09 13:09:09.000 INFO Awaiting activation                     slot: 17787, ...
```


To find an estimate for how long your beacon node will take to finish syncing, lookout for the following logs:

```bash
beacon_node_1       | Mar 16 11:33:53.979 INFO Syncing
est_time: 47 mins, speed: 16.67 slots/sec, distance: 47296 slots (7 days 14 hrs), peers: 3, service: slot_notifier
```

You'll find the estimated time under `est_time`. In the example log above, that's `47 mins`.

If your beacon node hasn't finished syncing yet, you'll see some `ERRO`
messages indicating that your node hasn't synced yet:

```bash
validator_client_1  | Mar 16 11:34:36.086 ERRO Beacon node is not synced               current_epoch: 6999, node_head_epoch: 5531, service: duties
```

It's safest to wait for your node to sync before moving on to the next step, otherwise your validator may activate before you're able to produce blocks and attestations (and you may be penalized as a result).

However, since it generally takes somewhere between [4 and 8 hours](./faq.md) after depositing for a validator to become active, if your `est_time` is less than 4 hours, you _should_ be fine to just move on to the next step. After all, this is a testnet and you're only risking Goerli ETH!

## Installation complete!

In the [next step](become-a-validator.html#2-submit-your-deposit-to-goerli) you'll need to upload your validator's deposit data. This data is stored in a file called `eth1_deposit_data.rlp`.

You'll find it in `/home/.lighthouse/validators` -- in the sub-directory that corresponds to your validator's public key.

> For example, if your username is `karlm`, and your validator's public key (aka `voting_pubkey`) is `0x8592c7..`, then you'll find your `eth1_deposit_data.rlp` file in the following directory:
>
>`/home/karlm/.lighthouse/validators/0x8592c7../`

Once you've located your `eth1_deposit_data.rlp` file, you're ready to move on to [Become a Validator: Step 2](become-a-validator.html#2-submit-your-deposit-to-goerli).<|MERGE_RESOLUTION|>--- conflicted
+++ resolved
@@ -88,11 +88,7 @@
 Create a wallet with:
 
 ```bash
-<<<<<<< HEAD
-lighthouse account wallet create --name my-validators --password-file my-validators.pass
-=======
-lighthouse --testnet medalla account wallet create --name my-validators --passphrase-file my-validators.pass
->>>>>>> fb9d828e
+lighthouse --testnet medalla account wallet create --name my-validators --password-file my-validators.pass
 ```
 
 The output will look like this:
@@ -128,11 +124,7 @@
 Create a validator from the wallet with:
 
 ```bash
-<<<<<<< HEAD
-lighthouse account validator create --wallet-name my-validators --wallet-password my-validators.pass --count 1
-=======
-lighthouse --testnet medalla account validator create --wallet-name my-validators --wallet-passphrase my-validators.pass --count 1
->>>>>>> fb9d828e
+lighthouse --testnet medalla account validator create --wallet-name my-validators --wallet-password my-validators.pass --count 1
 ```
 
 The output will look like this:

--- conflicted
+++ resolved
@@ -431,11 +431,7 @@
     }
 }
 
-<<<<<<< HEAD
-async fn run<T: EthSpec>(env_builder: EnvironmentBuilder<T>, matches: &ArgMatches<'_>) {
-=======
 fn run<T: EthSpec>(env_builder: EnvironmentBuilder<T>, matches: &ArgMatches) -> Result<(), String> {
->>>>>>> 41208d79
     let env = env_builder
         .multi_threaded_tokio_runtime()
         .map_err(|e| format!("should start tokio runtime: {:?}", e))?
@@ -484,22 +480,6 @@
             Ok(())
         }
         ("transition-blocks", Some(matches)) => run_transition_blocks::<T>(matches)
-<<<<<<< HEAD
-            .unwrap_or_else(|e| error!("Failed to transition blocks: {}", e)),
-        ("pretty-hex", Some(matches)) => run_parse_hex::<T>(matches)
-            .unwrap_or_else(|e| error!("Failed to pretty print hex: {}", e)),
-        ("deploy-deposit-contract", Some(matches)) => deploy_deposit_contract::run::<T>(matches)
-            .await
-            .unwrap_or_else(|e| error!("Failed to run deploy-deposit-contract command: {}", e)),
-        ("refund-deposit-contract", Some(matches)) => {
-            refund_deposit_contract::run::<T>(env, matches)
-                .await
-                .unwrap_or_else(|e| error!("Failed to run refund-deposit-contract command: {}", e))
-        }
-        ("eth1-genesis", Some(matches)) => eth1_genesis::run::<T>(env, matches)
-            .await
-            .unwrap_or_else(|e| error!("Failed to run eth1-genesis command: {}", e)),
-=======
             .map_err(|e| format!("Failed to transition blocks: {}", e)),
         ("pretty-hex", Some(matches)) => {
             run_parse_hex::<T>(matches).map_err(|e| format!("Failed to pretty print hex: {}", e))
@@ -514,7 +494,6 @@
         }
         ("eth1-genesis", Some(matches)) => eth1_genesis::run::<T>(env, matches)
             .map_err(|e| format!("Failed to run eth1-genesis command: {}", e)),
->>>>>>> 41208d79
         ("interop-genesis", Some(matches)) => interop_genesis::run::<T>(env, matches)
             .map_err(|e| format!("Failed to run interop-genesis command: {}", e)),
         ("change-genesis-time", Some(matches)) => change_genesis_time::run::<T>(matches)

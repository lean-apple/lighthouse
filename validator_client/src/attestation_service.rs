--- conflicted
+++ resolved
@@ -390,15 +390,6 @@
                 return None;
             }
 
-<<<<<<< HEAD
-            let fork_name = self
-                .context
-                .eth2_config
-                .spec
-                .fork_name_at_slot::<E>(attestation_data.slot);
-
-=======
->>>>>>> 1aa410cd
             let mut attestation = if fork_name >= ForkName::Electra {
                 let mut committee_bits: BitVector<E::MaxCommitteesPerSlot> = BitVector::default();
                 committee_bits

--- conflicted
+++ resolved
@@ -74,16 +74,6 @@
     }
 }
 
-impl Encodable for bool {
-    fn ssz_append(&self, s: &mut SszStream) {
-        if *self {
-            s.append_encoded_raw(&[1 as u8]);
-        } else {
-            s.append_encoded_raw(&[0 as u8]);
-        }
-    }
-}
-
 #[cfg(test)]
 mod tests {
     use super::*;
@@ -225,27 +215,6 @@
     }
 
     #[test]
-<<<<<<< HEAD
-    pub fn test_ssz_encode_bool() {
-        let b = false;
-        let mut ssz = SszStream::new();
-        ssz.append(&b);
-        assert_eq!(ssz.drain(), vec![0]);
-
-        let b = true;
-        let mut ssz = SszStream::new();
-        ssz.append(&b);
-        assert_eq!(ssz.drain(), vec![1]);
-
-        let b1 = true;
-        let b2 = false;
-        let b3 = true;
-        let mut ssz = SszStream::new();
-        ssz.append(&b1);
-        ssz.append(&b2);
-        ssz.append(&b3);
-        assert_eq!(ssz.drain(), vec![1, 0, 1]);
-=======
     fn test_ssz_encode_bool() {
         let x: bool = false;
         let mut ssz = SszStream::new();
@@ -256,6 +225,5 @@
         let mut ssz = SszStream::new();
         ssz.append(&x);
         assert_eq!(ssz.drain(), vec![0b1000_0000]);
->>>>>>> 673c8ea3
     }
 }
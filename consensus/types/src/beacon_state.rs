use self::committee_cache::get_active_validator_indices;
use crate::historical_summary::HistoricalSummary;
use crate::test_utils::TestRandom;
use crate::*;
use compare_fields::CompareFields;
use compare_fields_derive::CompareFields;
use derivative::Derivative;
use ethereum_hashing::hash;
use int_to_bytes::{int_to_bytes4, int_to_bytes8};
use metastruct::{metastruct, NumFields};
pub use pubkey_cache::PubkeyCache;
use safe_arith::{ArithError, SafeArith};
use serde::{Deserialize, Serialize};
use ssz::{ssz_encode, Decode, DecodeError, Encode};
use ssz_derive::{Decode, Encode};
use std::hash::Hash;
use std::{fmt, mem, sync::Arc};
use superstruct::superstruct;
use swap_or_not_shuffle::compute_shuffled_index;
use test_random_derive::TestRandom;
use tree_hash::TreeHash;
use tree_hash_derive::TreeHash;

pub use self::committee_cache::{
    compute_committee_index_in_epoch, compute_committee_range_in_epoch, epoch_committee_count,
    CommitteeCache,
};
pub use crate::beacon_state::balance::Balance;
pub use crate::beacon_state::exit_cache::ExitCache;
pub use crate::beacon_state::progressive_balances_cache::*;
pub use crate::beacon_state::slashings_cache::SlashingsCache;
pub use eth_spec::*;
pub use iter::BlockRootsIter;
pub use milhouse::{interface::Interface, List, Vector};

#[macro_use]
mod committee_cache;
mod balance;
mod exit_cache;
mod iter;
mod progressive_balances_cache;
mod pubkey_cache;
mod slashings_cache;
mod tests;

pub const CACHED_EPOCHS: usize = 3;
const MAX_RANDOM_BYTE: u64 = (1 << 8) - 1;

pub type Validators<E> = List<Validator, <E as EthSpec>::ValidatorRegistryLimit>;
pub type Balances<E> = List<u64, <E as EthSpec>::ValidatorRegistryLimit>;

#[derive(Debug, PartialEq, Clone)]
pub enum Error {
    /// A state for a different hard-fork was required -- a severe logic error.
    IncorrectStateVariant,
    EpochOutOfBounds,
    SlotOutOfBounds,
    UnknownValidator(usize),
    UnableToDetermineProducer,
    InvalidBitfield,
    ValidatorIsWithdrawable,
    ValidatorIsInactive {
        val_index: usize,
    },
    UnableToShuffle,
    ShuffleIndexOutOfBounds(usize),
    IsAggregatorOutOfBounds,
    BlockRootsOutOfBounds(usize),
    StateRootsOutOfBounds(usize),
    SlashingsOutOfBounds(usize),
    BalancesOutOfBounds(usize),
    RandaoMixesOutOfBounds(usize),
    CommitteeCachesOutOfBounds(usize),
    ParticipationOutOfBounds(usize),
    InactivityScoresOutOfBounds(usize),
    TooManyValidators,
    InsufficientValidators,
    InsufficientRandaoMixes,
    InsufficientBlockRoots,
    InsufficientIndexRoots,
    InsufficientAttestations,
    InsufficientCommittees,
    InsufficientStateRoots,
    NoCommittee {
        slot: Slot,
        index: CommitteeIndex,
    },
    ZeroSlotsPerEpoch,
    PubkeyCacheInconsistent,
    PubkeyCacheIncomplete {
        cache_len: usize,
        registry_len: usize,
    },
    PreviousCommitteeCacheUninitialized,
    CurrentCommitteeCacheUninitialized,
    TotalActiveBalanceCacheUninitialized,
    TotalActiveBalanceCacheInconsistent {
        initialized_epoch: Epoch,
        current_epoch: Epoch,
    },
    RelativeEpochError(RelativeEpochError),
    ExitCacheUninitialized,
    ExitCacheInvalidEpoch {
        max_exit_epoch: Epoch,
        request_epoch: Epoch,
    },
    SlashingsCacheUninitialized {
        initialized_slot: Option<Slot>,
        latest_block_slot: Slot,
    },
    CommitteeCacheUninitialized(Option<RelativeEpoch>),
    SyncCommitteeCacheUninitialized,
    BlsError(bls::Error),
    SszTypesError(ssz_types::Error),
    TreeHashCacheNotInitialized,
    NonLinearTreeHashCacheHistory,
    ProgressiveBalancesCacheNotInitialized,
    ProgressiveBalancesCacheInconsistent,
    TreeHashCacheSkippedSlot {
        cache: Slot,
        state: Slot,
    },
    TreeHashError(tree_hash::Error),
    CachedTreeHashError(cached_tree_hash::Error),
    InvalidValidatorPubkey(ssz::DecodeError),
    ValidatorRegistryShrunk,
    TreeHashCacheInconsistent,
    InvalidDepositState {
        deposit_count: u64,
        deposit_index: u64,
    },
    /// Attestation slipped through block processing with a non-matching source.
    IncorrectAttestationSource,
    /// An arithmetic operation occurred which would have overflowed or divided by 0.
    ///
    /// This represents a serious bug in either the spec or Lighthouse!
    ArithError(ArithError),
    MissingBeaconBlock(SignedBeaconBlockHash),
    MissingBeaconState(BeaconStateHash),
    PayloadConversionLogicFlaw,
    SyncCommitteeNotKnown {
        current_epoch: Epoch,
        epoch: Epoch,
    },
    MilhouseError(milhouse::Error),
    CommitteeCacheDiffInvalidEpoch {
        prev_current_epoch: Epoch,
        current_epoch: Epoch,
    },
    CommitteeCacheDiffUninitialized {
        expected_epoch: Epoch,
    },
    DiffAcrossFork {
        prev_fork: ForkName,
        current_fork: ForkName,
    },
    TotalActiveBalanceDiffUninitialized,
    MissingImmutableValidator(usize),
    IndexNotSupported(usize),
    InvalidFlagIndex(usize),
    MerkleTreeError(merkle_proof::MerkleTreeError),
<<<<<<< HEAD
    PartialWithdrawalCountInvalid(usize),
    NonExecutionAddresWithdrawalCredential,
    NoCommitteeFound,
=======
    NoCommitteeFound(CommitteeIndex),
    InvalidCommitteeIndex(CommitteeIndex),
>>>>>>> e32dfcdc
}

/// Control whether an epoch-indexed field can be indexed at the next epoch or not.
#[derive(Debug, PartialEq, Clone, Copy)]
enum AllowNextEpoch {
    True,
    False,
}

impl AllowNextEpoch {
    fn upper_bound_of(self, current_epoch: Epoch) -> Result<Epoch, Error> {
        match self {
            AllowNextEpoch::True => Ok(current_epoch.safe_add(1)?),
            AllowNextEpoch::False => Ok(current_epoch),
        }
    }
}

#[derive(PartialEq, Eq, Hash, Clone, Copy, arbitrary::Arbitrary)]
pub struct BeaconStateHash(Hash256);

impl fmt::Debug for BeaconStateHash {
    fn fmt(&self, f: &mut fmt::Formatter) -> fmt::Result {
        write!(f, "BeaconStateHash({:?})", self.0)
    }
}

impl fmt::Display for BeaconStateHash {
    fn fmt(&self, f: &mut fmt::Formatter) -> fmt::Result {
        write!(f, "{}", self.0)
    }
}

impl From<Hash256> for BeaconStateHash {
    fn from(hash: Hash256) -> BeaconStateHash {
        BeaconStateHash(hash)
    }
}

impl From<BeaconStateHash> for Hash256 {
    fn from(beacon_state_hash: BeaconStateHash) -> Hash256 {
        beacon_state_hash.0
    }
}

/// The state of the `BeaconChain` at some slot.
#[superstruct(
    variants(Base, Altair, Bellatrix, Capella, Deneb, Electra),
    variant_attributes(
        derive(
            Derivative,
            Debug,
            PartialEq,
            Serialize,
            Deserialize,
            Encode,
            Decode,
            TreeHash,
            TestRandom,
            CompareFields,
            arbitrary::Arbitrary,
        ),
        serde(bound = "E: EthSpec", deny_unknown_fields),
        arbitrary(bound = "E: EthSpec"),
        derivative(Clone),
    ),
    specific_variant_attributes(
        Base(metastruct(
            mappings(
                map_beacon_state_base_fields(),
                map_beacon_state_base_tree_list_fields(mutable, fallible, groups(tree_lists)),
                map_beacon_state_base_tree_list_fields_immutable(groups(tree_lists)),
            ),
            bimappings(bimap_beacon_state_base_tree_list_fields(
                other_type = "BeaconStateBase",
                self_mutable,
                fallible,
                groups(tree_lists)
            )),
            num_fields(all()),
        )),
        Altair(metastruct(
            mappings(
                map_beacon_state_altair_fields(),
                map_beacon_state_altair_tree_list_fields(mutable, fallible, groups(tree_lists)),
                map_beacon_state_altair_tree_list_fields_immutable(groups(tree_lists)),
            ),
            bimappings(bimap_beacon_state_altair_tree_list_fields(
                other_type = "BeaconStateAltair",
                self_mutable,
                fallible,
                groups(tree_lists)
            )),
            num_fields(all()),
        )),
        Bellatrix(metastruct(
            mappings(
                map_beacon_state_bellatrix_fields(),
                map_beacon_state_bellatrix_tree_list_fields(mutable, fallible, groups(tree_lists)),
                map_beacon_state_bellatrix_tree_list_fields_immutable(groups(tree_lists)),
            ),
            bimappings(bimap_beacon_state_bellatrix_tree_list_fields(
                other_type = "BeaconStateBellatrix",
                self_mutable,
                fallible,
                groups(tree_lists)
            )),
            num_fields(all()),
        )),
        Capella(metastruct(
            mappings(
                map_beacon_state_capella_fields(),
                map_beacon_state_capella_tree_list_fields(mutable, fallible, groups(tree_lists)),
                map_beacon_state_capella_tree_list_fields_immutable(groups(tree_lists)),
            ),
            bimappings(bimap_beacon_state_capella_tree_list_fields(
                other_type = "BeaconStateCapella",
                self_mutable,
                fallible,
                groups(tree_lists)
            )),
            num_fields(all()),
        )),
        Deneb(metastruct(
            mappings(
                map_beacon_state_deneb_fields(),
                map_beacon_state_deneb_tree_list_fields(mutable, fallible, groups(tree_lists)),
                map_beacon_state_deneb_tree_list_fields_immutable(groups(tree_lists)),
            ),
            bimappings(bimap_beacon_state_deneb_tree_list_fields(
                other_type = "BeaconStateDeneb",
                self_mutable,
                fallible,
                groups(tree_lists)
            )),
            num_fields(all()),
        )),
        Electra(metastruct(
            mappings(
                map_beacon_state_electra_fields(),
                map_beacon_state_electra_tree_list_fields(mutable, fallible, groups(tree_lists)),
                map_beacon_state_electra_tree_list_fields_immutable(groups(tree_lists)),
            ),
            bimappings(bimap_beacon_state_electra_tree_list_fields(
                other_type = "BeaconStateElectra",
                self_mutable,
                fallible,
                groups(tree_lists)
            )),
            num_fields(all()),
        ))
    ),
    cast_error(ty = "Error", expr = "Error::IncorrectStateVariant"),
    partial_getter_error(ty = "Error", expr = "Error::IncorrectStateVariant"),
    map_ref_mut_into(BeaconStateRef)
)]
#[derive(
    Debug, PartialEq, Clone, Serialize, Deserialize, Encode, TreeHash, arbitrary::Arbitrary,
)]
#[serde(untagged)]
#[serde(bound = "E: EthSpec")]
#[arbitrary(bound = "E: EthSpec")]
#[tree_hash(enum_behaviour = "transparent")]
#[ssz(enum_behaviour = "transparent")]
pub struct BeaconState<E>
where
    E: EthSpec,
{
    // Versioning
    #[superstruct(getter(copy))]
    #[metastruct(exclude_from(tree_lists))]
    #[serde(with = "serde_utils::quoted_u64")]
    pub genesis_time: u64,
    #[superstruct(getter(copy))]
    #[metastruct(exclude_from(tree_lists))]
    pub genesis_validators_root: Hash256,
    #[superstruct(getter(copy))]
    #[metastruct(exclude_from(tree_lists))]
    pub slot: Slot,
    #[superstruct(getter(copy))]
    #[metastruct(exclude_from(tree_lists))]
    pub fork: Fork,

    // History
    #[metastruct(exclude_from(tree_lists))]
    pub latest_block_header: BeaconBlockHeader,
    #[test_random(default)]
    #[compare_fields(as_iter)]
    pub block_roots: Vector<Hash256, E::SlotsPerHistoricalRoot>,
    #[test_random(default)]
    #[compare_fields(as_iter)]
    pub state_roots: Vector<Hash256, E::SlotsPerHistoricalRoot>,
    // Frozen in Capella, replaced by historical_summaries
    #[test_random(default)]
    #[compare_fields(as_iter)]
    pub historical_roots: List<Hash256, E::HistoricalRootsLimit>,

    // Ethereum 1.0 chain data
    #[metastruct(exclude_from(tree_lists))]
    pub eth1_data: Eth1Data,
    #[test_random(default)]
    pub eth1_data_votes: List<Eth1Data, E::SlotsPerEth1VotingPeriod>,
    #[superstruct(getter(copy))]
    #[metastruct(exclude_from(tree_lists))]
    #[serde(with = "serde_utils::quoted_u64")]
    pub eth1_deposit_index: u64,

    // Registry
    #[test_random(default)]
    pub validators: List<Validator, E::ValidatorRegistryLimit>,
    #[serde(with = "ssz_types::serde_utils::quoted_u64_var_list")]
    #[compare_fields(as_iter)]
    #[test_random(default)]
    pub balances: List<u64, E::ValidatorRegistryLimit>,

    // Randomness
    #[test_random(default)]
    pub randao_mixes: Vector<Hash256, E::EpochsPerHistoricalVector>,

    // Slashings
    #[test_random(default)]
    #[serde(with = "ssz_types::serde_utils::quoted_u64_fixed_vec")]
    pub slashings: Vector<u64, E::EpochsPerSlashingsVector>,

    // Attestations (genesis fork only)
    #[superstruct(only(Base))]
    #[test_random(default)]
    pub previous_epoch_attestations: List<PendingAttestation<E>, E::MaxPendingAttestations>,
    #[superstruct(only(Base))]
    #[test_random(default)]
    pub current_epoch_attestations: List<PendingAttestation<E>, E::MaxPendingAttestations>,

    // Participation (Altair and later)
    #[superstruct(only(Altair, Bellatrix, Capella, Deneb, Electra))]
    #[test_random(default)]
    pub previous_epoch_participation: List<ParticipationFlags, E::ValidatorRegistryLimit>,
    #[superstruct(only(Altair, Bellatrix, Capella, Deneb, Electra))]
    #[test_random(default)]
    pub current_epoch_participation: List<ParticipationFlags, E::ValidatorRegistryLimit>,

    // Finality
    #[test_random(default)]
    #[metastruct(exclude_from(tree_lists))]
    pub justification_bits: BitVector<E::JustificationBitsLength>,
    #[superstruct(getter(copy))]
    #[metastruct(exclude_from(tree_lists))]
    pub previous_justified_checkpoint: Checkpoint,
    #[superstruct(getter(copy))]
    #[metastruct(exclude_from(tree_lists))]
    pub current_justified_checkpoint: Checkpoint,
    #[superstruct(getter(copy))]
    #[metastruct(exclude_from(tree_lists))]
    pub finalized_checkpoint: Checkpoint,

    // Inactivity
    #[serde(with = "ssz_types::serde_utils::quoted_u64_var_list")]
    #[superstruct(only(Altair, Bellatrix, Capella, Deneb, Electra))]
    #[test_random(default)]
    pub inactivity_scores: List<u64, E::ValidatorRegistryLimit>,

    // Light-client sync committees
    #[superstruct(only(Altair, Bellatrix, Capella, Deneb, Electra))]
    #[metastruct(exclude_from(tree_lists))]
    pub current_sync_committee: Arc<SyncCommittee<E>>,
    #[superstruct(only(Altair, Bellatrix, Capella, Deneb, Electra))]
    #[metastruct(exclude_from(tree_lists))]
    pub next_sync_committee: Arc<SyncCommittee<E>>,

    // Execution
    #[superstruct(
        only(Bellatrix),
        partial_getter(rename = "latest_execution_payload_header_bellatrix")
    )]
    #[metastruct(exclude_from(tree_lists))]
    pub latest_execution_payload_header: ExecutionPayloadHeaderBellatrix<E>,
    #[superstruct(
        only(Capella),
        partial_getter(rename = "latest_execution_payload_header_capella")
    )]
    #[metastruct(exclude_from(tree_lists))]
    pub latest_execution_payload_header: ExecutionPayloadHeaderCapella<E>,
    #[superstruct(
        only(Deneb),
        partial_getter(rename = "latest_execution_payload_header_deneb")
    )]
    #[metastruct(exclude_from(tree_lists))]
    pub latest_execution_payload_header: ExecutionPayloadHeaderDeneb<E>,
    #[superstruct(
        only(Electra),
        partial_getter(rename = "latest_execution_payload_header_electra")
    )]
    #[metastruct(exclude_from(tree_lists))]
    pub latest_execution_payload_header: ExecutionPayloadHeaderElectra<E>,

    // Capella
    #[superstruct(only(Capella, Deneb, Electra), partial_getter(copy))]
    #[serde(with = "serde_utils::quoted_u64")]
    #[metastruct(exclude_from(tree_lists))]
    pub next_withdrawal_index: u64,
    #[superstruct(only(Capella, Deneb, Electra), partial_getter(copy))]
    #[serde(with = "serde_utils::quoted_u64")]
    #[metastruct(exclude_from(tree_lists))]
    pub next_withdrawal_validator_index: u64,
    // Deep history valid from Capella onwards.
    #[superstruct(only(Capella, Deneb, Electra))]
    #[test_random(default)]
    pub historical_summaries: List<HistoricalSummary, E::HistoricalRootsLimit>,

    // Electra
    #[superstruct(only(Electra), partial_getter(copy))]
    #[metastruct(exclude_from(tree_lists))]
    #[serde(with = "serde_utils::quoted_u64")]
    pub deposit_receipts_start_index: u64,
    #[superstruct(only(Electra), partial_getter(copy))]
    #[metastruct(exclude_from(tree_lists))]
    #[serde(with = "serde_utils::quoted_u64")]
    pub deposit_balance_to_consume: u64,
    #[superstruct(only(Electra), partial_getter(copy))]
    #[metastruct(exclude_from(tree_lists))]
    #[serde(with = "serde_utils::quoted_u64")]
    pub exit_balance_to_consume: u64,
    #[superstruct(only(Electra), partial_getter(copy))]
    #[metastruct(exclude_from(tree_lists))]
    pub earliest_exit_epoch: Epoch,
    #[superstruct(only(Electra), partial_getter(copy))]
    #[metastruct(exclude_from(tree_lists))]
    #[serde(with = "serde_utils::quoted_u64")]
    pub consolidation_balance_to_consume: u64,
    #[superstruct(only(Electra), partial_getter(copy))]
    #[metastruct(exclude_from(tree_lists))]
    pub earliest_consolidation_epoch: Epoch,
    #[test_random(default)]
    #[superstruct(only(Electra))]
    pub pending_balance_deposits: List<PendingBalanceDeposit, E::PendingBalanceDepositsLimit>,
    #[test_random(default)]
    #[superstruct(only(Electra))]
    pub pending_partial_withdrawals:
        List<PendingPartialWithdrawal, E::PendingPartialWithdrawalsLimit>,
    #[test_random(default)]
    #[superstruct(only(Electra))]
    pub pending_consolidations: List<PendingConsolidation, E::PendingConsolidationsLimit>,

    // Caching (not in the spec)
    #[serde(skip_serializing, skip_deserializing)]
    #[ssz(skip_serializing, skip_deserializing)]
    #[tree_hash(skip_hashing)]
    #[test_random(default)]
    #[metastruct(exclude)]
    pub total_active_balance: Option<(Epoch, u64)>,
    #[serde(skip_serializing, skip_deserializing)]
    #[ssz(skip_serializing, skip_deserializing)]
    #[tree_hash(skip_hashing)]
    #[test_random(default)]
    #[metastruct(exclude)]
    pub committee_caches: [Arc<CommitteeCache>; CACHED_EPOCHS],
    #[serde(skip_serializing, skip_deserializing)]
    #[ssz(skip_serializing, skip_deserializing)]
    #[tree_hash(skip_hashing)]
    #[test_random(default)]
    #[metastruct(exclude)]
    pub progressive_balances_cache: ProgressiveBalancesCache,
    #[serde(skip_serializing, skip_deserializing)]
    #[ssz(skip_serializing, skip_deserializing)]
    #[tree_hash(skip_hashing)]
    #[test_random(default)]
    #[metastruct(exclude)]
    pub pubkey_cache: PubkeyCache,
    #[serde(skip_serializing, skip_deserializing)]
    #[ssz(skip_serializing, skip_deserializing)]
    #[tree_hash(skip_hashing)]
    #[test_random(default)]
    #[metastruct(exclude)]
    pub exit_cache: ExitCache,
    #[serde(skip_serializing, skip_deserializing)]
    #[ssz(skip_serializing, skip_deserializing)]
    #[tree_hash(skip_hashing)]
    #[test_random(default)]
    #[metastruct(exclude)]
    pub slashings_cache: SlashingsCache,
    /// Epoch cache of values that are useful for block processing that are static over an epoch.
    #[serde(skip_serializing, skip_deserializing)]
    #[ssz(skip_serializing, skip_deserializing)]
    #[tree_hash(skip_hashing)]
    #[test_random(default)]
    #[metastruct(exclude)]
    pub epoch_cache: EpochCache,
}

impl<E: EthSpec> BeaconState<E> {
    /// Create a new BeaconState suitable for genesis.
    ///
    /// Not a complete genesis state, see `initialize_beacon_state_from_eth1`.
    pub fn new(genesis_time: u64, eth1_data: Eth1Data, spec: &ChainSpec) -> Self {
        let default_committee_cache = Arc::new(CommitteeCache::default());
        BeaconState::Base(BeaconStateBase {
            // Versioning
            genesis_time,
            genesis_validators_root: Hash256::zero(), // Set later.
            slot: spec.genesis_slot,
            fork: Fork {
                previous_version: spec.genesis_fork_version,
                current_version: spec.genesis_fork_version,
                epoch: E::genesis_epoch(),
            },

            // History
            latest_block_header: BeaconBlock::<E>::empty(spec).temporary_block_header(),
            block_roots: Vector::default(),
            state_roots: Vector::default(),
            historical_roots: List::default(),

            // Eth1
            eth1_data,
            eth1_data_votes: List::default(),
            eth1_deposit_index: 0,

            // Validator registry
            validators: List::default(), // Set later.
            balances: List::default(),   // Set later.

            // Randomness
            randao_mixes: Vector::default(),

            // Slashings
            slashings: Vector::default(),

            // Attestations
            previous_epoch_attestations: List::default(),
            current_epoch_attestations: List::default(),

            // Finality
            justification_bits: BitVector::new(),
            previous_justified_checkpoint: Checkpoint::default(),
            current_justified_checkpoint: Checkpoint::default(),
            finalized_checkpoint: Checkpoint::default(),

            // Caching (not in spec)
            total_active_balance: None,
            progressive_balances_cache: <_>::default(),
            committee_caches: [
                default_committee_cache.clone(),
                default_committee_cache.clone(),
                default_committee_cache,
            ],
            pubkey_cache: PubkeyCache::default(),
            exit_cache: ExitCache::default(),
            slashings_cache: SlashingsCache::default(),
            epoch_cache: EpochCache::default(),
        })
    }

    /// Returns the name of the fork pertaining to `self`.
    ///
    /// Will return an `Err` if `self` has been instantiated to a variant conflicting with the fork
    /// dictated by `self.slot()`.
    pub fn fork_name(&self, spec: &ChainSpec) -> Result<ForkName, InconsistentFork> {
        let fork_at_slot = spec.fork_name_at_epoch(self.current_epoch());
        let object_fork = self.fork_name_unchecked();

        if fork_at_slot == object_fork {
            Ok(object_fork)
        } else {
            Err(InconsistentFork {
                fork_at_slot,
                object_fork,
            })
        }
    }

    /// Returns the name of the fork pertaining to `self`.
    ///
    /// Does not check if `self` is consistent with the fork dictated by `self.slot()`.
    pub fn fork_name_unchecked(&self) -> ForkName {
        match self {
            BeaconState::Base { .. } => ForkName::Base,
            BeaconState::Altair { .. } => ForkName::Altair,
            BeaconState::Bellatrix { .. } => ForkName::Bellatrix,
            BeaconState::Capella { .. } => ForkName::Capella,
            BeaconState::Deneb { .. } => ForkName::Deneb,
            BeaconState::Electra { .. } => ForkName::Electra,
        }
    }

    /// Returns the `tree_hash_root` of the state.
    ///
    /// Spec v0.12.1
    pub fn canonical_root(&self) -> Hash256 {
        Hash256::from_slice(&self.tree_hash_root()[..])
    }

    pub fn historical_batch(&mut self) -> Result<HistoricalBatch<E>, Error> {
        // Updating before cloning makes the clone cheap and saves repeated hashing.
        self.block_roots_mut().apply_updates()?;
        self.state_roots_mut().apply_updates()?;

        Ok(HistoricalBatch {
            block_roots: self.block_roots().clone(),
            state_roots: self.state_roots().clone(),
        })
    }

    /// This method ensures the state's pubkey cache is fully up-to-date before checking if the validator
    /// exists in the registry. If a validator pubkey exists in the validator registry, returns `Some(i)`,
    /// otherwise returns `None`.
    pub fn get_validator_index(&mut self, pubkey: &PublicKeyBytes) -> Result<Option<usize>, Error> {
        self.update_pubkey_cache()?;
        Ok(self.pubkey_cache().get(pubkey))
    }

    /// The epoch corresponding to `self.slot()`.
    pub fn current_epoch(&self) -> Epoch {
        self.slot().epoch(E::slots_per_epoch())
    }

    /// The epoch prior to `self.current_epoch()`.
    ///
    /// If the current epoch is the genesis epoch, the genesis_epoch is returned.
    pub fn previous_epoch(&self) -> Epoch {
        let current_epoch = self.current_epoch();
        if let Ok(prev_epoch) = current_epoch.safe_sub(1) {
            prev_epoch
        } else {
            current_epoch
        }
    }

    /// The epoch following `self.current_epoch()`.
    ///
    /// Spec v0.12.1
    pub fn next_epoch(&self) -> Result<Epoch, Error> {
        Ok(self.current_epoch().safe_add(1)?)
    }

    /// Compute the number of committees at `slot`.
    ///
    /// Makes use of the committee cache and will fail if no cache exists for the slot's epoch.
    ///
    /// Spec v0.12.1
    pub fn get_committee_count_at_slot(&self, slot: Slot) -> Result<u64, Error> {
        let cache = self.committee_cache_at_slot(slot)?;
        Ok(cache.committees_per_slot())
    }

    /// Compute the number of committees in an entire epoch.
    ///
    /// Spec v0.12.1
    pub fn get_epoch_committee_count(&self, relative_epoch: RelativeEpoch) -> Result<u64, Error> {
        let cache = self.committee_cache(relative_epoch)?;
        Ok(cache.epoch_committee_count() as u64)
    }

    /// Return the cached active validator indices at some epoch.
    ///
    /// Note: the indices are shuffled (i.e., not in ascending order).
    ///
    /// Returns an error if that epoch is not cached, or the cache is not initialized.
    pub fn get_cached_active_validator_indices(
        &self,
        relative_epoch: RelativeEpoch,
    ) -> Result<&[usize], Error> {
        let cache = self.committee_cache(relative_epoch)?;

        Ok(cache.active_validator_indices())
    }

    /// Returns the active validator indices for the given epoch.
    ///
    /// Does not utilize the cache, performs a full iteration over the validator registry.
    pub fn get_active_validator_indices(
        &self,
        epoch: Epoch,
        spec: &ChainSpec,
    ) -> Result<Vec<usize>, Error> {
        if epoch >= self.compute_activation_exit_epoch(self.current_epoch(), spec)? {
            Err(BeaconStateError::EpochOutOfBounds)
        } else {
            Ok(get_active_validator_indices(self.validators(), epoch))
        }
    }

    /// Return the cached active validator indices at some epoch.
    ///
    /// Note: the indices are shuffled (i.e., not in ascending order).
    ///
    /// Returns an error if that epoch is not cached, or the cache is not initialized.
    pub fn get_shuffling(&self, relative_epoch: RelativeEpoch) -> Result<&[usize], Error> {
        let cache = self.committee_cache(relative_epoch)?;

        Ok(cache.shuffling())
    }

    /// Get the Beacon committee at the given slot and index.
    ///
    /// Utilises the committee cache.
    ///
    /// Spec v0.12.1
    pub fn get_beacon_committee(
        &self,
        slot: Slot,
        index: CommitteeIndex,
    ) -> Result<BeaconCommittee, Error> {
        let epoch = slot.epoch(E::slots_per_epoch());
        let relative_epoch = RelativeEpoch::from_epoch(self.current_epoch(), epoch)?;
        let cache = self.committee_cache(relative_epoch)?;

        cache
            .get_beacon_committee(slot, index)
            .ok_or(Error::NoCommittee { slot, index })
    }

    /// Get all of the Beacon committees at a given slot.
    ///
    /// Utilises the committee cache.
    ///
    /// Spec v0.12.1
    pub fn get_beacon_committees_at_slot(&self, slot: Slot) -> Result<Vec<BeaconCommittee>, Error> {
        let cache = self.committee_cache_at_slot(slot)?;
        cache.get_beacon_committees_at_slot(slot)
    }

    /// Get all of the Beacon committees at a given relative epoch.
    ///
    /// Utilises the committee cache.
    ///
    /// Spec v0.12.1
    pub fn get_beacon_committees_at_epoch(
        &self,
        relative_epoch: RelativeEpoch,
    ) -> Result<Vec<BeaconCommittee>, Error> {
        let cache = self.committee_cache(relative_epoch)?;
        cache.get_all_beacon_committees()
    }

    /// Returns the block root which decided the proposer shuffling for the epoch passed in parameter. This root
    /// can be used to key this proposer shuffling.
    ///
    /// ## Notes
    ///
    /// The `block_root` must be equal to the latest block applied to `self`.
    pub fn proposer_shuffling_decision_root_at_epoch(
        &self,
        epoch: Epoch,
        block_root: Hash256,
    ) -> Result<Hash256, Error> {
        let decision_slot = self.proposer_shuffling_decision_slot(epoch);
        if self.slot() <= decision_slot {
            Ok(block_root)
        } else {
            self.get_block_root(decision_slot).copied()
        }
    }

    /// Returns the block root which decided the proposer shuffling for the current epoch. This root
    /// can be used to key this proposer shuffling.
    ///
    /// ## Notes
    ///
    /// The `block_root` covers the one-off scenario where the genesis block decides its own
    /// shuffling. It should be set to the latest block applied to `self` or the genesis block root.
    pub fn proposer_shuffling_decision_root(&self, block_root: Hash256) -> Result<Hash256, Error> {
        let decision_slot = self.proposer_shuffling_decision_slot(self.current_epoch());
        if self.slot() == decision_slot {
            Ok(block_root)
        } else {
            self.get_block_root(decision_slot).copied()
        }
    }

    /// Returns the slot at which the proposer shuffling was decided. The block root at this slot
    /// can be used to key the proposer shuffling for the given epoch.
    fn proposer_shuffling_decision_slot(&self, epoch: Epoch) -> Slot {
        epoch.start_slot(E::slots_per_epoch()).saturating_sub(1_u64)
    }

    /// Returns the block root which decided the attester shuffling for the given `relative_epoch`.
    /// This root can be used to key that attester shuffling.
    ///
    /// ## Notes
    ///
    /// The `block_root` covers the one-off scenario where the genesis block decides its own
    /// shuffling. It should be set to the latest block applied to `self` or the genesis block root.
    pub fn attester_shuffling_decision_root(
        &self,
        block_root: Hash256,
        relative_epoch: RelativeEpoch,
    ) -> Result<Hash256, Error> {
        let decision_slot = self.attester_shuffling_decision_slot(relative_epoch);
        if self.slot() == decision_slot {
            Ok(block_root)
        } else {
            self.get_block_root(decision_slot).copied()
        }
    }

    /// Returns the slot at which the proposer shuffling was decided. The block root at this slot
    /// can be used to key the proposer shuffling for the current epoch.
    fn attester_shuffling_decision_slot(&self, relative_epoch: RelativeEpoch) -> Slot {
        match relative_epoch {
            RelativeEpoch::Next => self.current_epoch(),
            RelativeEpoch::Current => self.previous_epoch(),
            RelativeEpoch::Previous => self.previous_epoch().saturating_sub(1_u64),
        }
        .start_slot(E::slots_per_epoch())
        .saturating_sub(1_u64)
    }

    /// Compute the proposer (not necessarily for the Beacon chain) from a list of indices.
    pub fn compute_proposer_index(
        &self,
        indices: &[usize],
        seed: &[u8],
        spec: &ChainSpec,
    ) -> Result<usize, Error> {
        if indices.is_empty() {
            return Err(Error::InsufficientValidators);
        }

        let mut i = 0;
        loop {
            let shuffled_index = compute_shuffled_index(
                i.safe_rem(indices.len())?,
                indices.len(),
                seed,
                spec.shuffle_round_count,
            )
            .ok_or(Error::UnableToShuffle)?;
            let candidate_index = *indices
                .get(shuffled_index)
                .ok_or(Error::ShuffleIndexOutOfBounds(shuffled_index))?;
            let random_byte = Self::shuffling_random_byte(i, seed)?;
            let effective_balance = self.get_effective_balance(candidate_index)?;
            if effective_balance.safe_mul(MAX_RANDOM_BYTE)?
                >= spec
                    .max_effective_balance
                    .safe_mul(u64::from(random_byte))?
            {
                return Ok(candidate_index);
            }
            i.safe_add_assign(1)?;
        }
    }

    /// Get a random byte from the given `seed`.
    ///
    /// Used by the proposer & sync committee selection functions.
    fn shuffling_random_byte(i: usize, seed: &[u8]) -> Result<u8, Error> {
        let mut preimage = seed.to_vec();
        preimage.append(&mut int_to_bytes8(i.safe_div(32)? as u64));
        let index = i.safe_rem(32)?;
        hash(&preimage)
            .get(index)
            .copied()
            .ok_or(Error::ShuffleIndexOutOfBounds(index))
    }

    /// Convenience accessor for the `execution_payload_header` as an `ExecutionPayloadHeaderRef`.
    pub fn latest_execution_payload_header(&self) -> Result<ExecutionPayloadHeaderRef<E>, Error> {
        match self {
            BeaconState::Base(_) | BeaconState::Altair(_) => Err(Error::IncorrectStateVariant),
            BeaconState::Bellatrix(state) => Ok(ExecutionPayloadHeaderRef::Bellatrix(
                &state.latest_execution_payload_header,
            )),
            BeaconState::Capella(state) => Ok(ExecutionPayloadHeaderRef::Capella(
                &state.latest_execution_payload_header,
            )),
            BeaconState::Deneb(state) => Ok(ExecutionPayloadHeaderRef::Deneb(
                &state.latest_execution_payload_header,
            )),
            BeaconState::Electra(state) => Ok(ExecutionPayloadHeaderRef::Electra(
                &state.latest_execution_payload_header,
            )),
        }
    }

    pub fn latest_execution_payload_header_mut(
        &mut self,
    ) -> Result<ExecutionPayloadHeaderRefMut<E>, Error> {
        match self {
            BeaconState::Base(_) | BeaconState::Altair(_) => Err(Error::IncorrectStateVariant),
            BeaconState::Bellatrix(state) => Ok(ExecutionPayloadHeaderRefMut::Bellatrix(
                &mut state.latest_execution_payload_header,
            )),
            BeaconState::Capella(state) => Ok(ExecutionPayloadHeaderRefMut::Capella(
                &mut state.latest_execution_payload_header,
            )),
            BeaconState::Deneb(state) => Ok(ExecutionPayloadHeaderRefMut::Deneb(
                &mut state.latest_execution_payload_header,
            )),
            BeaconState::Electra(state) => Ok(ExecutionPayloadHeaderRefMut::Electra(
                &mut state.latest_execution_payload_header,
            )),
        }
    }

    /// Return `true` if the validator who produced `slot_signature` is eligible to aggregate.
    ///
    /// Spec v0.12.1
    pub fn is_aggregator(
        &self,
        slot: Slot,
        index: CommitteeIndex,
        slot_signature: &Signature,
        spec: &ChainSpec,
    ) -> Result<bool, Error> {
        let committee = self.get_beacon_committee(slot, index)?;
        let modulo = std::cmp::max(
            1,
            (committee.committee.len() as u64).safe_div(spec.target_aggregators_per_committee)?,
        );
        let signature_hash = hash(&slot_signature.as_ssz_bytes());
        let signature_hash_int = u64::from_le_bytes(
            signature_hash
                .get(0..8)
                .and_then(|bytes| bytes.try_into().ok())
                .ok_or(Error::IsAggregatorOutOfBounds)?,
        );

        Ok(signature_hash_int.safe_rem(modulo)? == 0)
    }

    /// Returns the beacon proposer index for the `slot` in `self.current_epoch()`.
    ///
    /// Spec v0.12.1
    pub fn get_beacon_proposer_index(&self, slot: Slot, spec: &ChainSpec) -> Result<usize, Error> {
        // Proposer indices are only known for the current epoch, due to the dependence on the
        // effective balances of validators, which change at every epoch transition.
        let epoch = slot.epoch(E::slots_per_epoch());
        if epoch != self.current_epoch() {
            return Err(Error::SlotOutOfBounds);
        }

        let seed = self.get_beacon_proposer_seed(slot, spec)?;
        let indices = self.get_active_validator_indices(epoch, spec)?;

        self.compute_proposer_index(&indices, &seed, spec)
    }

    /// Returns the beacon proposer index for each `slot` in `self.current_epoch()`.
    ///
    /// The returned `Vec` contains one proposer index for each slot. For example, if
    /// `state.current_epoch() == 1`, then `vec[0]` refers to slot `32` and `vec[1]` refers to slot
    /// `33`. It will always be the case that `vec.len() == SLOTS_PER_EPOCH`.
    pub fn get_beacon_proposer_indices(&self, spec: &ChainSpec) -> Result<Vec<usize>, Error> {
        // Not using the cached validator indices since they are shuffled.
        let indices = self.get_active_validator_indices(self.current_epoch(), spec)?;

        self.current_epoch()
            .slot_iter(E::slots_per_epoch())
            .map(|slot| {
                let seed = self.get_beacon_proposer_seed(slot, spec)?;
                self.compute_proposer_index(&indices, &seed, spec)
            })
            .collect()
    }

    /// Compute the seed to use for the beacon proposer selection at the given `slot`.
    ///
    /// Spec v0.12.1
    pub fn get_beacon_proposer_seed(&self, slot: Slot, spec: &ChainSpec) -> Result<Vec<u8>, Error> {
        let epoch = slot.epoch(E::slots_per_epoch());
        let mut preimage = self
            .get_seed(epoch, Domain::BeaconProposer, spec)?
            .as_bytes()
            .to_vec();
        preimage.append(&mut int_to_bytes8(slot.as_u64()));
        Ok(hash(&preimage))
    }

    /// Get the already-built current or next sync committee from the state.
    pub fn get_built_sync_committee(
        &self,
        epoch: Epoch,
        spec: &ChainSpec,
    ) -> Result<&Arc<SyncCommittee<E>>, Error> {
        let sync_committee_period = epoch.sync_committee_period(spec)?;
        let current_sync_committee_period = self.current_epoch().sync_committee_period(spec)?;
        let next_sync_committee_period = current_sync_committee_period.safe_add(1)?;

        if sync_committee_period == current_sync_committee_period {
            self.current_sync_committee()
        } else if sync_committee_period == next_sync_committee_period {
            self.next_sync_committee()
        } else {
            Err(Error::SyncCommitteeNotKnown {
                current_epoch: self.current_epoch(),
                epoch,
            })
        }
    }

    /// Get the validator indices of all validators from `sync_committee`.
    pub fn get_sync_committee_indices(
        &mut self,
        sync_committee: &SyncCommittee<E>,
    ) -> Result<Vec<usize>, Error> {
        self.update_pubkey_cache()?;
        sync_committee
            .pubkeys
            .iter()
            .map(|pubkey| {
                self.pubkey_cache()
                    .get(pubkey)
                    .ok_or(Error::PubkeyCacheInconsistent)
            })
            .collect()
    }

    /// Compute the sync committee indices for the next sync committee.
    fn get_next_sync_committee_indices(&self, spec: &ChainSpec) -> Result<Vec<usize>, Error> {
        let epoch = self.current_epoch().safe_add(1)?;

        let active_validator_indices = self.get_active_validator_indices(epoch, spec)?;
        let active_validator_count = active_validator_indices.len();

        let seed = self.get_seed(epoch, Domain::SyncCommittee, spec)?;

        let mut i = 0;
        let mut sync_committee_indices = Vec::with_capacity(E::SyncCommitteeSize::to_usize());
        while sync_committee_indices.len() < E::SyncCommitteeSize::to_usize() {
            let shuffled_index = compute_shuffled_index(
                i.safe_rem(active_validator_count)?,
                active_validator_count,
                seed.as_bytes(),
                spec.shuffle_round_count,
            )
            .ok_or(Error::UnableToShuffle)?;
            let candidate_index = *active_validator_indices
                .get(shuffled_index)
                .ok_or(Error::ShuffleIndexOutOfBounds(shuffled_index))?;
            let random_byte = Self::shuffling_random_byte(i, seed.as_bytes())?;
            let effective_balance = self.get_validator(candidate_index)?.effective_balance;
            if effective_balance.safe_mul(MAX_RANDOM_BYTE)?
                >= spec
                    .max_effective_balance
                    .safe_mul(u64::from(random_byte))?
            {
                sync_committee_indices.push(candidate_index);
            }
            i.safe_add_assign(1)?;
        }
        Ok(sync_committee_indices)
    }

    /// Compute the next sync committee.
    pub fn get_next_sync_committee(&self, spec: &ChainSpec) -> Result<SyncCommittee<E>, Error> {
        let sync_committee_indices = self.get_next_sync_committee_indices(spec)?;

        let pubkeys = sync_committee_indices
            .iter()
            .map(|&index| {
                self.validators()
                    .get(index)
                    .map(|v| v.pubkey)
                    .ok_or(Error::UnknownValidator(index))
            })
            .collect::<Result<Vec<_>, _>>()?;
        let decompressed_pubkeys = pubkeys
            .iter()
            .map(|pk| pk.decompress())
            .collect::<Result<Vec<_>, _>>()?;
        let aggregate_pubkey = AggregatePublicKey::aggregate(&decompressed_pubkeys)?;

        Ok(SyncCommittee {
            pubkeys: FixedVector::new(pubkeys)?,
            aggregate_pubkey: aggregate_pubkey.to_public_key().compress(),
        })
    }

    /// Get the sync committee duties for a list of validator indices.
    ///
    /// Will return a `SyncCommitteeNotKnown` error if the `epoch` is out of bounds with respect
    /// to the current or next sync committee periods.
    pub fn get_sync_committee_duties(
        &self,
        epoch: Epoch,
        validator_indices: &[u64],
        spec: &ChainSpec,
    ) -> Result<Vec<Result<Option<SyncDuty>, Error>>, Error> {
        let sync_committee = self.get_built_sync_committee(epoch, spec)?;

        Ok(validator_indices
            .iter()
            .map(|&validator_index| {
                let pubkey = self.get_validator(validator_index as usize)?.pubkey;

                Ok(SyncDuty::from_sync_committee(
                    validator_index,
                    pubkey,
                    sync_committee,
                ))
            })
            .collect())
    }

    /// Get the canonical root of the `latest_block_header`, filling in its state root if necessary.
    ///
    /// It needs filling in on all slots where there isn't a skip.
    ///
    /// Spec v0.12.1
    pub fn get_latest_block_root(&self, current_state_root: Hash256) -> Hash256 {
        if self.latest_block_header().state_root.is_zero() {
            let mut latest_block_header = self.latest_block_header().clone();
            latest_block_header.state_root = current_state_root;
            latest_block_header.canonical_root()
        } else {
            self.latest_block_header().canonical_root()
        }
    }

    /// Safely obtains the index for latest block roots, given some `slot`.
    ///
    /// Spec v0.12.1
    fn get_latest_block_roots_index(&self, slot: Slot) -> Result<usize, Error> {
        if slot < self.slot() && self.slot() <= slot.safe_add(self.block_roots().len() as u64)? {
            Ok(slot.as_usize().safe_rem(self.block_roots().len())?)
        } else {
            Err(BeaconStateError::SlotOutOfBounds)
        }
    }

    /// Returns an iterator across the past block roots of `state` in descending slot-order.
    ///
    /// See the docs for `BlockRootsIter` for more detail.
    pub fn rev_iter_block_roots<'a>(&'a self, spec: &ChainSpec) -> BlockRootsIter<'a, E> {
        BlockRootsIter::new(self, spec.genesis_slot)
    }

    /// Return the block root at a recent `slot`.
    pub fn get_block_root(&self, slot: Slot) -> Result<&Hash256, BeaconStateError> {
        let i = self.get_latest_block_roots_index(slot)?;
        self.block_roots()
            .get(i)
            .ok_or(Error::BlockRootsOutOfBounds(i))
    }

    /// Return the block root at a recent `epoch`.
    ///
    /// Note that the spec calls this `get_block_root`.
    pub fn get_block_root_at_epoch(&self, epoch: Epoch) -> Result<&Hash256, BeaconStateError> {
        self.get_block_root(epoch.start_slot(E::slots_per_epoch()))
    }

    /// Sets the block root for some given slot.
    pub fn set_block_root(
        &mut self,
        slot: Slot,
        block_root: Hash256,
    ) -> Result<(), BeaconStateError> {
        let i = self.get_latest_block_roots_index(slot)?;
        *self
            .block_roots_mut()
            .get_mut(i)
            .ok_or(Error::BlockRootsOutOfBounds(i))? = block_root;
        Ok(())
    }

    /// Fill `randao_mixes` with
    pub fn fill_randao_mixes_with(&mut self, index_root: Hash256) -> Result<(), Error> {
        *self.randao_mixes_mut() = Vector::from_elem(index_root)?;
        Ok(())
    }

    /// Safely obtains the index for `randao_mixes`
    ///
    /// Spec v0.12.1
    fn get_randao_mix_index(
        &self,
        epoch: Epoch,
        allow_next_epoch: AllowNextEpoch,
    ) -> Result<usize, Error> {
        let current_epoch = self.current_epoch();
        let len = E::EpochsPerHistoricalVector::to_u64();

        if current_epoch < epoch.safe_add(len)?
            && epoch <= allow_next_epoch.upper_bound_of(current_epoch)?
        {
            Ok(epoch.as_usize().safe_rem(len as usize)?)
        } else {
            Err(Error::EpochOutOfBounds)
        }
    }

    /// Return the minimum epoch for which `get_randao_mix` will return a non-error value.
    pub fn min_randao_epoch(&self) -> Epoch {
        self.current_epoch()
            .saturating_add(1u64)
            .saturating_sub(E::EpochsPerHistoricalVector::to_u64())
    }

    /// XOR-assigns the existing `epoch` randao mix with the hash of the `signature`.
    ///
    /// # Errors:
    ///
    /// See `Self::get_randao_mix`.
    pub fn update_randao_mix(&mut self, epoch: Epoch, signature: &Signature) -> Result<(), Error> {
        let i = epoch
            .as_usize()
            .safe_rem(E::EpochsPerHistoricalVector::to_usize())?;

        let signature_hash = Hash256::from_slice(&hash(&ssz_encode(signature)));

        *self
            .randao_mixes_mut()
            .get_mut(i)
            .ok_or(Error::RandaoMixesOutOfBounds(i))? =
            *self.get_randao_mix(epoch)? ^ signature_hash;

        Ok(())
    }

    /// Return the randao mix at a recent ``epoch``.
    pub fn get_randao_mix(&self, epoch: Epoch) -> Result<&Hash256, Error> {
        let i = self.get_randao_mix_index(epoch, AllowNextEpoch::False)?;
        self.randao_mixes()
            .get(i)
            .ok_or(Error::RandaoMixesOutOfBounds(i))
    }

    /// Set the randao mix at a recent ``epoch``.
    ///
    /// Spec v0.12.1
    pub fn set_randao_mix(&mut self, epoch: Epoch, mix: Hash256) -> Result<(), Error> {
        let i = self.get_randao_mix_index(epoch, AllowNextEpoch::True)?;
        *self
            .randao_mixes_mut()
            .get_mut(i)
            .ok_or(Error::RandaoMixesOutOfBounds(i))? = mix;
        Ok(())
    }

    /// Safely obtains the index for latest state roots, given some `slot`.
    ///
    /// Spec v0.12.1
    fn get_latest_state_roots_index(&self, slot: Slot) -> Result<usize, Error> {
        if slot < self.slot() && self.slot() <= slot.safe_add(self.state_roots().len() as u64)? {
            Ok(slot.as_usize().safe_rem(self.state_roots().len())?)
        } else {
            Err(BeaconStateError::SlotOutOfBounds)
        }
    }

    /// Gets the state root for some slot.
    pub fn get_state_root(&self, slot: Slot) -> Result<&Hash256, Error> {
        let i = self.get_latest_state_roots_index(slot)?;
        self.state_roots()
            .get(i)
            .ok_or(Error::StateRootsOutOfBounds(i))
    }

    /// Gets the oldest (earliest slot) state root.
    pub fn get_oldest_state_root(&self) -> Result<&Hash256, Error> {
        let oldest_slot = self.slot().saturating_sub(self.state_roots().len());
        self.get_state_root(oldest_slot)
    }

    /// Gets the oldest (earliest slot) block root.
    pub fn get_oldest_block_root(&self) -> Result<&Hash256, Error> {
        let oldest_slot = self.slot().saturating_sub(self.block_roots().len());
        self.get_block_root(oldest_slot)
    }

    /// Sets the latest state root for slot.
    pub fn set_state_root(&mut self, slot: Slot, state_root: Hash256) -> Result<(), Error> {
        let i = self.get_latest_state_roots_index(slot)?;
        *self
            .state_roots_mut()
            .get_mut(i)
            .ok_or(Error::StateRootsOutOfBounds(i))? = state_root;
        Ok(())
    }

    /// Safely obtain the index for `slashings`, given some `epoch`.
    fn get_slashings_index(
        &self,
        epoch: Epoch,
        allow_next_epoch: AllowNextEpoch,
    ) -> Result<usize, Error> {
        // We allow the slashings vector to be accessed at any cached epoch at or before
        // the current epoch, or the next epoch if `AllowNextEpoch::True` is passed.
        let current_epoch = self.current_epoch();
        if current_epoch < epoch.safe_add(E::EpochsPerSlashingsVector::to_u64())?
            && epoch <= allow_next_epoch.upper_bound_of(current_epoch)?
        {
            Ok(epoch
                .as_usize()
                .safe_rem(E::EpochsPerSlashingsVector::to_usize())?)
        } else {
            Err(Error::EpochOutOfBounds)
        }
    }

    /// Get a reference to the entire `slashings` vector.
    pub fn get_all_slashings(&self) -> &Vector<u64, E::EpochsPerSlashingsVector> {
        self.slashings()
    }

    /// Get the total slashed balances for some epoch.
    pub fn get_slashings(&self, epoch: Epoch) -> Result<u64, Error> {
        let i = self.get_slashings_index(epoch, AllowNextEpoch::False)?;
        self.slashings()
            .get(i)
            .copied()
            .ok_or(Error::SlashingsOutOfBounds(i))
    }

    /// Set the total slashed balances for some epoch.
    pub fn set_slashings(&mut self, epoch: Epoch, value: u64) -> Result<(), Error> {
        let i = self.get_slashings_index(epoch, AllowNextEpoch::True)?;
        *self
            .slashings_mut()
            .get_mut(i)
            .ok_or(Error::SlashingsOutOfBounds(i))? = value;
        Ok(())
    }

    /// Convenience accessor for validators and balances simultaneously.
    pub fn validators_and_balances_and_progressive_balances_mut<'a>(
        &'a mut self,
    ) -> (
        &'a mut Validators<E>,
        &'a mut Balances<E>,
        &'a mut ProgressiveBalancesCache,
    ) {
        map_beacon_state_ref_mut_into_beacon_state_ref!(&'a _, self.to_mut(), |inner, cons| {
            if false {
                cons(&*inner);
                unreachable!()
            } else {
                (
                    &mut inner.validators,
                    &mut inner.balances,
                    &mut inner.progressive_balances_cache,
                )
            }
        })
    }

    #[allow(clippy::type_complexity)]
    pub fn mutable_validator_fields(
        &mut self,
    ) -> Result<
        (
            &mut Validators<E>,
            &mut Balances<E>,
            &List<ParticipationFlags, E::ValidatorRegistryLimit>,
            &List<ParticipationFlags, E::ValidatorRegistryLimit>,
            &mut List<u64, E::ValidatorRegistryLimit>,
            &mut ProgressiveBalancesCache,
            &mut ExitCache,
            &mut EpochCache,
        ),
        Error,
    > {
        match self {
            BeaconState::Base(_) => Err(Error::IncorrectStateVariant),
            BeaconState::Altair(state) => Ok((
                &mut state.validators,
                &mut state.balances,
                &state.previous_epoch_participation,
                &state.current_epoch_participation,
                &mut state.inactivity_scores,
                &mut state.progressive_balances_cache,
                &mut state.exit_cache,
                &mut state.epoch_cache,
            )),
            BeaconState::Bellatrix(state) => Ok((
                &mut state.validators,
                &mut state.balances,
                &state.previous_epoch_participation,
                &state.current_epoch_participation,
                &mut state.inactivity_scores,
                &mut state.progressive_balances_cache,
                &mut state.exit_cache,
                &mut state.epoch_cache,
            )),
            BeaconState::Capella(state) => Ok((
                &mut state.validators,
                &mut state.balances,
                &state.previous_epoch_participation,
                &state.current_epoch_participation,
                &mut state.inactivity_scores,
                &mut state.progressive_balances_cache,
                &mut state.exit_cache,
                &mut state.epoch_cache,
            )),
            BeaconState::Deneb(state) => Ok((
                &mut state.validators,
                &mut state.balances,
                &state.previous_epoch_participation,
                &state.current_epoch_participation,
                &mut state.inactivity_scores,
                &mut state.progressive_balances_cache,
                &mut state.exit_cache,
                &mut state.epoch_cache,
            )),
            BeaconState::Electra(state) => Ok((
                &mut state.validators,
                &mut state.balances,
                &state.previous_epoch_participation,
                &state.current_epoch_participation,
                &mut state.inactivity_scores,
                &mut state.progressive_balances_cache,
                &mut state.exit_cache,
                &mut state.epoch_cache,
            )),
        }
    }

    /// Get the balance of a single validator.
    pub fn get_balance(&self, validator_index: usize) -> Result<u64, Error> {
        self.balances()
            .get(validator_index)
            .ok_or(Error::BalancesOutOfBounds(validator_index))
            .copied()
    }

    /// Get a mutable reference to the balance of a single validator.
    pub fn get_balance_mut(&mut self, validator_index: usize) -> Result<&mut u64, Error> {
        self.balances_mut()
            .get_mut(validator_index)
            .ok_or(Error::BalancesOutOfBounds(validator_index))
    }

    /// Generate a seed for the given `epoch`.
    pub fn get_seed(
        &self,
        epoch: Epoch,
        domain_type: Domain,
        spec: &ChainSpec,
    ) -> Result<Hash256, Error> {
        // Bypass the safe getter for RANDAO so we can gracefully handle the scenario where `epoch
        // == 0`.
        let mix = {
            let i = epoch
                .safe_add(E::EpochsPerHistoricalVector::to_u64())?
                .safe_sub(spec.min_seed_lookahead)?
                .safe_sub(1)?;
            let i_mod = i.as_usize().safe_rem(self.randao_mixes().len())?;
            self.randao_mixes()
                .get(i_mod)
                .ok_or(Error::RandaoMixesOutOfBounds(i_mod))?
        };
        let domain_bytes = int_to_bytes4(spec.get_domain_constant(domain_type));
        let epoch_bytes = int_to_bytes8(epoch.as_u64());

        const NUM_DOMAIN_BYTES: usize = 4;
        const NUM_EPOCH_BYTES: usize = 8;
        const MIX_OFFSET: usize = NUM_DOMAIN_BYTES + NUM_EPOCH_BYTES;
        const NUM_MIX_BYTES: usize = 32;

        let mut preimage = [0; NUM_DOMAIN_BYTES + NUM_EPOCH_BYTES + NUM_MIX_BYTES];
        preimage[0..NUM_DOMAIN_BYTES].copy_from_slice(&domain_bytes);
        preimage[NUM_DOMAIN_BYTES..MIX_OFFSET].copy_from_slice(&epoch_bytes);
        preimage[MIX_OFFSET..].copy_from_slice(mix.as_bytes());

        Ok(Hash256::from_slice(&hash(&preimage)))
    }

    /// Safe indexer for the `validators` list.
    pub fn get_validator(&self, validator_index: usize) -> Result<&Validator, Error> {
        self.validators()
            .get(validator_index)
            .ok_or(Error::UnknownValidator(validator_index))
    }

    /// Safe mutator for the `validators` list.
    pub fn get_validator_mut(&mut self, validator_index: usize) -> Result<&mut Validator, Error> {
        self.validators_mut()
            .get_mut(validator_index)
            .ok_or(Error::UnknownValidator(validator_index))
    }

    /// Safe copy-on-write accessor for the `validators` list.
    pub fn get_validator_cow(
        &mut self,
        validator_index: usize,
    ) -> Result<milhouse::Cow<Validator>, Error> {
        self.validators_mut()
            .get_cow(validator_index)
            .ok_or(Error::UnknownValidator(validator_index))
    }

    /// Return the effective balance for a validator with the given `validator_index`.
    pub fn get_effective_balance(&self, validator_index: usize) -> Result<u64, Error> {
        self.get_validator(validator_index)
            .map(|v| v.effective_balance)
    }

    /// Get the inactivity score for a single validator.
    ///
    /// Will error if the state lacks an `inactivity_scores` field.
    pub fn get_inactivity_score(&self, validator_index: usize) -> Result<u64, Error> {
        self.inactivity_scores()?
            .get(validator_index)
            .copied()
            .ok_or(Error::InactivityScoresOutOfBounds(validator_index))
    }

    /// Get a mutable reference to the inactivity score for a single validator.
    ///
    /// Will error if the state lacks an `inactivity_scores` field.
    pub fn get_inactivity_score_mut(&mut self, validator_index: usize) -> Result<&mut u64, Error> {
        self.inactivity_scores_mut()?
            .get_mut(validator_index)
            .ok_or(Error::InactivityScoresOutOfBounds(validator_index))
    }

    ///  Return the epoch at which an activation or exit triggered in ``epoch`` takes effect.
    ///
    ///  Spec v0.12.1
    pub fn compute_activation_exit_epoch(
        &self,
        epoch: Epoch,
        spec: &ChainSpec,
    ) -> Result<Epoch, Error> {
        Ok(spec.compute_activation_exit_epoch(epoch)?)
    }

    /// Return the churn limit for the current epoch (number of validators who can leave per epoch).
    ///
    /// Uses the current epoch committee cache, and will error if it isn't initialized.
    pub fn get_validator_churn_limit(&self, spec: &ChainSpec) -> Result<u64, Error> {
        Ok(std::cmp::max(
            spec.min_per_epoch_churn_limit,
            (self
                .committee_cache(RelativeEpoch::Current)?
                .active_validator_count() as u64)
                .safe_div(spec.churn_limit_quotient)?,
        ))
    }

    /// Return the activation churn limit for the current epoch (number of validators who can enter per epoch).
    ///
    /// Uses the current epoch committee cache, and will error if it isn't initialized.
    pub fn get_activation_churn_limit(&self, spec: &ChainSpec) -> Result<u64, Error> {
        Ok(match self {
            BeaconState::Base(_)
            | BeaconState::Altair(_)
            | BeaconState::Bellatrix(_)
            | BeaconState::Capella(_) => self.get_validator_churn_limit(spec)?,
            BeaconState::Deneb(_) | BeaconState::Electra(_) => std::cmp::min(
                spec.max_per_epoch_activation_churn_limit,
                self.get_validator_churn_limit(spec)?,
            ),
        })
    }

    /// Returns the `slot`, `index`, `committee_position` and `committee_len` for which a validator must produce an
    /// attestation.
    ///
    /// Note: Utilizes the cache and will fail if the appropriate cache is not initialized.
    ///
    /// Spec v0.12.1
    pub fn get_attestation_duties(
        &self,
        validator_index: usize,
        relative_epoch: RelativeEpoch,
    ) -> Result<Option<AttestationDuty>, Error> {
        let cache = self.committee_cache(relative_epoch)?;

        Ok(cache.get_attestation_duties(validator_index))
    }

    /// Compute the total active balance cache from scratch.
    ///
    /// This method should rarely be invoked because single-pass epoch processing keeps the total
    /// active balance cache up to date.
    pub fn compute_total_active_balance_slow(&self, spec: &ChainSpec) -> Result<u64, Error> {
        let current_epoch = self.current_epoch();

        let mut total_active_balance = 0;

        for validator in self.validators() {
            if validator.is_active_at(current_epoch) {
                total_active_balance.safe_add_assign(validator.effective_balance)?;
            }
        }
        Ok(std::cmp::max(
            total_active_balance,
            spec.effective_balance_increment,
        ))
    }

    /// Implementation of `get_total_active_balance`, matching the spec.
    ///
    /// Requires the total active balance cache to be initialised, which is initialised whenever
    /// the current committee cache is.
    ///
    /// Returns minimum `EFFECTIVE_BALANCE_INCREMENT`, to avoid div by 0.
    pub fn get_total_active_balance(&self) -> Result<u64, Error> {
        self.get_total_active_balance_at_epoch(self.current_epoch())
    }

    /// Get the cached total active balance while checking that it is for the correct `epoch`.
    pub fn get_total_active_balance_at_epoch(&self, epoch: Epoch) -> Result<u64, Error> {
        let (initialized_epoch, balance) = self
            .total_active_balance()
            .ok_or(Error::TotalActiveBalanceCacheUninitialized)?;

        if initialized_epoch == epoch {
            Ok(balance)
        } else {
            Err(Error::TotalActiveBalanceCacheInconsistent {
                initialized_epoch,
                current_epoch: epoch,
            })
        }
    }

    /// Manually set the total active balance.
    ///
    /// This should only be called when the total active balance has been computed as part of
    /// single-pass epoch processing (or `process_rewards_and_penalties` for phase0).
    ///
    /// This function will ensure the balance is never set to 0, thus conforming to the spec.
    pub fn set_total_active_balance(&mut self, epoch: Epoch, balance: u64, spec: &ChainSpec) {
        let safe_balance = std::cmp::max(balance, spec.effective_balance_increment);
        *self.total_active_balance_mut() = Some((epoch, safe_balance));
    }

    /// Build the total active balance cache for the current epoch if it is not already built.
    pub fn build_total_active_balance_cache(&mut self, spec: &ChainSpec) -> Result<(), Error> {
        if self
            .get_total_active_balance_at_epoch(self.current_epoch())
            .is_err()
        {
            self.force_build_total_active_balance_cache(spec)?;
        }
        Ok(())
    }

    /// Build the total active balance cache, even if it is already built.
    pub fn force_build_total_active_balance_cache(
        &mut self,
        spec: &ChainSpec,
    ) -> Result<(), Error> {
        let total_active_balance = self.compute_total_active_balance_slow(spec)?;
        *self.total_active_balance_mut() = Some((self.current_epoch(), total_active_balance));
        Ok(())
    }

    /// Set the cached total active balance to `None`, representing no known value.
    pub fn drop_total_active_balance_cache(&mut self) {
        *self.total_active_balance_mut() = None;
    }

    /// Get a mutable reference to the epoch participation flags for `epoch`.
    pub fn get_epoch_participation_mut(
        &mut self,
        epoch: Epoch,
        previous_epoch: Epoch,
        current_epoch: Epoch,
    ) -> Result<&mut List<ParticipationFlags, E::ValidatorRegistryLimit>, Error> {
        if epoch == current_epoch {
            match self {
                BeaconState::Base(_) => Err(BeaconStateError::IncorrectStateVariant),
                BeaconState::Altair(state) => Ok(&mut state.current_epoch_participation),
                BeaconState::Bellatrix(state) => Ok(&mut state.current_epoch_participation),
                BeaconState::Capella(state) => Ok(&mut state.current_epoch_participation),
                BeaconState::Deneb(state) => Ok(&mut state.current_epoch_participation),
                BeaconState::Electra(state) => Ok(&mut state.current_epoch_participation),
            }
        } else if epoch == previous_epoch {
            match self {
                BeaconState::Base(_) => Err(BeaconStateError::IncorrectStateVariant),
                BeaconState::Altair(state) => Ok(&mut state.previous_epoch_participation),
                BeaconState::Bellatrix(state) => Ok(&mut state.previous_epoch_participation),
                BeaconState::Capella(state) => Ok(&mut state.previous_epoch_participation),
                BeaconState::Deneb(state) => Ok(&mut state.previous_epoch_participation),
                BeaconState::Electra(state) => Ok(&mut state.previous_epoch_participation),
            }
        } else {
            Err(BeaconStateError::EpochOutOfBounds)
        }
    }

    /// Get the number of outstanding deposits.
    ///
    /// Returns `Err` if the state is invalid.
    pub fn get_outstanding_deposit_len(&self) -> Result<u64, Error> {
        self.eth1_data()
            .deposit_count
            .checked_sub(self.eth1_deposit_index())
            .ok_or(Error::InvalidDepositState {
                deposit_count: self.eth1_data().deposit_count,
                deposit_index: self.eth1_deposit_index(),
            })
    }

    /// Build all caches (except the tree hash cache), if they need to be built.
    pub fn build_caches(&mut self, spec: &ChainSpec) -> Result<(), Error> {
        self.build_all_committee_caches(spec)?;
        self.update_pubkey_cache()?;
        self.build_exit_cache(spec)?;
        self.build_slashings_cache()?;

        Ok(())
    }

    /// Build all committee caches, if they need to be built.
    pub fn build_all_committee_caches(&mut self, spec: &ChainSpec) -> Result<(), Error> {
        self.build_committee_cache(RelativeEpoch::Previous, spec)?;
        self.build_committee_cache(RelativeEpoch::Current, spec)?;
        self.build_committee_cache(RelativeEpoch::Next, spec)?;
        Ok(())
    }

    /// Build the exit cache, if it needs to be built.
    pub fn build_exit_cache(&mut self, spec: &ChainSpec) -> Result<(), Error> {
        if self.exit_cache().check_initialized().is_err() {
            *self.exit_cache_mut() = ExitCache::new(self.validators(), spec)?;
        }
        Ok(())
    }

    /// Build the slashings cache if it needs to be built.
    pub fn build_slashings_cache(&mut self) -> Result<(), Error> {
        let latest_block_slot = self.latest_block_header().slot;
        if !self.slashings_cache().is_initialized(latest_block_slot) {
            *self.slashings_cache_mut() = SlashingsCache::new(latest_block_slot, self.validators());
        }
        Ok(())
    }

    pub fn slashings_cache_is_initialized(&self) -> bool {
        let latest_block_slot = self.latest_block_header().slot;
        self.slashings_cache().is_initialized(latest_block_slot)
    }

    /// Drop all caches on the state.
    pub fn drop_all_caches(&mut self) -> Result<(), Error> {
        self.drop_total_active_balance_cache();
        self.drop_committee_cache(RelativeEpoch::Previous)?;
        self.drop_committee_cache(RelativeEpoch::Current)?;
        self.drop_committee_cache(RelativeEpoch::Next)?;
        self.drop_pubkey_cache();
        self.drop_progressive_balances_cache();
        *self.exit_cache_mut() = ExitCache::default();
        *self.slashings_cache_mut() = SlashingsCache::default();
        *self.epoch_cache_mut() = EpochCache::default();
        Ok(())
    }

    /// Returns `true` if the committee cache for `relative_epoch` is built and ready to use.
    pub fn committee_cache_is_initialized(&self, relative_epoch: RelativeEpoch) -> bool {
        let i = Self::committee_cache_index(relative_epoch);

        self.committee_cache_at_index(i).map_or(false, |cache| {
            cache.is_initialized_at(relative_epoch.into_epoch(self.current_epoch()))
        })
    }

    /// Build a committee cache, unless it is has already been built.
    pub fn build_committee_cache(
        &mut self,
        relative_epoch: RelativeEpoch,
        spec: &ChainSpec,
    ) -> Result<(), Error> {
        let i = Self::committee_cache_index(relative_epoch);
        let is_initialized = self
            .committee_cache_at_index(i)?
            .is_initialized_at(relative_epoch.into_epoch(self.current_epoch()));

        if !is_initialized {
            self.force_build_committee_cache(relative_epoch, spec)?;
        }

        if self.total_active_balance().is_none() && relative_epoch == RelativeEpoch::Current {
            self.build_total_active_balance_cache(spec)?;
        }
        Ok(())
    }

    /// Always builds the requested committee cache, even if it is already initialized.
    pub fn force_build_committee_cache(
        &mut self,
        relative_epoch: RelativeEpoch,
        spec: &ChainSpec,
    ) -> Result<(), Error> {
        let epoch = relative_epoch.into_epoch(self.current_epoch());
        let i = Self::committee_cache_index(relative_epoch);

        *self.committee_cache_at_index_mut(i)? = self.initialize_committee_cache(epoch, spec)?;
        Ok(())
    }

    /// Initializes a new committee cache for the given `epoch`, regardless of whether one already
    /// exists. Returns the committee cache without attaching it to `self`.
    ///
    /// To build a cache and store it on `self`, use `Self::build_committee_cache`.
    pub fn initialize_committee_cache(
        &self,
        epoch: Epoch,
        spec: &ChainSpec,
    ) -> Result<Arc<CommitteeCache>, Error> {
        CommitteeCache::initialized(self, epoch, spec)
    }

    /// Advances the cache for this state into the next epoch.
    ///
    /// This should be used if the `slot` of this state is advanced beyond an epoch boundary.
    ///
    /// Note: this function will not build any new committee caches, nor will it update the total
    /// active balance cache. The total active balance cache must be updated separately.
    pub fn advance_caches(&mut self) -> Result<(), Error> {
        self.committee_caches_mut().rotate_left(1);

        let next = Self::committee_cache_index(RelativeEpoch::Next);
        *self.committee_cache_at_index_mut(next)? = Arc::new(CommitteeCache::default());
        Ok(())
    }

    pub(crate) fn committee_cache_index(relative_epoch: RelativeEpoch) -> usize {
        match relative_epoch {
            RelativeEpoch::Previous => 0,
            RelativeEpoch::Current => 1,
            RelativeEpoch::Next => 2,
        }
    }

    /// Get the committee cache for some `slot`.
    ///
    /// Return an error if the cache for the slot's epoch is not initialized.
    fn committee_cache_at_slot(&self, slot: Slot) -> Result<&Arc<CommitteeCache>, Error> {
        let epoch = slot.epoch(E::slots_per_epoch());
        let relative_epoch = RelativeEpoch::from_epoch(self.current_epoch(), epoch)?;
        self.committee_cache(relative_epoch)
    }

    /// Get the committee cache at a given index.
    fn committee_cache_at_index(&self, index: usize) -> Result<&Arc<CommitteeCache>, Error> {
        self.committee_caches()
            .get(index)
            .ok_or(Error::CommitteeCachesOutOfBounds(index))
    }

    /// Get a mutable reference to the committee cache at a given index.
    fn committee_cache_at_index_mut(
        &mut self,
        index: usize,
    ) -> Result<&mut Arc<CommitteeCache>, Error> {
        self.committee_caches_mut()
            .get_mut(index)
            .ok_or(Error::CommitteeCachesOutOfBounds(index))
    }

    /// Returns the cache for some `RelativeEpoch`. Returns an error if the cache has not been
    /// initialized.
    pub fn committee_cache(
        &self,
        relative_epoch: RelativeEpoch,
    ) -> Result<&Arc<CommitteeCache>, Error> {
        let i = Self::committee_cache_index(relative_epoch);
        let cache = self.committee_cache_at_index(i)?;

        if cache.is_initialized_at(relative_epoch.into_epoch(self.current_epoch())) {
            Ok(cache)
        } else {
            Err(Error::CommitteeCacheUninitialized(Some(relative_epoch)))
        }
    }

    /// Drops the cache, leaving it in an uninitialized state.
    pub fn drop_committee_cache(&mut self, relative_epoch: RelativeEpoch) -> Result<(), Error> {
        *self.committee_cache_at_index_mut(Self::committee_cache_index(relative_epoch))? =
            Arc::new(CommitteeCache::default());
        Ok(())
    }

    /// Updates the pubkey cache, if required.
    ///
    /// Adds all `pubkeys` from the `validators` which are not already in the cache. Will
    /// never re-add a pubkey.
    pub fn update_pubkey_cache(&mut self) -> Result<(), Error> {
        let mut pubkey_cache = mem::take(self.pubkey_cache_mut());
        let start_index = pubkey_cache.len();

        for (i, validator) in self.validators().iter_from(start_index)?.enumerate() {
            let index = start_index.safe_add(i)?;
            let success = pubkey_cache.insert(validator.pubkey, index);
            if !success {
                return Err(Error::PubkeyCacheInconsistent);
            }
        }
        *self.pubkey_cache_mut() = pubkey_cache;

        Ok(())
    }

    /// Completely drops the `pubkey_cache`, replacing it with a new, empty cache.
    pub fn drop_pubkey_cache(&mut self) {
        *self.pubkey_cache_mut() = PubkeyCache::default()
    }

    pub fn has_pending_mutations(&self) -> bool {
        let mut any_pending_mutations = false;
        match &self {
            Self::Base(self_inner) => {
                map_beacon_state_base_tree_list_fields_immutable!(self_inner, |_, self_field| {
                    any_pending_mutations |= self_field.has_pending_updates();
                });
            }
            Self::Altair(self_inner) => {
                map_beacon_state_altair_tree_list_fields_immutable!(self_inner, |_, self_field| {
                    any_pending_mutations |= self_field.has_pending_updates();
                });
            }
            Self::Bellatrix(self_inner) => {
                map_beacon_state_bellatrix_tree_list_fields_immutable!(
                    self_inner,
                    |_, self_field| {
                        any_pending_mutations |= self_field.has_pending_updates();
                    }
                );
            }
            Self::Capella(self_inner) => {
                map_beacon_state_capella_tree_list_fields_immutable!(
                    self_inner,
                    |_, self_field| {
                        any_pending_mutations |= self_field.has_pending_updates();
                    }
                );
            }
            Self::Deneb(self_inner) => {
                map_beacon_state_deneb_tree_list_fields_immutable!(self_inner, |_, self_field| {
                    any_pending_mutations |= self_field.has_pending_updates();
                });
            }
            Self::Electra(self_inner) => {
                map_beacon_state_electra_tree_list_fields_immutable!(
                    self_inner,
                    |_, self_field| {
                        any_pending_mutations |= self_field.has_pending_updates();
                    }
                );
            }
        };
        any_pending_mutations
    }

    /// Completely drops the `progressive_balances_cache` cache, replacing it with a new, empty cache.
    fn drop_progressive_balances_cache(&mut self) {
        *self.progressive_balances_cache_mut() = ProgressiveBalancesCache::default();
    }

    /// Compute the tree hash root of the state using the tree hash cache.
    ///
    /// Initialize the tree hash cache if it isn't already initialized.
    pub fn update_tree_hash_cache(&mut self) -> Result<Hash256, Error> {
        self.apply_pending_mutations()?;
        Ok(self.tree_hash_root())
    }

    /// Compute the tree hash root of the validators using the tree hash cache.
    ///
    /// Initialize the tree hash cache if it isn't already initialized.
    pub fn update_validators_tree_hash_cache(&mut self) -> Result<Hash256, Error> {
        self.validators_mut().apply_updates()?;
        Ok(self.validators().tree_hash_root())
    }

    /// Passing `previous_epoch` to this function rather than computing it internally provides
    /// a tangible speed improvement in state processing.
    pub fn is_eligible_validator(
        &self,
        previous_epoch: Epoch,
        val: &Validator,
    ) -> Result<bool, Error> {
        Ok(val.is_active_at(previous_epoch)
            || (val.slashed && previous_epoch.safe_add(Epoch::new(1))? < val.withdrawable_epoch))
    }

    /// Passing `previous_epoch` to this function rather than computing it internally provides
    /// a tangible speed improvement in state processing.
    pub fn is_in_inactivity_leak(
        &self,
        previous_epoch: Epoch,
        spec: &ChainSpec,
    ) -> Result<bool, safe_arith::ArithError> {
        Ok(
            (previous_epoch.safe_sub(self.finalized_checkpoint().epoch)?)
                > spec.min_epochs_to_inactivity_penalty,
        )
    }

    /// Get the `SyncCommittee` associated with the next slot. Useful because sync committees
    /// assigned to `slot` sign for `slot - 1`. This creates the exceptional logic below when
    /// transitioning between sync committee periods.
    pub fn get_sync_committee_for_next_slot(
        &self,
        spec: &ChainSpec,
    ) -> Result<Arc<SyncCommittee<E>>, Error> {
        let next_slot_epoch = self
            .slot()
            .saturating_add(Slot::new(1))
            .epoch(E::slots_per_epoch());

        let sync_committee = if self.current_epoch().sync_committee_period(spec)
            == next_slot_epoch.sync_committee_period(spec)
        {
            self.current_sync_committee()?.clone()
        } else {
            self.next_sync_committee()?.clone()
        };
        Ok(sync_committee)
    }

    /// Get the base reward for `validator_index` from the epoch cache.
    ///
    /// This function will error if the epoch cache is not initialized.
    pub fn get_base_reward(&self, validator_index: usize) -> Result<u64, EpochCacheError> {
        self.epoch_cache().get_base_reward(validator_index)
    }

    // ******* Electra accessors *******

    /// Return the churn limit for the current epoch.
    pub fn get_balance_churn_limit(&self, spec: &ChainSpec) -> Result<u64, Error> {
        let total_active_balance = self.get_total_active_balance()?;
        let churn = std::cmp::max(
            spec.min_per_epoch_churn_limit_electra,
            total_active_balance.safe_div(spec.churn_limit_quotient)?,
        );

        Ok(churn.safe_sub(churn.safe_rem(spec.effective_balance_increment)?)?)
    }

    /// Return the churn limit for the current epoch dedicated to activations and exits.
    pub fn get_activation_exit_churn_limit(&self, spec: &ChainSpec) -> Result<u64, Error> {
        Ok(std::cmp::min(
            spec.max_per_epoch_activation_exit_churn_limit,
            self.get_balance_churn_limit(spec)?,
        ))
    }

    pub fn get_consolidation_churn_limit(&self, spec: &ChainSpec) -> Result<u64, Error> {
        self.get_balance_churn_limit(spec)?
            .safe_sub(self.get_activation_exit_churn_limit(spec)?)
            .map_err(Into::into)
    }

    /// Get active balance for the given `validator_index`.
    pub fn get_active_balance(
        &self,
        validator_index: usize,
        spec: &ChainSpec,
        current_fork: ForkName,
    ) -> Result<u64, Error> {
        let max_effective_balance = self
            .validators()
            .get(validator_index)
            .map(|validator| validator.get_validator_max_effective_balance(spec, current_fork))
            .ok_or(Error::UnknownValidator(validator_index))?;
        Ok(std::cmp::min(
            *self
                .balances()
                .get(validator_index)
                .ok_or(Error::UnknownValidator(validator_index))?,
            max_effective_balance,
        ))
    }

    pub fn get_pending_balance_to_withdraw(&self, validator_index: usize) -> Result<u64, Error> {
        let mut pending_balance = 0;
        for withdrawal in self
            .pending_partial_withdrawals()?
            .iter()
            .filter(|withdrawal| withdrawal.index as usize == validator_index)
        {
            pending_balance.safe_add_assign(withdrawal.amount)?;
        }
        Ok(pending_balance)
    }

    // ******* Electra mutators *******

    pub fn queue_excess_active_balance(
        &mut self,
        validator_index: usize,
        spec: &ChainSpec,
    ) -> Result<(), Error> {
        let balance = self
            .balances_mut()
            .get_mut(validator_index)
            .ok_or(Error::UnknownValidator(validator_index))?;
        if *balance > spec.min_activation_balance {
            let excess_balance = balance.safe_sub(spec.min_activation_balance)?;
            *balance = spec.min_activation_balance;
            self.pending_balance_deposits_mut()?
                .push(PendingBalanceDeposit {
                    index: validator_index as u64,
                    amount: excess_balance,
                })?;
        }
        Ok(())
    }

    pub fn queue_entire_balance_and_reset_validator(
        &mut self,
        validator_index: usize,
        spec: &ChainSpec,
    ) -> Result<(), Error> {
        let balance = self
            .balances_mut()
            .get_mut(validator_index)
            .ok_or(Error::UnknownValidator(validator_index))?;
        let balance_copy = *balance;
        *balance = 0_u64;

        let validator = self
            .validators_mut()
            .get_mut(validator_index)
            .ok_or(Error::UnknownValidator(validator_index))?;
        validator.effective_balance = 0;
        validator.activation_eligibility_epoch = spec.far_future_epoch;

        self.pending_balance_deposits_mut()?
            .push(PendingBalanceDeposit {
                index: validator_index as u64,
                amount: balance_copy,
            })
            .map_err(Into::into)
    }

    /// Change the withdrawal prefix of the given `validator_index` to the compounding withdrawal validator prefix.
    pub fn switch_to_compounding_validator(
        &mut self,
        validator_index: usize,
        spec: &ChainSpec,
    ) -> Result<(), Error> {
        let validator = self
            .validators_mut()
            .get_mut(validator_index)
            .ok_or(Error::UnknownValidator(validator_index))?;
        if validator.has_eth1_withdrawal_credential(spec) {
            validator.withdrawal_credentials.as_fixed_bytes_mut()[0] =
                spec.compounding_withdrawal_prefix_byte;
            self.queue_excess_active_balance(validator_index, spec)?;
        }
        Ok(())
    }

    pub fn compute_exit_epoch_and_update_churn(
        &mut self,
        exit_balance: u64,
        spec: &ChainSpec,
    ) -> Result<Epoch, Error> {
        let mut earliest_exit_epoch = std::cmp::max(
            self.earliest_exit_epoch()?,
            self.compute_activation_exit_epoch(self.current_epoch(), spec)?,
        );

        let per_epoch_churn = self.get_activation_exit_churn_limit(spec)?;
        // New epoch for exits
        let mut exit_balance_to_consume = if self.earliest_exit_epoch()? < earliest_exit_epoch {
            per_epoch_churn
        } else {
            self.exit_balance_to_consume()?
        };

        // Exit doesn't fit in the current earliest epoch
        if exit_balance > exit_balance_to_consume {
            let balance_to_process = exit_balance.safe_sub(exit_balance_to_consume)?;
            let additional_epochs = balance_to_process
                .safe_sub(1)?
                .safe_div(per_epoch_churn)?
                .safe_add(1)?;
            earliest_exit_epoch.safe_add_assign(additional_epochs)?;
            exit_balance_to_consume
                .safe_add_assign(additional_epochs.safe_mul(per_epoch_churn)?)?;
        }
        let state = self.as_electra_mut()?;
        // Consume the balance and update state variables
        state.exit_balance_to_consume = exit_balance_to_consume.safe_sub(exit_balance)?;
        state.earliest_exit_epoch = earliest_exit_epoch;

        Ok(state.earliest_exit_epoch)
    }

    pub fn compute_consolidation_epoch_and_update_churn(
        &mut self,
        consolidation_balance: u64,
        spec: &ChainSpec,
    ) -> Result<Epoch, Error> {
        let mut earliest_consolidation_epoch = std::cmp::max(
            self.earliest_consolidation_epoch()?,
            self.compute_activation_exit_epoch(self.current_epoch(), spec)?,
        );

        let per_epoch_consolidation_churn = self.get_consolidation_churn_limit(spec)?;

        // New epoch for consolidations
        let mut consolidation_balance_to_consume =
            if self.earliest_consolidation_epoch()? < earliest_consolidation_epoch {
                per_epoch_consolidation_churn
            } else {
                self.consolidation_balance_to_consume()?
            };
        // Consolidation doesn't fit in the current earliest epoch
        if consolidation_balance > consolidation_balance_to_consume {
            let balance_to_process =
                consolidation_balance.safe_sub(consolidation_balance_to_consume)?;
            let additional_epochs = balance_to_process
                .safe_sub(1)?
                .safe_div(per_epoch_consolidation_churn)?
                .safe_add(1)?;
            earliest_consolidation_epoch.safe_add_assign(additional_epochs)?;
            consolidation_balance_to_consume
                .safe_add_assign(additional_epochs.safe_mul(per_epoch_consolidation_churn)?)?;
        }
        // Consume the balance and update state variables
        let state = self.as_electra_mut()?;
        state.consolidation_balance_to_consume =
            consolidation_balance_to_consume.safe_sub(consolidation_balance)?;
        state.earliest_consolidation_epoch = earliest_consolidation_epoch;

        Ok(state.earliest_consolidation_epoch)
    }

    #[allow(clippy::arithmetic_side_effects)]
    pub fn rebase_on(&mut self, base: &Self, spec: &ChainSpec) -> Result<(), Error> {
        // Required for macros (which use type-hints internally).

        match (&mut *self, base) {
            (Self::Base(self_inner), Self::Base(base_inner)) => {
                bimap_beacon_state_base_tree_list_fields!(
                    self_inner,
                    base_inner,
                    |_, self_field, base_field| { self_field.rebase_on(base_field) }
                );
            }
            (Self::Base(_), _) => (),
            (Self::Altair(self_inner), Self::Altair(base_inner)) => {
                bimap_beacon_state_altair_tree_list_fields!(
                    self_inner,
                    base_inner,
                    |_, self_field, base_field| { self_field.rebase_on(base_field) }
                );
            }
            (Self::Altair(_), _) => (),
            (Self::Bellatrix(self_inner), Self::Bellatrix(base_inner)) => {
                bimap_beacon_state_bellatrix_tree_list_fields!(
                    self_inner,
                    base_inner,
                    |_, self_field, base_field| { self_field.rebase_on(base_field) }
                );
            }
            (Self::Bellatrix(_), _) => (),
            (Self::Capella(self_inner), Self::Capella(base_inner)) => {
                bimap_beacon_state_capella_tree_list_fields!(
                    self_inner,
                    base_inner,
                    |_, self_field, base_field| { self_field.rebase_on(base_field) }
                );
            }
            (Self::Capella(_), _) => (),
            (Self::Deneb(self_inner), Self::Deneb(base_inner)) => {
                bimap_beacon_state_deneb_tree_list_fields!(
                    self_inner,
                    base_inner,
                    |_, self_field, base_field| { self_field.rebase_on(base_field) }
                );
            }
            (Self::Deneb(_), _) => (),
            (Self::Electra(self_inner), Self::Electra(base_inner)) => {
                bimap_beacon_state_electra_tree_list_fields!(
                    self_inner,
                    base_inner,
                    |_, self_field, base_field| { self_field.rebase_on(base_field) }
                );
            }
            (Self::Electra(_), _) => (),
        }

        // Use sync committees from `base` if they are equal.
        if let Ok(current_sync_committee) = self.current_sync_committee_mut() {
            if let Ok(base_sync_committee) = base.current_sync_committee() {
                if current_sync_committee == base_sync_committee {
                    *current_sync_committee = base_sync_committee.clone();
                }
            }
        }
        if let Ok(next_sync_committee) = self.next_sync_committee_mut() {
            if let Ok(base_sync_committee) = base.next_sync_committee() {
                if next_sync_committee == base_sync_committee {
                    *next_sync_committee = base_sync_committee.clone();
                }
            }
        }

        // Rebase caches like the committee caches and the pubkey cache, which are expensive to
        // rebuild and likely to be re-usable from the base state.
        self.rebase_caches_on(base, spec)?;

        Ok(())
    }

    pub fn rebase_caches_on(&mut self, base: &Self, spec: &ChainSpec) -> Result<(), Error> {
        // Use pubkey cache from `base` if it contains superior information (likely if our cache is
        // uninitialized).
        let num_validators = self.validators().len();
        let pubkey_cache = self.pubkey_cache_mut();
        let base_pubkey_cache = base.pubkey_cache();
        if pubkey_cache.len() < base_pubkey_cache.len() && pubkey_cache.len() < num_validators {
            *pubkey_cache = base_pubkey_cache.clone();
        }

        // Use committee caches from `base` if they are relevant.
        let epochs = [
            self.previous_epoch(),
            self.current_epoch(),
            self.next_epoch()?,
        ];
        for (index, epoch) in epochs.into_iter().enumerate() {
            if let Ok(base_relative_epoch) = RelativeEpoch::from_epoch(base.current_epoch(), epoch)
            {
                *self.committee_cache_at_index_mut(index)? =
                    base.committee_cache(base_relative_epoch)?.clone();

                // Ensure total active balance cache remains built whenever current committee
                // cache is built.
                if epoch == self.current_epoch() {
                    self.build_total_active_balance_cache(spec)?;
                }
            }
        }

        Ok(())
    }
}

impl<E: EthSpec> BeaconState<E> {
    /// The number of fields of the `BeaconState` rounded up to the nearest power of two.
    ///
    /// This is relevant to tree-hashing of the `BeaconState`.
    pub fn num_fields_pow2(&self) -> usize {
        let fork_name = self.fork_name_unchecked();
        match fork_name {
            ForkName::Base => BeaconStateBase::<E>::NUM_FIELDS.next_power_of_two(),
            ForkName::Altair => BeaconStateAltair::<E>::NUM_FIELDS.next_power_of_two(),
            ForkName::Bellatrix => BeaconStateBellatrix::<E>::NUM_FIELDS.next_power_of_two(),
            ForkName::Capella => BeaconStateCapella::<E>::NUM_FIELDS.next_power_of_two(),
            ForkName::Deneb => BeaconStateDeneb::<E>::NUM_FIELDS.next_power_of_two(),
            ForkName::Electra => BeaconStateElectra::<E>::NUM_FIELDS.next_power_of_two(),
        }
    }

    /// Specialised deserialisation method that uses the `ChainSpec` as context.
    #[allow(clippy::arithmetic_side_effects)]
    pub fn from_ssz_bytes(bytes: &[u8], spec: &ChainSpec) -> Result<Self, ssz::DecodeError> {
        // Slot is after genesis_time (u64) and genesis_validators_root (Hash256).
        let slot_start = <u64 as Decode>::ssz_fixed_len() + <Hash256 as Decode>::ssz_fixed_len();
        let slot_end = slot_start + <Slot as Decode>::ssz_fixed_len();

        let slot_bytes = bytes
            .get(slot_start..slot_end)
            .ok_or(DecodeError::InvalidByteLength {
                len: bytes.len(),
                expected: slot_end,
            })?;

        let slot = Slot::from_ssz_bytes(slot_bytes)?;
        let fork_at_slot = spec.fork_name_at_slot::<E>(slot);

        Ok(map_fork_name!(
            fork_at_slot,
            Self,
            <_>::from_ssz_bytes(bytes)?
        ))
    }

    #[allow(clippy::arithmetic_side_effects)]
    pub fn apply_pending_mutations(&mut self) -> Result<(), Error> {
        match self {
            Self::Base(inner) => {
                map_beacon_state_base_tree_list_fields!(inner, |_, x| { x.apply_updates() })
            }
            Self::Altair(inner) => {
                map_beacon_state_altair_tree_list_fields!(inner, |_, x| { x.apply_updates() })
            }
            Self::Bellatrix(inner) => {
                map_beacon_state_bellatrix_tree_list_fields!(inner, |_, x| { x.apply_updates() })
            }
            Self::Capella(inner) => {
                map_beacon_state_capella_tree_list_fields!(inner, |_, x| { x.apply_updates() })
            }
            Self::Deneb(inner) => {
                map_beacon_state_deneb_tree_list_fields!(inner, |_, x| { x.apply_updates() })
            }
            Self::Electra(inner) => {
                map_beacon_state_electra_tree_list_fields!(inner, |_, x| { x.apply_updates() })
            }
        }
        Ok(())
    }

    pub fn compute_merkle_proof(&self, generalized_index: usize) -> Result<Vec<Hash256>, Error> {
        // 1. Convert generalized index to field index.
        let field_index = match generalized_index {
            light_client_update::CURRENT_SYNC_COMMITTEE_INDEX
            | light_client_update::NEXT_SYNC_COMMITTEE_INDEX => {
                // Sync committees are top-level fields, subtract off the generalized indices
                // for the internal nodes. Result should be 22 or 23, the field offset of the committee
                // in the `BeaconState`:
                // https://github.com/ethereum/consensus-specs/blob/dev/specs/altair/beacon-chain.md#beaconstate
                generalized_index
                    .checked_sub(self.num_fields_pow2())
                    .ok_or(Error::IndexNotSupported(generalized_index))?
            }
            light_client_update::FINALIZED_ROOT_INDEX => {
                // Finalized root is the right child of `finalized_checkpoint`, divide by two to get
                // the generalized index of `state.finalized_checkpoint`.
                let finalized_checkpoint_generalized_index = generalized_index / 2;
                // Subtract off the internal nodes. Result should be 105/2 - 32 = 20 which matches
                // position of `finalized_checkpoint` in `BeaconState`.
                finalized_checkpoint_generalized_index
                    .checked_sub(self.num_fields_pow2())
                    .ok_or(Error::IndexNotSupported(generalized_index))?
            }
            _ => return Err(Error::IndexNotSupported(generalized_index)),
        };

        // 2. Get all `BeaconState` leaves.
        let mut leaves = vec![];
        #[allow(clippy::arithmetic_side_effects)]
        match self {
            BeaconState::Base(state) => {
                map_beacon_state_base_fields!(state, |_, field| {
                    leaves.push(field.tree_hash_root());
                });
            }
            BeaconState::Altair(state) => {
                map_beacon_state_altair_fields!(state, |_, field| {
                    leaves.push(field.tree_hash_root());
                });
            }
            BeaconState::Bellatrix(state) => {
                map_beacon_state_bellatrix_fields!(state, |_, field| {
                    leaves.push(field.tree_hash_root());
                });
            }
            BeaconState::Capella(state) => {
                map_beacon_state_capella_fields!(state, |_, field| {
                    leaves.push(field.tree_hash_root());
                });
            }
            BeaconState::Deneb(state) => {
                map_beacon_state_deneb_fields!(state, |_, field| {
                    leaves.push(field.tree_hash_root());
                });
            }
            BeaconState::Electra(state) => {
                map_beacon_state_electra_fields!(state, |_, field| {
                    leaves.push(field.tree_hash_root());
                });
            }
        };

        // 3. Make deposit tree.
        // Use the depth of the `BeaconState` fields (i.e. `log2(32) = 5`).
        let depth = light_client_update::CURRENT_SYNC_COMMITTEE_PROOF_LEN;
        let tree = merkle_proof::MerkleTree::create(&leaves, depth);
        let (_, mut proof) = tree.generate_proof(field_index, depth)?;

        // 4. If we're proving the finalized root, patch in the finalized epoch to complete the proof.
        if generalized_index == light_client_update::FINALIZED_ROOT_INDEX {
            proof.insert(0, self.finalized_checkpoint().epoch.tree_hash_root());
        }

        Ok(proof)
    }
}

impl From<RelativeEpochError> for Error {
    fn from(e: RelativeEpochError) -> Error {
        Error::RelativeEpochError(e)
    }
}

impl From<ssz_types::Error> for Error {
    fn from(e: ssz_types::Error) -> Error {
        Error::SszTypesError(e)
    }
}

impl From<bls::Error> for Error {
    fn from(e: bls::Error) -> Error {
        Error::BlsError(e)
    }
}

impl From<cached_tree_hash::Error> for Error {
    fn from(e: cached_tree_hash::Error) -> Error {
        Error::CachedTreeHashError(e)
    }
}

impl From<tree_hash::Error> for Error {
    fn from(e: tree_hash::Error) -> Error {
        Error::TreeHashError(e)
    }
}

impl From<merkle_proof::MerkleTreeError> for Error {
    fn from(e: merkle_proof::MerkleTreeError) -> Error {
        Error::MerkleTreeError(e)
    }
}

impl From<ArithError> for Error {
    fn from(e: ArithError) -> Error {
        Error::ArithError(e)
    }
}

impl From<milhouse::Error> for Error {
    fn from(e: milhouse::Error) -> Self {
        Self::MilhouseError(e)
    }
}

impl<E: EthSpec> CompareFields for BeaconState<E> {
    fn compare_fields(&self, other: &Self) -> Vec<compare_fields::Comparison> {
        match (self, other) {
            (BeaconState::Base(x), BeaconState::Base(y)) => x.compare_fields(y),
            (BeaconState::Altair(x), BeaconState::Altair(y)) => x.compare_fields(y),
            (BeaconState::Bellatrix(x), BeaconState::Bellatrix(y)) => x.compare_fields(y),
            (BeaconState::Capella(x), BeaconState::Capella(y)) => x.compare_fields(y),
            (BeaconState::Deneb(x), BeaconState::Deneb(y)) => x.compare_fields(y),
            (BeaconState::Electra(x), BeaconState::Electra(y)) => x.compare_fields(y),
            _ => panic!("compare_fields: mismatched state variants",),
        }
    }
}

impl<E: EthSpec> ForkVersionDeserialize for BeaconState<E> {
    fn deserialize_by_fork<'de, D: serde::Deserializer<'de>>(
        value: serde_json::value::Value,
        fork_name: ForkName,
    ) -> Result<Self, D::Error> {
        Ok(map_fork_name!(
            fork_name,
            Self,
            serde_json::from_value(value).map_err(|e| serde::de::Error::custom(format!(
                "BeaconState failed to deserialize: {:?}",
                e
            )))?
        ))
    }
}<|MERGE_RESOLUTION|>--- conflicted
+++ resolved
@@ -159,14 +159,10 @@
     IndexNotSupported(usize),
     InvalidFlagIndex(usize),
     MerkleTreeError(merkle_proof::MerkleTreeError),
-<<<<<<< HEAD
     PartialWithdrawalCountInvalid(usize),
     NonExecutionAddresWithdrawalCredential,
-    NoCommitteeFound,
-=======
     NoCommitteeFound(CommitteeIndex),
     InvalidCommitteeIndex(CommitteeIndex),
->>>>>>> e32dfcdc
 }
 
 /// Control whether an epoch-indexed field can be indexed at the next epoch or not.

#[macro_use]
extern crate lazy_static;

<<<<<<< HEAD
=======
use eth2_hashing::hash;
>>>>>>> eaea1fa0
use ethereum_types::H256;
use eth2_hashing::hash;

const MAX_TREE_DEPTH: usize = 32;
const EMPTY_SLICE: &[H256] = &[];

lazy_static! {
    /// Cached zero hashes where `ZERO_HASHES[i]` is the hash of a Merkle tree with 2^i zero leaves.
    static ref ZERO_HASHES: Vec<H256> = {
        let mut hashes = vec![H256::from([0; 32]); MAX_TREE_DEPTH + 1];

        for i in 0..MAX_TREE_DEPTH {
            hashes[i + 1] = hash_concat(hashes[i], hashes[i]);
        }

        hashes
    };

    /// Zero nodes to act as "synthetic" left and right subtrees of other zero nodes.
    static ref ZERO_NODES: Vec<MerkleTree> = {
        (0..MAX_TREE_DEPTH + 1).map(MerkleTree::Zero).collect()
    };
}

/// Right-sparse Merkle tree.
///
/// Efficiently represents a Merkle tree of fixed depth where only the first N
/// indices are populated by non-zero leaves (perfect for the deposit contract tree).
#[derive(Debug)]
pub enum MerkleTree {
    /// Leaf node with the hash of its content.
    Leaf(H256),
    /// Internal node with hash, left subtree and right subtree.
    Node(H256, Box<Self>, Box<Self>),
    /// Zero subtree of a given depth.
    ///
    /// It represents a Merkle tree of 2^depth zero leaves.
    Zero(usize),
}

impl MerkleTree {
    /// Create a new Merkle tree from a list of leaves and a fixed depth.
    pub fn create(leaves: &[H256], depth: usize) -> Self {
        use MerkleTree::*;

        if leaves.is_empty() {
            return Zero(depth);
        }

        match depth {
            0 => {
                debug_assert_eq!(leaves.len(), 1);
                Leaf(leaves[0])
            }
            _ => {
                // Split leaves into left and right subtrees
                let subtree_capacity = 2usize.pow(depth as u32 - 1);
                let (left_leaves, right_leaves) = if leaves.len() <= subtree_capacity {
                    (leaves, EMPTY_SLICE)
                } else {
                    leaves.split_at(subtree_capacity)
                };

                let left_subtree = MerkleTree::create(left_leaves, depth - 1);
                let right_subtree = MerkleTree::create(right_leaves, depth - 1);
                let hash = hash_concat(left_subtree.hash(), right_subtree.hash());

                Node(hash, Box::new(left_subtree), Box::new(right_subtree))
            }
        }
    }

    /// Retrieve the root hash of this Merkle tree.
    pub fn hash(&self) -> H256 {
        match *self {
            MerkleTree::Leaf(h) => h,
            MerkleTree::Node(h, _, _) => h,
            MerkleTree::Zero(depth) => ZERO_HASHES[depth],
        }
    }

    /// Get a reference to the left and right subtrees if they exist.
    pub fn left_and_right_branches(&self) -> Option<(&Self, &Self)> {
        match *self {
            MerkleTree::Leaf(_) | MerkleTree::Zero(0) => None,
            MerkleTree::Node(_, ref l, ref r) => Some((l, r)),
            MerkleTree::Zero(depth) => Some((&ZERO_NODES[depth - 1], &ZERO_NODES[depth - 1])),
        }
    }

    /// Is this Merkle tree a leaf?
    pub fn is_leaf(&self) -> bool {
        match self {
            MerkleTree::Leaf(_) => true,
            _ => false,
        }
    }

    /// Return the leaf at `index` and a Merkle proof of its inclusion.
    ///
    /// The Merkle proof is in "bottom-up" order, starting with a leaf node
    /// and moving up the tree. Its length will be exactly equal to `depth`.
    pub fn generate_proof(&self, index: usize, depth: usize) -> (H256, Vec<H256>) {
        let mut proof = vec![];
        let mut current_node = self;
        let mut current_depth = depth;
        while current_depth > 0 {
            let ith_bit = (index >> (current_depth - 1)) & 0x01;
            // Note: unwrap is safe because leaves are only ever constructed at depth == 0.
            let (left, right) = current_node.left_and_right_branches().unwrap();

            // Go right, include the left branch in the proof.
            if ith_bit == 1 {
                proof.push(left.hash());
                current_node = right;
            } else {
                proof.push(right.hash());
                current_node = left;
            }
            current_depth -= 1;
        }

        debug_assert_eq!(proof.len(), depth);
        debug_assert!(current_node.is_leaf());

        // Put proof in bottom-up order.
        proof.reverse();

        (current_node.hash(), proof)
    }
}

const MAX_TREE_DEPTH: usize = 32;
const EMPTY_SLICE: &[H256] = &[];

lazy_static! {
    /// Cached zero hashes where `ZERO_HASHES[i]` is the hash of a Merkle tree with 2^i zero leaves.
    static ref ZERO_HASHES: Vec<H256> = {
        let mut hashes = vec![H256::from([0; 32]); MAX_TREE_DEPTH + 1];

        for i in 0..MAX_TREE_DEPTH {
            hashes[i + 1] = hash_concat(hashes[i], hashes[i]);
        }

        hashes
    };

    /// Zero nodes to act as "synthetic" left and right subtrees of other zero nodes.
    static ref ZERO_NODES: Vec<MerkleTree> = {
        (0..MAX_TREE_DEPTH + 1).map(MerkleTree::Zero).collect()
    };
}

/// Right-sparse Merkle tree.
///
/// Efficiently represents a Merkle tree of fixed depth where only the first N
/// indices are populated by non-zero leaves (perfect for the deposit contract tree).
#[derive(Debug)]
pub enum MerkleTree {
    /// Leaf node with the hash of its content.
    Leaf(H256),
    /// Internal node with hash, left subtree and right subtree.
    Node(H256, Box<Self>, Box<Self>),
    /// Zero subtree of a given depth.
    ///
    /// It represents a Merkle tree of 2^depth zero leaves.
    Zero(usize),
}

impl MerkleTree {
    /// Create a new Merkle tree from a list of leaves and a fixed depth.
    pub fn create(leaves: &[H256], depth: usize) -> Self {
        use MerkleTree::*;

        if leaves.is_empty() {
            return Zero(depth);
        }

        match depth {
            0 => {
                debug_assert_eq!(leaves.len(), 1);
                Leaf(leaves[0])
            }
            _ => {
                // Split leaves into left and right subtrees
                let subtree_capacity = 2usize.pow(depth as u32 - 1);
                let (left_leaves, right_leaves) = if leaves.len() <= subtree_capacity {
                    (leaves, EMPTY_SLICE)
                } else {
                    leaves.split_at(subtree_capacity)
                };

                let left_subtree = MerkleTree::create(left_leaves, depth - 1);
                let right_subtree = MerkleTree::create(right_leaves, depth - 1);
                let hash = hash_concat(left_subtree.hash(), right_subtree.hash());

                Node(hash, Box::new(left_subtree), Box::new(right_subtree))
            }
        }
    }

    /// Retrieve the root hash of this Merkle tree.
    pub fn hash(&self) -> H256 {
        match *self {
            MerkleTree::Leaf(h) => h,
            MerkleTree::Node(h, _, _) => h,
            MerkleTree::Zero(depth) => ZERO_HASHES[depth],
        }
    }

    /// Get a reference to the left and right subtrees if they exist.
    pub fn left_and_right_branches(&self) -> Option<(&Self, &Self)> {
        match *self {
            MerkleTree::Leaf(_) | MerkleTree::Zero(0) => None,
            MerkleTree::Node(_, ref l, ref r) => Some((l, r)),
            MerkleTree::Zero(depth) => Some((&ZERO_NODES[depth - 1], &ZERO_NODES[depth - 1])),
        }
    }

    /// Is this Merkle tree a leaf?
    pub fn is_leaf(&self) -> bool {
        match self {
            MerkleTree::Leaf(_) => true,
            _ => false,
        }
    }

    /// Return the leaf at `index` and a Merkle proof of its inclusion.
    ///
    /// The Merkle proof is in "bottom-up" order, starting with a leaf node
    /// and moving up the tree. Its length will be exactly equal to `depth`.
    pub fn generate_proof(&self, index: usize, depth: usize) -> (H256, Vec<H256>) {
        let mut proof = vec![];
        let mut current_node = self;
        let mut current_depth = depth;
        while current_depth > 0 {
            let ith_bit = (index >> (current_depth - 1)) & 0x01;
            // Note: unwrap is safe because leaves are only ever constructed at depth == 0.
            let (left, right) = current_node.left_and_right_branches().unwrap();

            // Go right, include the left branch in the proof.
            if ith_bit == 1 {
                proof.push(left.hash());
                current_node = right;
            } else {
                proof.push(right.hash());
                current_node = left;
            }
            current_depth -= 1;
        }

        debug_assert_eq!(proof.len(), depth);
        debug_assert!(current_node.is_leaf());

        // Put proof in bottom-up order.
        proof.reverse();

        (current_node.hash(), proof)
    }
}

/// Verify a proof that `leaf` exists at `index` in a Merkle tree rooted at `root`.
///
/// The `branch` argument is the main component of the proof: it should be a list of internal
/// node hashes such that the root can be reconstructed (in bottom-up order).
pub fn verify_merkle_proof(
    leaf: H256,
    branch: &[H256],
    depth: usize,
    index: usize,
    root: H256,
) -> bool {
    if branch.len() == depth {
        merkle_root_from_branch(leaf, branch, depth, index) == root
    } else {
        false
    }
}

/// Compute a root hash from a leaf and a Merkle proof.
fn merkle_root_from_branch(leaf: H256, branch: &[H256], depth: usize, index: usize) -> H256 {
    assert_eq!(branch.len(), depth, "proof length should equal depth");

    let mut merkle_root = leaf.as_bytes().to_vec();

    for (i, leaf) in branch.iter().enumerate().take(depth) {
        let ith_bit = (index >> i) & 0x01;
        if ith_bit == 1 {
            let input = concat(leaf.as_bytes().to_vec(), merkle_root);
            merkle_root = hash(&input);
        } else {
            let mut input = merkle_root;
            input.extend_from_slice(leaf.as_bytes());
            merkle_root = hash(&input);
        }
    }

    H256::from_slice(&merkle_root)
}

/// Concatenate two vectors.
fn concat(mut vec1: Vec<u8>, mut vec2: Vec<u8>) -> Vec<u8> {
    vec1.append(&mut vec2);
    vec1
}

/// Compute the hash of two other hashes concatenated.
fn hash_concat(h1: H256, h2: H256) -> H256 {
    H256::from_slice(&hash(&concat(
        h1.as_bytes().to_vec(),
        h2.as_bytes().to_vec(),
    )))
}

#[cfg(test)]
mod tests {
    use super::*;
    use quickcheck::TestResult;
    use quickcheck_macros::quickcheck;

    /// Check that we can:
    /// 1. Build a MerkleTree from arbitrary leaves and an arbitrary depth.
    /// 2. Generate valid proofs for all of the leaves of this MerkleTree.
    #[quickcheck]
    fn quickcheck_create_and_verify(int_leaves: Vec<u64>, depth: usize) -> TestResult {
        if depth > MAX_TREE_DEPTH || int_leaves.len() > 2usize.pow(depth as u32) {
            return TestResult::discard();
        }

        let leaves: Vec<_> = int_leaves.into_iter().map(H256::from_low_u64_be).collect();
        let merkle_tree = MerkleTree::create(&leaves, depth);
        let merkle_root = merkle_tree.hash();

        let proofs_ok = (0..leaves.len()).into_iter().all(|i| {
            let (leaf, branch) = merkle_tree.generate_proof(i, depth);
            leaf == leaves[i] && verify_merkle_proof(leaf, &branch, depth, i, merkle_root)
        });

        TestResult::from_bool(proofs_ok)
    }

    #[test]
    fn sparse_zero_correct() {
        let depth = 2;
        let zero = H256::from([0x00; 32]);
        let dense_tree = MerkleTree::create(&[zero, zero, zero, zero], depth);
        let sparse_tree = MerkleTree::create(&[], depth);
        assert_eq!(dense_tree.hash(), sparse_tree.hash());
    }

    #[test]
    fn create_small_example() {
        // Construct a small merkle tree manually and check that it's consistent with
        // the MerkleTree type.
        let leaf_b00 = H256::from([0xAA; 32]);
        let leaf_b01 = H256::from([0xBB; 32]);
        let leaf_b10 = H256::from([0xCC; 32]);
        let leaf_b11 = H256::from([0xDD; 32]);

        let node_b0x = hash_concat(leaf_b00, leaf_b01);
        let node_b1x = hash_concat(leaf_b10, leaf_b11);

        let root = hash_concat(node_b0x, node_b1x);

        let tree = MerkleTree::create(&[leaf_b00, leaf_b01, leaf_b10, leaf_b11], 2);
        assert_eq!(tree.hash(), root);
    }

    #[test]
    fn verify_small_example() {
        // Construct a small merkle tree manually
        let leaf_b00 = H256::from([0xAA; 32]);
        let leaf_b01 = H256::from([0xBB; 32]);
        let leaf_b10 = H256::from([0xCC; 32]);
        let leaf_b11 = H256::from([0xDD; 32]);

        let node_b0x = hash_concat(leaf_b00, leaf_b01);
        let node_b1x = hash_concat(leaf_b10, leaf_b11);

        let root = hash_concat(node_b0x, node_b1x);

        // Run some proofs
        assert!(verify_merkle_proof(
            leaf_b00,
            &[leaf_b01, node_b1x],
            2,
            0b00,
            root
        ));
        assert!(verify_merkle_proof(
            leaf_b01,
            &[leaf_b00, node_b1x],
            2,
            0b01,
            root
        ));
        assert!(verify_merkle_proof(
            leaf_b10,
            &[leaf_b11, node_b0x],
            2,
            0b10,
            root
        ));
        assert!(verify_merkle_proof(
            leaf_b11,
            &[leaf_b10, node_b0x],
            2,
            0b11,
            root
        ));
        assert!(verify_merkle_proof(
            leaf_b11,
            &[leaf_b10],
            1,
            0b11,
            node_b1x
        ));

        // Ensure that incorrect proofs fail
        // Zero-length proof
        assert!(!verify_merkle_proof(leaf_b01, &[], 2, 0b01, root));
        // Proof in reverse order
        assert!(!verify_merkle_proof(
            leaf_b01,
            &[node_b1x, leaf_b00],
            2,
            0b01,
            root
        ));
        // Proof too short
        assert!(!verify_merkle_proof(leaf_b01, &[leaf_b00], 2, 0b01, root));
        // Wrong index
        assert!(!verify_merkle_proof(
            leaf_b01,
            &[leaf_b00, node_b1x],
            2,
            0b10,
            root
        ));
        // Wrong root
        assert!(!verify_merkle_proof(
            leaf_b01,
            &[leaf_b00, node_b1x],
            2,
            0b01,
            node_b1x
        ));
    }

    #[test]
    fn verify_zero_depth() {
        let leaf = H256::from([0xD6; 32]);
        let junk = H256::from([0xD7; 32]);
        assert!(verify_merkle_proof(leaf, &[], 0, 0, leaf));
        assert!(!verify_merkle_proof(leaf, &[], 0, 7, junk));
    }
}<|MERGE_RESOLUTION|>--- conflicted
+++ resolved
@@ -1,141 +1,8 @@
 #[macro_use]
 extern crate lazy_static;
 
-<<<<<<< HEAD
-=======
 use eth2_hashing::hash;
->>>>>>> eaea1fa0
 use ethereum_types::H256;
-use eth2_hashing::hash;
-
-const MAX_TREE_DEPTH: usize = 32;
-const EMPTY_SLICE: &[H256] = &[];
-
-lazy_static! {
-    /// Cached zero hashes where `ZERO_HASHES[i]` is the hash of a Merkle tree with 2^i zero leaves.
-    static ref ZERO_HASHES: Vec<H256> = {
-        let mut hashes = vec![H256::from([0; 32]); MAX_TREE_DEPTH + 1];
-
-        for i in 0..MAX_TREE_DEPTH {
-            hashes[i + 1] = hash_concat(hashes[i], hashes[i]);
-        }
-
-        hashes
-    };
-
-    /// Zero nodes to act as "synthetic" left and right subtrees of other zero nodes.
-    static ref ZERO_NODES: Vec<MerkleTree> = {
-        (0..MAX_TREE_DEPTH + 1).map(MerkleTree::Zero).collect()
-    };
-}
-
-/// Right-sparse Merkle tree.
-///
-/// Efficiently represents a Merkle tree of fixed depth where only the first N
-/// indices are populated by non-zero leaves (perfect for the deposit contract tree).
-#[derive(Debug)]
-pub enum MerkleTree {
-    /// Leaf node with the hash of its content.
-    Leaf(H256),
-    /// Internal node with hash, left subtree and right subtree.
-    Node(H256, Box<Self>, Box<Self>),
-    /// Zero subtree of a given depth.
-    ///
-    /// It represents a Merkle tree of 2^depth zero leaves.
-    Zero(usize),
-}
-
-impl MerkleTree {
-    /// Create a new Merkle tree from a list of leaves and a fixed depth.
-    pub fn create(leaves: &[H256], depth: usize) -> Self {
-        use MerkleTree::*;
-
-        if leaves.is_empty() {
-            return Zero(depth);
-        }
-
-        match depth {
-            0 => {
-                debug_assert_eq!(leaves.len(), 1);
-                Leaf(leaves[0])
-            }
-            _ => {
-                // Split leaves into left and right subtrees
-                let subtree_capacity = 2usize.pow(depth as u32 - 1);
-                let (left_leaves, right_leaves) = if leaves.len() <= subtree_capacity {
-                    (leaves, EMPTY_SLICE)
-                } else {
-                    leaves.split_at(subtree_capacity)
-                };
-
-                let left_subtree = MerkleTree::create(left_leaves, depth - 1);
-                let right_subtree = MerkleTree::create(right_leaves, depth - 1);
-                let hash = hash_concat(left_subtree.hash(), right_subtree.hash());
-
-                Node(hash, Box::new(left_subtree), Box::new(right_subtree))
-            }
-        }
-    }
-
-    /// Retrieve the root hash of this Merkle tree.
-    pub fn hash(&self) -> H256 {
-        match *self {
-            MerkleTree::Leaf(h) => h,
-            MerkleTree::Node(h, _, _) => h,
-            MerkleTree::Zero(depth) => ZERO_HASHES[depth],
-        }
-    }
-
-    /// Get a reference to the left and right subtrees if they exist.
-    pub fn left_and_right_branches(&self) -> Option<(&Self, &Self)> {
-        match *self {
-            MerkleTree::Leaf(_) | MerkleTree::Zero(0) => None,
-            MerkleTree::Node(_, ref l, ref r) => Some((l, r)),
-            MerkleTree::Zero(depth) => Some((&ZERO_NODES[depth - 1], &ZERO_NODES[depth - 1])),
-        }
-    }
-
-    /// Is this Merkle tree a leaf?
-    pub fn is_leaf(&self) -> bool {
-        match self {
-            MerkleTree::Leaf(_) => true,
-            _ => false,
-        }
-    }
-
-    /// Return the leaf at `index` and a Merkle proof of its inclusion.
-    ///
-    /// The Merkle proof is in "bottom-up" order, starting with a leaf node
-    /// and moving up the tree. Its length will be exactly equal to `depth`.
-    pub fn generate_proof(&self, index: usize, depth: usize) -> (H256, Vec<H256>) {
-        let mut proof = vec![];
-        let mut current_node = self;
-        let mut current_depth = depth;
-        while current_depth > 0 {
-            let ith_bit = (index >> (current_depth - 1)) & 0x01;
-            // Note: unwrap is safe because leaves are only ever constructed at depth == 0.
-            let (left, right) = current_node.left_and_right_branches().unwrap();
-
-            // Go right, include the left branch in the proof.
-            if ith_bit == 1 {
-                proof.push(left.hash());
-                current_node = right;
-            } else {
-                proof.push(right.hash());
-                current_node = left;
-            }
-            current_depth -= 1;
-        }
-
-        debug_assert_eq!(proof.len(), depth);
-        debug_assert!(current_node.is_leaf());
-
-        // Put proof in bottom-up order.
-        proof.reverse();
-
-        (current_node.hash(), proof)
-    }
-}
 
 const MAX_TREE_DEPTH: usize = 32;
 const EMPTY_SLICE: &[H256] = &[];

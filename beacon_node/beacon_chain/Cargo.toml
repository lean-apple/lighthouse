--- conflicted
+++ resolved
@@ -39,11 +39,8 @@
 futures = "0.1.25"
 exit-future = "0.1.3"
 genesis = { path = "../genesis" }
-<<<<<<< HEAD
-=======
 integer-sqrt = "0.1"
 rand = "0.7.2"
->>>>>>> 95cc5dd2
 
 [dev-dependencies]
 tempfile = "3.1.0"

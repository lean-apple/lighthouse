use super::*;
use serde::{Deserialize, Serialize};
use strum::EnumString;
use superstruct::superstruct;
use types::beacon_block_body::KzgCommitments;
use types::blob_sidecar::Blobs;
use types::{
<<<<<<< HEAD
    EthSpec, ExecutionBlockHash, ExecutionPayload, ExecutionPayloadCapella,
    ExecutionPayloadEip4844, ExecutionPayloadMerge, FixedVector, Transaction, Unsigned,
=======
    Blobs, EthSpec, ExecutionBlockHash, ExecutionPayload, ExecutionPayloadCapella,
    ExecutionPayloadEip4844, ExecutionPayloadMerge, FixedVector, Transactions, Unsigned,
>>>>>>> 25a2d8f0
    VariableList, Withdrawal,
};

#[derive(Debug, PartialEq, Serialize, Deserialize)]
#[serde(rename_all = "camelCase")]
pub struct JsonRequestBody<'a> {
    pub jsonrpc: &'a str,
    pub method: &'a str,
    pub params: serde_json::Value,
    pub id: serde_json::Value,
}

#[derive(Debug, PartialEq, Serialize, Deserialize)]
pub struct JsonError {
    pub code: i64,
    pub message: String,
}

#[derive(Debug, PartialEq, Serialize, Deserialize)]
#[serde(rename_all = "camelCase")]
pub struct JsonResponseBody {
    pub jsonrpc: String,
    #[serde(default)]
    pub error: Option<JsonError>,
    #[serde(default)]
    pub result: serde_json::Value,
    pub id: serde_json::Value,
}

#[derive(Debug, PartialEq, Clone, Serialize, Deserialize)]
#[serde(transparent)]
pub struct TransparentJsonPayloadId(#[serde(with = "eth2_serde_utils::bytes_8_hex")] pub PayloadId);

impl From<PayloadId> for TransparentJsonPayloadId {
    fn from(id: PayloadId) -> Self {
        Self(id)
    }
}

impl From<TransparentJsonPayloadId> for PayloadId {
    fn from(wrapper: TransparentJsonPayloadId) -> Self {
        wrapper.0
    }
}

/// On the request, use a transparent wrapper.
pub type JsonPayloadIdRequest = TransparentJsonPayloadId;

/// On the response, expect without the object wrapper (non-transparent).
#[derive(Debug, PartialEq, Serialize, Deserialize)]
#[serde(rename_all = "camelCase")]
pub struct JsonPayloadIdResponse {
    #[serde(with = "eth2_serde_utils::bytes_8_hex")]
    pub payload_id: PayloadId,
}

#[superstruct(
    variants(V1, V2, V3),
    variant_attributes(
        derive(Debug, PartialEq, Default, Serialize, Deserialize,),
        serde(bound = "T: EthSpec", rename_all = "camelCase"),
    ),
    cast_error(ty = "Error", expr = "Error::IncorrectStateVariant"),
    partial_getter_error(ty = "Error", expr = "Error::IncorrectStateVariant")
)]
#[derive(Debug, PartialEq, Serialize, Deserialize)]
#[serde(bound = "T: EthSpec", rename_all = "camelCase", untagged)]
pub struct JsonExecutionPayload<T: EthSpec> {
    pub parent_hash: ExecutionBlockHash,
    pub fee_recipient: Address,
    pub state_root: Hash256,
    pub receipts_root: Hash256,
    #[serde(with = "serde_logs_bloom")]
    pub logs_bloom: FixedVector<u8, T::BytesPerLogsBloom>,
    pub prev_randao: Hash256,
    #[serde(with = "eth2_serde_utils::u64_hex_be")]
    pub block_number: u64,
    #[serde(with = "eth2_serde_utils::u64_hex_be")]
    pub gas_limit: u64,
    #[serde(with = "eth2_serde_utils::u64_hex_be")]
    pub gas_used: u64,
    #[serde(with = "eth2_serde_utils::u64_hex_be")]
    pub timestamp: u64,
    #[serde(with = "ssz_types::serde_utils::hex_var_list")]
    pub extra_data: VariableList<u8, T::MaxExtraDataBytes>,
    #[serde(with = "eth2_serde_utils::u256_hex_be")]
    pub base_fee_per_gas: Uint256,
    #[superstruct(only(V3))]
    #[serde(with = "eth2_serde_utils::u256_hex_be")]
    pub excess_data_gas: Uint256,
    pub block_hash: ExecutionBlockHash,
    #[serde(with = "ssz_types::serde_utils::list_of_hex_var_list")]
    pub transactions: Transactions<T>,
    #[superstruct(only(V2, V3))]
    pub withdrawals: VariableList<JsonWithdrawal, T::MaxWithdrawalsPerPayload>,
}

impl<T: EthSpec> From<ExecutionPayloadMerge<T>> for JsonExecutionPayloadV1<T> {
    fn from(payload: ExecutionPayloadMerge<T>) -> Self {
        JsonExecutionPayloadV1 {
            parent_hash: payload.parent_hash,
            fee_recipient: payload.fee_recipient,
            state_root: payload.state_root,
            receipts_root: payload.receipts_root,
            logs_bloom: payload.logs_bloom,
            prev_randao: payload.prev_randao,
            block_number: payload.block_number,
            gas_limit: payload.gas_limit,
            gas_used: payload.gas_used,
            timestamp: payload.timestamp,
            extra_data: payload.extra_data,
            base_fee_per_gas: payload.base_fee_per_gas,
            block_hash: payload.block_hash,
            transactions: payload.transactions,
        }
    }
}
impl<T: EthSpec> From<ExecutionPayloadCapella<T>> for JsonExecutionPayloadV2<T> {
    fn from(payload: ExecutionPayloadCapella<T>) -> Self {
        JsonExecutionPayloadV2 {
            parent_hash: payload.parent_hash,
            fee_recipient: payload.fee_recipient,
            state_root: payload.state_root,
            receipts_root: payload.receipts_root,
            logs_bloom: payload.logs_bloom,
            prev_randao: payload.prev_randao,
            block_number: payload.block_number,
            gas_limit: payload.gas_limit,
            gas_used: payload.gas_used,
            timestamp: payload.timestamp,
            extra_data: payload.extra_data,
            base_fee_per_gas: payload.base_fee_per_gas,
            block_hash: payload.block_hash,
            transactions: payload.transactions,
            withdrawals: payload
                .withdrawals
                .into_iter()
                .map(Into::into)
                .collect::<Vec<_>>()
                .into(),
        }
    }
}
impl<T: EthSpec> From<ExecutionPayloadEip4844<T>> for JsonExecutionPayloadV3<T> {
    fn from(payload: ExecutionPayloadEip4844<T>) -> Self {
        JsonExecutionPayloadV3 {
            parent_hash: payload.parent_hash,
            fee_recipient: payload.fee_recipient,
            state_root: payload.state_root,
            receipts_root: payload.receipts_root,
            logs_bloom: payload.logs_bloom,
            prev_randao: payload.prev_randao,
            block_number: payload.block_number,
            gas_limit: payload.gas_limit,
            gas_used: payload.gas_used,
            timestamp: payload.timestamp,
            extra_data: payload.extra_data,
            base_fee_per_gas: payload.base_fee_per_gas,
            excess_data_gas: payload.excess_data_gas,
            block_hash: payload.block_hash,
            transactions: payload.transactions,
            withdrawals: payload
                .withdrawals
                .into_iter()
                .map(Into::into)
                .collect::<Vec<_>>()
                .into(),
        }
    }
}

impl<T: EthSpec> From<ExecutionPayload<T>> for JsonExecutionPayload<T> {
    fn from(execution_payload: ExecutionPayload<T>) -> Self {
        match execution_payload {
            ExecutionPayload::Merge(payload) => JsonExecutionPayload::V1(payload.into()),
            ExecutionPayload::Capella(payload) => JsonExecutionPayload::V2(payload.into()),
            ExecutionPayload::Eip4844(payload) => JsonExecutionPayload::V3(payload.into()),
        }
    }
}

impl<T: EthSpec> From<JsonExecutionPayloadV1<T>> for ExecutionPayloadMerge<T> {
    fn from(payload: JsonExecutionPayloadV1<T>) -> Self {
        ExecutionPayloadMerge {
            parent_hash: payload.parent_hash,
            fee_recipient: payload.fee_recipient,
            state_root: payload.state_root,
            receipts_root: payload.receipts_root,
            logs_bloom: payload.logs_bloom,
            prev_randao: payload.prev_randao,
            block_number: payload.block_number,
            gas_limit: payload.gas_limit,
            gas_used: payload.gas_used,
            timestamp: payload.timestamp,
            extra_data: payload.extra_data,
            base_fee_per_gas: payload.base_fee_per_gas,
            block_hash: payload.block_hash,
            transactions: payload.transactions,
        }
    }
}
impl<T: EthSpec> From<JsonExecutionPayloadV2<T>> for ExecutionPayloadCapella<T> {
    fn from(payload: JsonExecutionPayloadV2<T>) -> Self {
        ExecutionPayloadCapella {
            parent_hash: payload.parent_hash,
            fee_recipient: payload.fee_recipient,
            state_root: payload.state_root,
            receipts_root: payload.receipts_root,
            logs_bloom: payload.logs_bloom,
            prev_randao: payload.prev_randao,
            block_number: payload.block_number,
            gas_limit: payload.gas_limit,
            gas_used: payload.gas_used,
            timestamp: payload.timestamp,
            extra_data: payload.extra_data,
            base_fee_per_gas: payload.base_fee_per_gas,
            block_hash: payload.block_hash,
            transactions: payload.transactions,
            withdrawals: payload
                .withdrawals
                .into_iter()
                .map(Into::into)
                .collect::<Vec<_>>()
                .into(),
        }
    }
}
impl<T: EthSpec> From<JsonExecutionPayloadV3<T>> for ExecutionPayloadEip4844<T> {
    fn from(payload: JsonExecutionPayloadV3<T>) -> Self {
        ExecutionPayloadEip4844 {
            parent_hash: payload.parent_hash,
            fee_recipient: payload.fee_recipient,
            state_root: payload.state_root,
            receipts_root: payload.receipts_root,
            logs_bloom: payload.logs_bloom,
            prev_randao: payload.prev_randao,
            block_number: payload.block_number,
            gas_limit: payload.gas_limit,
            gas_used: payload.gas_used,
            timestamp: payload.timestamp,
            extra_data: payload.extra_data,
            base_fee_per_gas: payload.base_fee_per_gas,
            excess_data_gas: payload.excess_data_gas,
            block_hash: payload.block_hash,
            transactions: payload.transactions,
            withdrawals: payload
                .withdrawals
                .into_iter()
                .map(Into::into)
                .collect::<Vec<_>>()
                .into(),
        }
    }
}

impl<T: EthSpec> From<JsonExecutionPayload<T>> for ExecutionPayload<T> {
    fn from(json_execution_payload: JsonExecutionPayload<T>) -> Self {
        match json_execution_payload {
            JsonExecutionPayload::V1(payload) => ExecutionPayload::Merge(payload.into()),
            JsonExecutionPayload::V2(payload) => ExecutionPayload::Capella(payload.into()),
            JsonExecutionPayload::V3(payload) => ExecutionPayload::Eip4844(payload.into()),
        }
    }
}

#[superstruct(
    variants(V1, V2, V3),
    variant_attributes(
        derive(Debug, PartialEq, Serialize, Deserialize),
        serde(bound = "T: EthSpec", rename_all = "camelCase")
    ),
    cast_error(ty = "Error", expr = "Error::IncorrectStateVariant"),
    partial_getter_error(ty = "Error", expr = "Error::IncorrectStateVariant")
)]
#[derive(Debug, PartialEq, Serialize, Deserialize)]
#[serde(untagged)]
pub struct JsonGetPayloadResponse<T: EthSpec> {
    #[superstruct(only(V1), partial_getter(rename = "execution_payload_v1"))]
    pub execution_payload: JsonExecutionPayloadV1<T>,
    #[superstruct(only(V2), partial_getter(rename = "execution_payload_v2"))]
    pub execution_payload: JsonExecutionPayloadV2<T>,
    #[superstruct(only(V3), partial_getter(rename = "execution_payload_v3"))]
    pub execution_payload: JsonExecutionPayloadV3<T>,
    #[serde(with = "eth2_serde_utils::u256_hex_be")]
    pub block_value: Uint256,
}

impl<T: EthSpec> From<JsonGetPayloadResponse<T>> for GetPayloadResponse<T> {
    fn from(json_get_payload_response: JsonGetPayloadResponse<T>) -> Self {
        match json_get_payload_response {
            JsonGetPayloadResponse::V1(response) => {
                GetPayloadResponse::Merge(GetPayloadResponseMerge {
                    execution_payload: response.execution_payload.into(),
                    block_value: response.block_value,
                })
            }
            JsonGetPayloadResponse::V2(response) => {
                GetPayloadResponse::Capella(GetPayloadResponseCapella {
                    execution_payload: response.execution_payload.into(),
                    block_value: response.block_value,
                })
            }
            JsonGetPayloadResponse::V3(response) => {
                GetPayloadResponse::Eip4844(GetPayloadResponseEip4844 {
                    execution_payload: response.execution_payload.into(),
                    block_value: response.block_value,
                })
            }
        }
    }
}

#[derive(Debug, PartialEq, Clone, Serialize, Deserialize)]
#[serde(rename_all = "camelCase")]
pub struct JsonWithdrawal {
    #[serde(with = "eth2_serde_utils::u64_hex_be")]
    pub index: u64,
    #[serde(with = "eth2_serde_utils::u64_hex_be")]
    pub validator_index: u64,
    pub address: Address,
    #[serde(with = "eth2_serde_utils::u64_hex_be")]
    pub amount: u64,
}

impl From<Withdrawal> for JsonWithdrawal {
    fn from(withdrawal: Withdrawal) -> Self {
        Self {
            index: withdrawal.index,
            validator_index: withdrawal.validator_index,
            address: withdrawal.address,
            amount: withdrawal.amount,
        }
    }
}

impl From<JsonWithdrawal> for Withdrawal {
    fn from(jw: JsonWithdrawal) -> Self {
        Self {
            index: jw.index,
            validator_index: jw.validator_index,
            address: jw.address,
            amount: jw.amount,
        }
    }
}

#[superstruct(
    variants(V1, V2),
    variant_attributes(
        derive(Debug, Clone, PartialEq, Serialize, Deserialize),
        serde(rename_all = "camelCase")
    ),
    cast_error(ty = "Error", expr = "Error::IncorrectStateVariant"),
    partial_getter_error(ty = "Error", expr = "Error::IncorrectStateVariant")
)]
#[derive(Debug, Clone, PartialEq, Serialize, Deserialize)]
#[serde(untagged)]
pub struct JsonPayloadAttributes {
    #[serde(with = "eth2_serde_utils::u64_hex_be")]
    pub timestamp: u64,
    pub prev_randao: Hash256,
    pub suggested_fee_recipient: Address,
    #[superstruct(only(V2))]
    pub withdrawals: Vec<JsonWithdrawal>,
}

impl From<PayloadAttributes> for JsonPayloadAttributes {
    fn from(payload_atributes: PayloadAttributes) -> Self {
        match payload_atributes {
            PayloadAttributes::V1(pa) => Self::V1(JsonPayloadAttributesV1 {
                timestamp: pa.timestamp,
                prev_randao: pa.prev_randao,
                suggested_fee_recipient: pa.suggested_fee_recipient,
            }),
            PayloadAttributes::V2(pa) => Self::V2(JsonPayloadAttributesV2 {
                timestamp: pa.timestamp,
                prev_randao: pa.prev_randao,
                suggested_fee_recipient: pa.suggested_fee_recipient,
                withdrawals: pa.withdrawals.into_iter().map(Into::into).collect(),
            }),
        }
    }
}

impl From<JsonPayloadAttributes> for PayloadAttributes {
    fn from(json_payload_attributes: JsonPayloadAttributes) -> Self {
        match json_payload_attributes {
            JsonPayloadAttributes::V1(jpa) => Self::V1(PayloadAttributesV1 {
                timestamp: jpa.timestamp,
                prev_randao: jpa.prev_randao,
                suggested_fee_recipient: jpa.suggested_fee_recipient,
            }),
            JsonPayloadAttributes::V2(jpa) => Self::V2(PayloadAttributesV2 {
                timestamp: jpa.timestamp,
                prev_randao: jpa.prev_randao,
                suggested_fee_recipient: jpa.suggested_fee_recipient,
                withdrawals: jpa.withdrawals.into_iter().map(Into::into).collect(),
            }),
        }
    }
}

#[derive(Debug, PartialEq, Serialize, Deserialize)]
#[serde(bound = "T: EthSpec", rename_all = "camelCase")]
pub struct JsonBlobsBundle<T: EthSpec> {
    pub block_hash: ExecutionBlockHash,
    pub kzgs: KzgCommitments<T>,
    #[serde(with = "ssz_types::serde_utils::list_of_hex_fixed_vec")]
    pub blobs: Blobs<T>,
}

#[derive(Debug, PartialEq, Clone, Serialize, Deserialize)]
#[serde(rename_all = "camelCase")]
pub struct JsonForkchoiceStateV1 {
    pub head_block_hash: ExecutionBlockHash,
    pub safe_block_hash: ExecutionBlockHash,
    pub finalized_block_hash: ExecutionBlockHash,
}

impl From<ForkchoiceState> for JsonForkchoiceStateV1 {
    fn from(f: ForkchoiceState) -> Self {
        // Use this verbose deconstruction pattern to ensure no field is left unused.
        let ForkchoiceState {
            head_block_hash,
            safe_block_hash,
            finalized_block_hash,
        } = f;

        Self {
            head_block_hash,
            safe_block_hash,
            finalized_block_hash,
        }
    }
}

impl From<JsonForkchoiceStateV1> for ForkchoiceState {
    fn from(j: JsonForkchoiceStateV1) -> Self {
        // Use this verbose deconstruction pattern to ensure no field is left unused.
        let JsonForkchoiceStateV1 {
            head_block_hash,
            safe_block_hash,
            finalized_block_hash,
        } = j;

        Self {
            head_block_hash,
            safe_block_hash,
            finalized_block_hash,
        }
    }
}

#[derive(Debug, Clone, Copy, PartialEq, Serialize, Deserialize, EnumString)]
#[serde(rename_all = "SCREAMING_SNAKE_CASE")]
#[strum(serialize_all = "SCREAMING_SNAKE_CASE")]
pub enum JsonPayloadStatusV1Status {
    Valid,
    Invalid,
    Syncing,
    Accepted,
    InvalidBlockHash,
}

#[derive(Debug, PartialEq, Clone, Serialize, Deserialize)]
#[serde(rename_all = "camelCase")]
pub struct JsonPayloadStatusV1 {
    pub status: JsonPayloadStatusV1Status,
    pub latest_valid_hash: Option<ExecutionBlockHash>,
    pub validation_error: Option<String>,
}

impl From<PayloadStatusV1Status> for JsonPayloadStatusV1Status {
    fn from(e: PayloadStatusV1Status) -> Self {
        match e {
            PayloadStatusV1Status::Valid => JsonPayloadStatusV1Status::Valid,
            PayloadStatusV1Status::Invalid => JsonPayloadStatusV1Status::Invalid,
            PayloadStatusV1Status::Syncing => JsonPayloadStatusV1Status::Syncing,
            PayloadStatusV1Status::Accepted => JsonPayloadStatusV1Status::Accepted,
            PayloadStatusV1Status::InvalidBlockHash => JsonPayloadStatusV1Status::InvalidBlockHash,
        }
    }
}
impl From<JsonPayloadStatusV1Status> for PayloadStatusV1Status {
    fn from(j: JsonPayloadStatusV1Status) -> Self {
        match j {
            JsonPayloadStatusV1Status::Valid => PayloadStatusV1Status::Valid,
            JsonPayloadStatusV1Status::Invalid => PayloadStatusV1Status::Invalid,
            JsonPayloadStatusV1Status::Syncing => PayloadStatusV1Status::Syncing,
            JsonPayloadStatusV1Status::Accepted => PayloadStatusV1Status::Accepted,
            JsonPayloadStatusV1Status::InvalidBlockHash => PayloadStatusV1Status::InvalidBlockHash,
        }
    }
}

impl From<PayloadStatusV1> for JsonPayloadStatusV1 {
    fn from(p: PayloadStatusV1) -> Self {
        // Use this verbose deconstruction pattern to ensure no field is left unused.
        let PayloadStatusV1 {
            status,
            latest_valid_hash,
            validation_error,
        } = p;

        Self {
            status: status.into(),
            latest_valid_hash,
            validation_error,
        }
    }
}

impl From<JsonPayloadStatusV1> for PayloadStatusV1 {
    fn from(j: JsonPayloadStatusV1) -> Self {
        // Use this verbose deconstruction pattern to ensure no field is left unused.
        let JsonPayloadStatusV1 {
            status,
            latest_valid_hash,
            validation_error,
        } = j;

        Self {
            status: status.into(),
            latest_valid_hash,
            validation_error,
        }
    }
}

#[derive(Debug, PartialEq, Clone, Serialize, Deserialize)]
#[serde(rename_all = "camelCase")]
pub struct JsonForkchoiceUpdatedV1Response {
    pub payload_status: JsonPayloadStatusV1,
    pub payload_id: Option<TransparentJsonPayloadId>,
}

impl From<JsonForkchoiceUpdatedV1Response> for ForkchoiceUpdatedResponse {
    fn from(j: JsonForkchoiceUpdatedV1Response) -> Self {
        // Use this verbose deconstruction pattern to ensure no field is left unused.
        let JsonForkchoiceUpdatedV1Response {
            payload_status: status,
            payload_id,
        } = j;

        Self {
            payload_status: status.into(),
            payload_id: payload_id.map(Into::into),
        }
    }
}
impl From<ForkchoiceUpdatedResponse> for JsonForkchoiceUpdatedV1Response {
    fn from(f: ForkchoiceUpdatedResponse) -> Self {
        // Use this verbose deconstruction pattern to ensure no field is left unused.
        let ForkchoiceUpdatedResponse {
            payload_status: status,
            payload_id,
        } = f;

        Self {
            payload_status: status.into(),
            payload_id: payload_id.map(Into::into),
        }
    }
}

#[derive(Clone, Debug, Serialize, Deserialize)]
#[serde(bound = "E: EthSpec")]
pub struct JsonExecutionPayloadBodyV1<E: EthSpec> {
    #[serde(with = "ssz_types::serde_utils::list_of_hex_var_list")]
    pub transactions: Transactions<E>,
    pub withdrawals: Option<VariableList<JsonWithdrawal, E::MaxWithdrawalsPerPayload>>,
}

impl<E: EthSpec> From<JsonExecutionPayloadBodyV1<E>> for ExecutionPayloadBodyV1<E> {
    fn from(value: JsonExecutionPayloadBodyV1<E>) -> Self {
        Self {
            transactions: value.transactions,
            withdrawals: value.withdrawals.map(|json_withdrawals| {
                Withdrawals::<E>::from(
                    json_withdrawals
                        .into_iter()
                        .map(Into::into)
                        .collect::<Vec<_>>(),
                )
            }),
        }
    }
}

#[derive(Clone, Copy, Debug, PartialEq, Serialize, Deserialize)]
#[serde(rename_all = "camelCase")]
pub struct TransitionConfigurationV1 {
    #[serde(with = "eth2_serde_utils::u256_hex_be")]
    pub terminal_total_difficulty: Uint256,
    pub terminal_block_hash: ExecutionBlockHash,
    #[serde(with = "eth2_serde_utils::u64_hex_be")]
    pub terminal_block_number: u64,
}

/// Serializes the `logs_bloom` field of an `ExecutionPayload`.
pub mod serde_logs_bloom {
    use super::*;
    use eth2_serde_utils::hex::PrefixedHexVisitor;
    use serde::{Deserializer, Serializer};

    pub fn serialize<S, U>(bytes: &FixedVector<u8, U>, serializer: S) -> Result<S::Ok, S::Error>
    where
        S: Serializer,
        U: Unsigned,
    {
        let mut hex_string: String = "0x".to_string();
        hex_string.push_str(&hex::encode(&bytes[..]));

        serializer.serialize_str(&hex_string)
    }

    pub fn deserialize<'de, D, U>(deserializer: D) -> Result<FixedVector<u8, U>, D::Error>
    where
        D: Deserializer<'de>,
        U: Unsigned,
    {
        let vec = deserializer.deserialize_string(PrefixedHexVisitor)?;

        FixedVector::new(vec)
            .map_err(|e| serde::de::Error::custom(format!("invalid logs bloom: {:?}", e)))
    }
}<|MERGE_RESOLUTION|>--- conflicted
+++ resolved
@@ -5,13 +5,8 @@
 use types::beacon_block_body::KzgCommitments;
 use types::blob_sidecar::Blobs;
 use types::{
-<<<<<<< HEAD
     EthSpec, ExecutionBlockHash, ExecutionPayload, ExecutionPayloadCapella,
-    ExecutionPayloadEip4844, ExecutionPayloadMerge, FixedVector, Transaction, Unsigned,
-=======
-    Blobs, EthSpec, ExecutionBlockHash, ExecutionPayload, ExecutionPayloadCapella,
     ExecutionPayloadEip4844, ExecutionPayloadMerge, FixedVector, Transactions, Unsigned,
->>>>>>> 25a2d8f0
     VariableList, Withdrawal,
 };
 

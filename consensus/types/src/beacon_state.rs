use self::committee_cache::get_active_validator_indices;
use self::exit_cache::ExitCache;
use crate::test_utils::TestRandom;
use crate::*;
use compare_fields::CompareFields;
use compare_fields_derive::CompareFields;
use derivative::Derivative;
use eth2_hashing::hash;
use int_to_bytes::{int_to_bytes4, int_to_bytes8};
use pubkey_cache::PubkeyCache;
use safe_arith::{ArithError, SafeArith};
use serde_derive::{Deserialize, Serialize};
use ssz::{ssz_encode, Decode, DecodeError, Encode};
use ssz_derive::{Decode, Encode};
use ssz_types::{typenum::Unsigned, BitVector, FixedVector};
use std::collections::HashSet;
use std::convert::TryInto;
use std::{fmt, mem, sync::Arc};
use superstruct::superstruct;
use swap_or_not_shuffle::compute_shuffled_index;
use test_random_derive::TestRandom;
use tree_hash::TreeHash;
use tree_hash_derive::TreeHash;

pub use self::committee_cache::CommitteeCache;
pub use clone_config::CloneConfig;
pub use eth_spec::*;
pub use tree_hash_cache::BeaconTreeHashCache;

#[macro_use]
mod committee_cache;
mod clone_config;
mod exit_cache;
mod pubkey_cache;
mod tests;
mod tree_hash_cache;

pub const CACHED_EPOCHS: usize = 3;
const MAX_RANDOM_BYTE: u64 = (1 << 8) - 1;

#[derive(Debug, PartialEq, Clone)]
pub enum Error {
    /// A state for a different hard-fork was required -- a severe logic error.
    IncorrectStateVariant,
    EpochOutOfBounds,
    SlotOutOfBounds,
    UnknownValidator(usize),
    UnableToDetermineProducer,
    InvalidBitfield,
    ValidatorIsWithdrawable,
    UnableToShuffle,
    ShuffleIndexOutOfBounds(usize),
    IsAggregatorOutOfBounds,
    BlockRootsOutOfBounds(usize),
    StateRootsOutOfBounds(usize),
    SlashingsOutOfBounds(usize),
    BalancesOutOfBounds(usize),
    RandaoMixesOutOfBounds(usize),
    CommitteeCachesOutOfBounds(usize),
    ParticipationOutOfBounds(usize),
    InactivityScoresOutOfBounds(usize),
    TooManyValidators,
    InsufficientValidators,
    InsufficientRandaoMixes,
    InsufficientBlockRoots,
    InsufficientIndexRoots,
    InsufficientAttestations,
    InsufficientCommittees,
    InsufficientStateRoots,
    NoCommittee {
        slot: Slot,
        index: CommitteeIndex,
    },
    ZeroSlotsPerEpoch,
    PubkeyCacheInconsistent,
    PubkeyCacheIncomplete {
        cache_len: usize,
        registry_len: usize,
    },
    PreviousCommitteeCacheUninitialized,
    CurrentCommitteeCacheUninitialized,
    RelativeEpochError(RelativeEpochError),
    ExitCacheUninitialized,
    CommitteeCacheUninitialized(Option<RelativeEpoch>),
    SyncCommitteeCacheUninitialized,
    BlsError(bls::Error),
    SszTypesError(ssz_types::Error),
    TreeHashCacheNotInitialized,
    NonLinearTreeHashCacheHistory,
    TreeHashCacheSkippedSlot {
        cache: Slot,
        state: Slot,
    },
    TreeHashError(tree_hash::Error),
    CachedTreeHashError(cached_tree_hash::Error),
    InvalidValidatorPubkey(ssz::DecodeError),
    ValidatorRegistryShrunk,
    TreeHashCacheInconsistent,
    InvalidDepositState {
        deposit_count: u64,
        deposit_index: u64,
    },
    /// Attestation slipped through block processing with a non-matching source.
    IncorrectAttestationSource,
    /// An arithmetic operation occurred which would have overflowed or divided by 0.
    ///
    /// This represents a serious bug in either the spec or Lighthouse!
    ArithError(ArithError),
    MissingBeaconBlock(SignedBeaconBlockHash),
    MissingBeaconState(BeaconStateHash),
}

/// Control whether an epoch-indexed field can be indexed at the next epoch or not.
#[derive(Debug, PartialEq, Clone, Copy)]
enum AllowNextEpoch {
    True,
    False,
}

impl AllowNextEpoch {
    fn upper_bound_of(self, current_epoch: Epoch) -> Result<Epoch, Error> {
        match self {
            AllowNextEpoch::True => Ok(current_epoch.safe_add(1)?),
            AllowNextEpoch::False => Ok(current_epoch),
        }
    }
}

#[cfg_attr(feature = "arbitrary-fuzz", derive(arbitrary::Arbitrary))]
#[derive(PartialEq, Eq, Hash, Clone, Copy)]
pub struct BeaconStateHash(Hash256);

impl fmt::Debug for BeaconStateHash {
    fn fmt(&self, f: &mut fmt::Formatter) -> fmt::Result {
        write!(f, "BeaconStateHash({:?})", self.0)
    }
}

impl fmt::Display for BeaconStateHash {
    fn fmt(&self, f: &mut fmt::Formatter) -> fmt::Result {
        write!(f, "{}", self.0)
    }
}

impl From<Hash256> for BeaconStateHash {
    fn from(hash: Hash256) -> BeaconStateHash {
        BeaconStateHash(hash)
    }
}

impl From<BeaconStateHash> for Hash256 {
    fn from(beacon_state_hash: BeaconStateHash) -> Hash256 {
        beacon_state_hash.0
    }
}

/// The state of the `BeaconChain` at some slot.
#[superstruct(
    variants(Base, Altair),
    variant_attributes(
        derive(
            Derivative,
            Debug,
            PartialEq,
            Serialize,
            Deserialize,
            Encode,
            Decode,
            TreeHash,
            TestRandom,
            CompareFields,
        ),
        serde(bound = "T: EthSpec", deny_unknown_fields),
        derivative(Clone),
        cfg_attr(feature = "arbitrary-fuzz", derive(arbitrary::Arbitrary))
    ),
    cast_error(ty = "Error", expr = "Error::IncorrectStateVariant"),
    partial_getter_error(ty = "Error", expr = "Error::IncorrectStateVariant")
)]
#[derive(Debug, PartialEq, Serialize, Deserialize, Encode, TreeHash)]
#[serde(untagged)]
#[serde(bound = "T: EthSpec")]
#[cfg_attr(feature = "arbitrary-fuzz", derive(arbitrary::Arbitrary))]
pub struct BeaconState<T>
where
    T: EthSpec,
{
    // Versioning
    #[superstruct(getter(copy))]
    #[serde(with = "serde_utils::quoted_u64")]
    pub genesis_time: u64,
    #[superstruct(getter(copy))]
    pub genesis_validators_root: Hash256,
    #[superstruct(getter(copy))]
    pub slot: Slot,
    #[superstruct(getter(copy))]
    pub fork: Fork,

    // History
    pub latest_block_header: BeaconBlockHeader,
    #[compare_fields(as_slice)]
    pub block_roots: FixedVector<Hash256, T::SlotsPerHistoricalRoot>,
    #[compare_fields(as_slice)]
    pub state_roots: FixedVector<Hash256, T::SlotsPerHistoricalRoot>,
    pub historical_roots: VariableList<Hash256, T::HistoricalRootsLimit>,

    // Ethereum 1.0 chain data
    pub eth1_data: Eth1Data,
    pub eth1_data_votes: VariableList<Eth1Data, T::SlotsPerEth1VotingPeriod>,
    #[superstruct(getter(copy))]
    #[serde(with = "serde_utils::quoted_u64")]
    pub eth1_deposit_index: u64,

    // Registry
    #[compare_fields(as_slice)]
    pub validators: VariableList<Validator, T::ValidatorRegistryLimit>,
    #[compare_fields(as_slice)]
    #[serde(with = "ssz_types::serde_utils::quoted_u64_var_list")]
    pub balances: VariableList<u64, T::ValidatorRegistryLimit>,

    // Randomness
    pub randao_mixes: FixedVector<Hash256, T::EpochsPerHistoricalVector>,

    // Slashings
    #[serde(with = "ssz_types::serde_utils::quoted_u64_fixed_vec")]
    pub slashings: FixedVector<u64, T::EpochsPerSlashingsVector>,

    // Attestations (genesis fork only)
    #[superstruct(only(Base))]
    pub previous_epoch_attestations: VariableList<PendingAttestation<T>, T::MaxPendingAttestations>,
    #[superstruct(only(Base))]
    pub current_epoch_attestations: VariableList<PendingAttestation<T>, T::MaxPendingAttestations>,

    // Participation (Altair and later)
    #[superstruct(only(Altair))]
    pub previous_epoch_participation: VariableList<ParticipationFlags, T::ValidatorRegistryLimit>,
    #[superstruct(only(Altair))]
    pub current_epoch_participation: VariableList<ParticipationFlags, T::ValidatorRegistryLimit>,

    // Finality
    #[test_random(default)]
    pub justification_bits: BitVector<T::JustificationBitsLength>,
    #[superstruct(getter(copy))]
    pub previous_justified_checkpoint: Checkpoint,
    #[superstruct(getter(copy))]
    pub current_justified_checkpoint: Checkpoint,
    #[superstruct(getter(copy))]
    pub finalized_checkpoint: Checkpoint,

    // Inactivity
    #[superstruct(only(Altair))]
    pub inactivity_scores: VariableList<u64, T::ValidatorRegistryLimit>,

    // Light-client sync committees
    #[superstruct(only(Altair))]
    pub current_sync_committee: Arc<SyncCommittee<T>>,
    #[superstruct(only(Altair))]
    pub next_sync_committee: SyncCommittee<T>,

    // Caching (not in the spec)
    #[serde(skip_serializing, skip_deserializing)]
    #[ssz(skip_serializing)]
    #[ssz(skip_deserializing)]
    #[tree_hash(skip_hashing)]
    #[test_random(default)]
    #[derivative(Clone(clone_with = "clone_default"))]
    pub committee_caches: [CommitteeCache; CACHED_EPOCHS],
    #[serde(skip_serializing, skip_deserializing)]
    #[ssz(skip_serializing)]
    #[ssz(skip_deserializing)]
    #[tree_hash(skip_hashing)]
    #[test_random(default)]
    #[derivative(Clone(clone_with = "clone_default"))]
    pub pubkey_cache: PubkeyCache,
    #[serde(skip_serializing, skip_deserializing)]
    #[ssz(skip_serializing)]
    #[ssz(skip_deserializing)]
    #[tree_hash(skip_hashing)]
    #[test_random(default)]
    #[derivative(Clone(clone_with = "clone_default"))]
    pub exit_cache: ExitCache,
    #[serde(skip_serializing, skip_deserializing)]
    #[ssz(skip_serializing)]
    #[ssz(skip_deserializing)]
    #[tree_hash(skip_hashing)]
    #[test_random(default)]
    #[derivative(Clone(clone_with = "clone_default"))]
    pub tree_hash_cache: BeaconTreeHashCache<T>,
}

impl<T: EthSpec> Clone for BeaconState<T> {
    fn clone(&self) -> Self {
        self.clone_with(CloneConfig::all())
    }
}

impl<T: EthSpec> BeaconState<T> {
    /// Create a new BeaconState suitable for genesis.
    ///
    /// Not a complete genesis state, see `initialize_beacon_state_from_eth1`.
    pub fn new(genesis_time: u64, eth1_data: Eth1Data, spec: &ChainSpec) -> Self {
        BeaconState::Base(BeaconStateBase {
            // Versioning
            genesis_time,
            genesis_validators_root: Hash256::zero(), // Set later.
            slot: spec.genesis_slot,
            fork: Fork {
                previous_version: spec.genesis_fork_version,
                current_version: spec.genesis_fork_version,
                epoch: T::genesis_epoch(),
            },

            // History
            latest_block_header: BeaconBlock::<T>::empty(spec).temporary_block_header(),
            block_roots: FixedVector::from_elem(Hash256::zero()),
            state_roots: FixedVector::from_elem(Hash256::zero()),
            historical_roots: VariableList::empty(),

            // Eth1
            eth1_data,
            eth1_data_votes: VariableList::empty(),
            eth1_deposit_index: 0,

            // Validator registry
            validators: VariableList::empty(), // Set later.
            balances: VariableList::empty(),   // Set later.

            // Randomness
            randao_mixes: FixedVector::from_elem(Hash256::zero()),

            // Slashings
            slashings: FixedVector::from_elem(0),

            // Attestations
            previous_epoch_attestations: VariableList::empty(),
            current_epoch_attestations: VariableList::empty(),

            // Finality
            justification_bits: BitVector::new(),
            previous_justified_checkpoint: Checkpoint::default(),
            current_justified_checkpoint: Checkpoint::default(),
            finalized_checkpoint: Checkpoint::default(),

            // Caching (not in spec)
            committee_caches: [
                CommitteeCache::default(),
                CommitteeCache::default(),
                CommitteeCache::default(),
            ],
            pubkey_cache: PubkeyCache::default(),
            exit_cache: ExitCache::default(),
            tree_hash_cache: <_>::default(),
        })
    }

    /// Returns the name of the fork pertaining to `self`.
    ///
    /// Will return an `Err` if `self` has been instantiated to a variant conflicting with the fork
    /// dictated by `self.slot()`.
    pub fn fork_name(&self, spec: &ChainSpec) -> Result<ForkName, InconsistentFork> {
        let fork_at_slot = spec.fork_name_at_epoch(self.current_epoch());
        let object_fork = match self {
            BeaconState::Base { .. } => ForkName::Base,
            BeaconState::Altair { .. } => ForkName::Altair,
        };

        if fork_at_slot == object_fork {
            Ok(object_fork)
        } else {
            Err(InconsistentFork {
                fork_at_slot,
                object_fork,
            })
        }
    }

    /// Specialised deserialisation method that uses the `ChainSpec` as context.
    #[allow(clippy::integer_arithmetic)]
    pub fn from_ssz_bytes(bytes: &[u8], spec: &ChainSpec) -> Result<Self, ssz::DecodeError> {
        // Slot is after genesis_time (u64) and genesis_validators_root (Hash256).
        let slot_start = <u64 as Decode>::ssz_fixed_len() + <Hash256 as Decode>::ssz_fixed_len();
        let slot_end = slot_start + <Slot as Decode>::ssz_fixed_len();

        let slot_bytes = bytes
            .get(slot_start..slot_end)
            .ok_or(DecodeError::InvalidByteLength {
                len: bytes.len(),
                expected: slot_end,
            })?;

        let slot = Slot::from_ssz_bytes(slot_bytes)?;
        let epoch = slot.epoch(T::slots_per_epoch());

        if spec
            .altair_fork_epoch
            .map_or(true, |altair_epoch| epoch < altair_epoch)
        {
            BeaconStateBase::from_ssz_bytes(bytes).map(Self::Base)
        } else {
            BeaconStateAltair::from_ssz_bytes(bytes).map(Self::Altair)
        }
    }

    /// Returns the `tree_hash_root` of the state.
    ///
    /// Spec v0.12.1
    pub fn canonical_root(&self) -> Hash256 {
        Hash256::from_slice(&self.tree_hash_root()[..])
    }

    pub fn historical_batch(&self) -> HistoricalBatch<T> {
        HistoricalBatch {
            block_roots: self.block_roots().clone(),
            state_roots: self.state_roots().clone(),
        }
    }

    /// This method ensures the state's pubkey cache is fully up-to-date before checking if the validator
    /// exists in the registry. If a validator pubkey exists in the validator registry, returns `Some(i)`,
    /// otherwise returns `None`.
    pub fn get_validator_index(&mut self, pubkey: &PublicKeyBytes) -> Result<Option<usize>, Error> {
        self.update_pubkey_cache()?;
        Ok(self.pubkey_cache().get(pubkey))
    }

    /// The epoch corresponding to `self.slot()`.
    pub fn current_epoch(&self) -> Epoch {
        self.slot().epoch(T::slots_per_epoch())
    }

    /// The epoch prior to `self.current_epoch()`.
    ///
    /// If the current epoch is the genesis epoch, the genesis_epoch is returned.
    pub fn previous_epoch(&self) -> Epoch {
        let current_epoch = self.current_epoch();
        if current_epoch > T::genesis_epoch() {
            current_epoch
                .safe_sub(1)
                .expect("current epoch greater than genesis implies greater than 0")
        } else {
            current_epoch
        }
    }

    /// The epoch following `self.current_epoch()`.
    ///
    /// Spec v0.12.1
    pub fn next_epoch(&self) -> Result<Epoch, Error> {
        Ok(self.current_epoch().safe_add(1)?)
    }

    /// Compute the number of committees at `slot`.
    ///
    /// Makes use of the committee cache and will fail if no cache exists for the slot's epoch.
    ///
    /// Spec v0.12.1
    pub fn get_committee_count_at_slot(&self, slot: Slot) -> Result<u64, Error> {
        let cache = self.committee_cache_at_slot(slot)?;
        Ok(cache.committees_per_slot() as u64)
    }

    /// Compute the number of committees in an entire epoch.
    ///
    /// Spec v0.12.1
    pub fn get_epoch_committee_count(&self, relative_epoch: RelativeEpoch) -> Result<u64, Error> {
        let cache = self.committee_cache(relative_epoch)?;
        Ok(cache.epoch_committee_count() as u64)
    }

    /// Return the cached active validator indices at some epoch.
    ///
    /// Note: the indices are shuffled (i.e., not in ascending order).
    ///
    /// Returns an error if that epoch is not cached, or the cache is not initialized.
    pub fn get_cached_active_validator_indices(
        &self,
        relative_epoch: RelativeEpoch,
    ) -> Result<&[usize], Error> {
        let cache = self.committee_cache(relative_epoch)?;

        Ok(&cache.active_validator_indices())
    }

    /// Returns the active validator indices for the given epoch.
    ///
    /// Does not utilize the cache, performs a full iteration over the validator registry.
    pub fn get_active_validator_indices(
        &self,
        epoch: Epoch,
        spec: &ChainSpec,
    ) -> Result<Vec<usize>, Error> {
        if epoch >= self.compute_activation_exit_epoch(self.current_epoch(), spec)? {
            Err(BeaconStateError::EpochOutOfBounds)
        } else {
            Ok(get_active_validator_indices(self.validators(), epoch))
        }
    }

    /// Return the cached active validator indices at some epoch.
    ///
    /// Note: the indices are shuffled (i.e., not in ascending order).
    ///
    /// Returns an error if that epoch is not cached, or the cache is not initialized.
    pub fn get_shuffling(&self, relative_epoch: RelativeEpoch) -> Result<&[usize], Error> {
        let cache = self.committee_cache(relative_epoch)?;

        Ok(cache.shuffling())
    }

    /// Get the Beacon committee at the given slot and index.
    ///
    /// Utilises the committee cache.
    ///
    /// Spec v0.12.1
    pub fn get_beacon_committee(
        &self,
        slot: Slot,
        index: CommitteeIndex,
    ) -> Result<BeaconCommittee, Error> {
        let epoch = slot.epoch(T::slots_per_epoch());
        let relative_epoch = RelativeEpoch::from_epoch(self.current_epoch(), epoch)?;
        let cache = self.committee_cache(relative_epoch)?;

        cache
            .get_beacon_committee(slot, index)
            .ok_or(Error::NoCommittee { slot, index })
    }

    /// Get all of the Beacon committees at a given slot.
    ///
    /// Utilises the committee cache.
    ///
    /// Spec v0.12.1
    pub fn get_beacon_committees_at_slot(&self, slot: Slot) -> Result<Vec<BeaconCommittee>, Error> {
        let cache = self.committee_cache_at_slot(slot)?;
        cache.get_beacon_committees_at_slot(slot)
    }

    /// Get all of the Beacon committees at a given relative epoch.
    ///
    /// Utilises the committee cache.
    ///
    /// Spec v0.12.1
    pub fn get_beacon_committees_at_epoch(
        &self,
        relative_epoch: RelativeEpoch,
    ) -> Result<Vec<BeaconCommittee>, Error> {
        let cache = self.committee_cache(relative_epoch)?;
        cache.get_all_beacon_committees()
    }

    /// Returns the block root which decided the proposer shuffling for the current epoch. This root
    /// can be used to key this proposer shuffling.
    ///
    /// ## Notes
    ///
    /// The `block_root` covers the one-off scenario where the genesis block decides its own
    /// shuffling. It should be set to the latest block applied to `self` or the genesis block root.
    pub fn proposer_shuffling_decision_root(&self, block_root: Hash256) -> Result<Hash256, Error> {
        let decision_slot = self.proposer_shuffling_decision_slot();
        if self.slot() == decision_slot {
            Ok(block_root)
        } else {
            self.get_block_root(decision_slot).map(|root| *root)
        }
    }

    /// Returns the slot at which the proposer shuffling was decided. The block root at this slot
    /// can be used to key the proposer shuffling for the current epoch.
    fn proposer_shuffling_decision_slot(&self) -> Slot {
        self.current_epoch()
            .start_slot(T::slots_per_epoch())
            .saturating_sub(1_u64)
    }

    /// Returns the block root which decided the attester shuffling for the given `relative_epoch`.
    /// This root can be used to key that attester shuffling.
    ///
    /// ## Notes
    ///
    /// The `block_root` covers the one-off scenario where the genesis block decides its own
    /// shuffling. It should be set to the latest block applied to `self` or the genesis block root.
    pub fn attester_shuffling_decision_root(
        &self,
        block_root: Hash256,
        relative_epoch: RelativeEpoch,
    ) -> Result<Hash256, Error> {
        let decision_slot = self.attester_shuffling_decision_slot(relative_epoch);
        if self.slot() == decision_slot {
            Ok(block_root)
        } else {
            self.get_block_root(decision_slot).map(|root| *root)
        }
    }

    /// Returns the slot at which the proposer shuffling was decided. The block root at this slot
    /// can be used to key the proposer shuffling for the current epoch.
    fn attester_shuffling_decision_slot(&self, relative_epoch: RelativeEpoch) -> Slot {
        match relative_epoch {
            RelativeEpoch::Next => self.current_epoch(),
            RelativeEpoch::Current => self.previous_epoch(),
            RelativeEpoch::Previous => self.previous_epoch().saturating_sub(1_u64),
        }
        .start_slot(T::slots_per_epoch())
        .saturating_sub(1_u64)
    }

    /// Compute the proposer (not necessarily for the Beacon chain) from a list of indices.
    pub fn compute_proposer_index(
        &self,
        indices: &[usize],
        seed: &[u8],
        spec: &ChainSpec,
    ) -> Result<usize, Error> {
        if indices.is_empty() {
            return Err(Error::InsufficientValidators);
        }

        let mut i = 0;
        loop {
            let shuffled_index = compute_shuffled_index(
                i.safe_rem(indices.len())?,
                indices.len(),
                seed,
                spec.shuffle_round_count,
            )
            .ok_or(Error::UnableToShuffle)?;
            let candidate_index = *indices
                .get(shuffled_index)
                .ok_or(Error::ShuffleIndexOutOfBounds(shuffled_index))?;
            let random_byte = Self::shuffling_random_byte(i, seed)?;
            let effective_balance = self.get_effective_balance(candidate_index)?;
            if effective_balance.safe_mul(MAX_RANDOM_BYTE)?
                >= spec
                    .max_effective_balance
                    .safe_mul(u64::from(random_byte))?
            {
                return Ok(candidate_index);
            }
            i.safe_add_assign(1)?;
        }
    }

    /// Get a random byte from the given `seed`.
    ///
    /// Used by the proposer & sync committee selection functions.
    fn shuffling_random_byte(i: usize, seed: &[u8]) -> Result<u8, Error> {
        let mut preimage = seed.to_vec();
        preimage.append(&mut int_to_bytes8(i.safe_div(32)? as u64));
        let index = i.safe_rem(32)?;
        hash(&preimage)
            .get(index)
            .copied()
            .ok_or(Error::ShuffleIndexOutOfBounds(index))
    }

    /// Return `true` if the validator who produced `slot_signature` is eligible to aggregate.
    ///
    /// Spec v0.12.1
    pub fn is_aggregator(
        &self,
        slot: Slot,
        index: CommitteeIndex,
        slot_signature: &Signature,
        spec: &ChainSpec,
    ) -> Result<bool, Error> {
        let committee = self.get_beacon_committee(slot, index)?;
        let modulo = std::cmp::max(
            1,
            (committee.committee.len() as u64).safe_div(spec.target_aggregators_per_committee)?,
        );
        let signature_hash = hash(&slot_signature.as_ssz_bytes());
        let signature_hash_int = u64::from_le_bytes(
            signature_hash
                .get(0..8)
                .and_then(|bytes| bytes.try_into().ok())
                .ok_or(Error::IsAggregatorOutOfBounds)?,
        );

        Ok(signature_hash_int.safe_rem(modulo)? == 0)
    }

    /// Returns the beacon proposer index for the `slot` in the given `relative_epoch`.
    ///
    /// Spec v0.12.1
    pub fn get_beacon_proposer_index(&self, slot: Slot, spec: &ChainSpec) -> Result<usize, Error> {
        // Proposer indices are only known for the current epoch, due to the dependence on the
        // effective balances of validators, which change at every epoch transition.
        let epoch = slot.epoch(T::slots_per_epoch());
        if epoch != self.current_epoch() {
            return Err(Error::SlotOutOfBounds);
        }

        let seed = self.get_beacon_proposer_seed(slot, spec)?;
        let indices = self.get_active_validator_indices(epoch, spec)?;

        self.compute_proposer_index(&indices, &seed, spec)
    }

    /// Returns the beacon proposer index for each `slot` in `self.current_epoch()`.
    ///
    /// The returned `Vec` contains one proposer index for each slot. For example, if
    /// `state.current_epoch() == 1`, then `vec[0]` refers to slot `32` and `vec[1]` refers to slot
    /// `33`. It will always be the case that `vec.len() == SLOTS_PER_EPOCH`.
    pub fn get_beacon_proposer_indices(&self, spec: &ChainSpec) -> Result<Vec<usize>, Error> {
        // Not using the cached validator indices since they are shuffled.
        let indices = self.get_active_validator_indices(self.current_epoch(), spec)?;

        self.current_epoch()
            .slot_iter(T::slots_per_epoch())
            .map(|slot| {
                let seed = self.get_beacon_proposer_seed(slot, spec)?;
                self.compute_proposer_index(&indices, &seed, spec)
            })
            .collect()
    }

    /// Compute the seed to use for the beacon proposer selection at the given `slot`.
    ///
    /// Spec v0.12.1
    pub fn get_beacon_proposer_seed(&self, slot: Slot, spec: &ChainSpec) -> Result<Vec<u8>, Error> {
        let epoch = slot.epoch(T::slots_per_epoch());
        let mut preimage = self
            .get_seed(epoch, Domain::BeaconProposer, spec)?
            .as_bytes()
            .to_vec();
        preimage.append(&mut int_to_bytes8(slot.as_u64()));
        Ok(hash(&preimage))
    }

    /// Get the validator indices of all validators from `sync_committee` identified by
    /// `sync_committee_bits`.
    pub fn get_sync_committee_participant_indices(
        &mut self,
        sync_committee: &SyncCommittee<T>,
        sync_committee_bits: &BitVector<T::SyncCommitteeSize>,
    ) -> Result<Vec<usize>, Error> {
        sync_committee
            .pubkeys
            .iter()
            .zip(sync_committee_bits.iter())
            .flat_map(|(pubkey, bit)| {
                if bit {
                    let validator_index_res = self
                        .get_validator_index(&pubkey)
                        .and_then(|opt| opt.ok_or(Error::PubkeyCacheInconsistent));
                    Some(validator_index_res)
                } else {
                    None
                }
            })
            .collect()
    }

<<<<<<< HEAD
    /// Calculate the sync committee indices for the state's base epoch from scratch.
    pub fn compute_sync_committee_indices(
        &self,
        epoch: Epoch,
        spec: &ChainSpec,
    ) -> Result<Vec<usize>, Error> {
        let base_epoch = epoch.sync_committee_base_epoch(spec)?;

        if base_epoch > self.next_epoch()? {
            return Err(Error::EpochOutOfBounds);
        }
=======
    /// Compute the sync committee indices for the next sync committee.
    fn get_next_sync_committee_indices(&self, spec: &ChainSpec) -> Result<Vec<usize>, Error> {
        let epoch = self.current_epoch().safe_add(1)?;
>>>>>>> ee8dea8e

        let active_validator_indices = self.get_active_validator_indices(epoch, spec)?;
        let active_validator_count = active_validator_indices.len();

        let seed = self.get_seed(epoch, Domain::SyncCommittee, spec)?;

        let mut i = 0;
        let mut sync_committee_indices = Vec::with_capacity(T::SyncCommitteeSize::to_usize());
        while sync_committee_indices.len() < T::SyncCommitteeSize::to_usize() {
            let shuffled_index = compute_shuffled_index(
                i.safe_rem(active_validator_count)?,
                active_validator_count,
                seed.as_bytes(),
                spec.shuffle_round_count,
            )
            .ok_or(Error::UnableToShuffle)?;
            let candidate_index = *active_validator_indices
                .get(shuffled_index)
                .ok_or(Error::ShuffleIndexOutOfBounds(shuffled_index))?;
            let random_byte = Self::shuffling_random_byte(i, seed.as_bytes())?;
            let effective_balance = self.get_validator(candidate_index)?.effective_balance;
            if effective_balance.safe_mul(MAX_RANDOM_BYTE)?
                >= spec
                    .max_effective_balance
                    .safe_mul(u64::from(random_byte))?
            {
                sync_committee_indices.push(candidate_index);
            }
            i.safe_add_assign(1)?;
        }
        Ok(sync_committee_indices)
    }

    /// Compute the next sync committee.
    pub fn get_next_sync_committee(&self, spec: &ChainSpec) -> Result<SyncCommittee<T>, Error> {
        let sync_committee_indices = self.get_next_sync_committee_indices(spec)?;

        let pubkeys = sync_committee_indices
            .iter()
            .map(|&index| {
                self.validators()
                    .get(index)
                    .map(|v| v.pubkey)
                    .ok_or(Error::UnknownValidator(index))
            })
            .collect::<Result<Vec<_>, _>>()?;
        let decompressed_pubkeys = pubkeys
            .iter()
            .map(|pk| pk.decompress())
            .collect::<Result<Vec<_>, _>>()?;
        let aggregate_pubkey = AggregatePublicKey::aggregate(&decompressed_pubkeys)?;

        Ok(SyncCommittee {
            pubkeys: FixedVector::new(pubkeys)?,
            aggregate_pubkey: aggregate_pubkey.to_public_key().compress(),
        })
    }

    /// Get the canonical root of the `latest_block_header`, filling in its state root if necessary.
    ///
    /// It needs filling in on all slots where there isn't a skip.
    ///
    /// Spec v0.12.1
    pub fn get_latest_block_root(&self, current_state_root: Hash256) -> Hash256 {
        if self.latest_block_header().state_root.is_zero() {
            let mut latest_block_header = self.latest_block_header().clone();
            latest_block_header.state_root = current_state_root;
            latest_block_header.canonical_root()
        } else {
            self.latest_block_header().canonical_root()
        }
    }

    /// Safely obtains the index for latest block roots, given some `slot`.
    ///
    /// Spec v0.12.1
    fn get_latest_block_roots_index(&self, slot: Slot) -> Result<usize, Error> {
        if slot < self.slot() && self.slot() <= slot.safe_add(self.block_roots().len() as u64)? {
            Ok(slot.as_usize().safe_rem(self.block_roots().len())?)
        } else {
            Err(BeaconStateError::SlotOutOfBounds)
        }
    }

    /// Return the block root at a recent `slot`.
    pub fn get_block_root(&self, slot: Slot) -> Result<&Hash256, BeaconStateError> {
        let i = self.get_latest_block_roots_index(slot)?;
        self.block_roots()
            .get(i)
            .ok_or(Error::BlockRootsOutOfBounds(i))
    }

    /// Return the block root at a recent `epoch`.
    ///
    /// Note that the spec calls this `get_block_root`.
    pub fn get_block_root_at_epoch(&self, epoch: Epoch) -> Result<&Hash256, BeaconStateError> {
        self.get_block_root(epoch.start_slot(T::slots_per_epoch()))
    }

    /// Sets the block root for some given slot.
    pub fn set_block_root(
        &mut self,
        slot: Slot,
        block_root: Hash256,
    ) -> Result<(), BeaconStateError> {
        let i = self.get_latest_block_roots_index(slot)?;
        *self
            .block_roots_mut()
            .get_mut(i)
            .ok_or(Error::BlockRootsOutOfBounds(i))? = block_root;
        Ok(())
    }

    /// Fill `randao_mixes` with
    pub fn fill_randao_mixes_with(&mut self, index_root: Hash256) {
        *self.randao_mixes_mut() = FixedVector::from_elem(index_root);
    }

    /// Safely obtains the index for `randao_mixes`
    ///
    /// Spec v0.12.1
    fn get_randao_mix_index(
        &self,
        epoch: Epoch,
        allow_next_epoch: AllowNextEpoch,
    ) -> Result<usize, Error> {
        let current_epoch = self.current_epoch();
        let len = T::EpochsPerHistoricalVector::to_u64();

        if current_epoch < epoch.safe_add(len)?
            && epoch <= allow_next_epoch.upper_bound_of(current_epoch)?
        {
            Ok(epoch.as_usize().safe_rem(len as usize)?)
        } else {
            Err(Error::EpochOutOfBounds)
        }
    }

    /// XOR-assigns the existing `epoch` randao mix with the hash of the `signature`.
    ///
    /// # Errors:
    ///
    /// See `Self::get_randao_mix`.
    pub fn update_randao_mix(&mut self, epoch: Epoch, signature: &Signature) -> Result<(), Error> {
        let i = epoch
            .as_usize()
            .safe_rem(T::EpochsPerHistoricalVector::to_usize())?;

        let signature_hash = Hash256::from_slice(&hash(&ssz_encode(signature)));

        *self
            .randao_mixes_mut()
            .get_mut(i)
            .ok_or(Error::RandaoMixesOutOfBounds(i))? =
            *self.get_randao_mix(epoch)? ^ signature_hash;

        Ok(())
    }

    /// Return the randao mix at a recent ``epoch``.
    pub fn get_randao_mix(&self, epoch: Epoch) -> Result<&Hash256, Error> {
        let i = self.get_randao_mix_index(epoch, AllowNextEpoch::False)?;
        self.randao_mixes()
            .get(i)
            .ok_or(Error::RandaoMixesOutOfBounds(i))
    }

    /// Set the randao mix at a recent ``epoch``.
    ///
    /// Spec v0.12.1
    pub fn set_randao_mix(&mut self, epoch: Epoch, mix: Hash256) -> Result<(), Error> {
        let i = self.get_randao_mix_index(epoch, AllowNextEpoch::True)?;
        *self
            .randao_mixes_mut()
            .get_mut(i)
            .ok_or(Error::RandaoMixesOutOfBounds(i))? = mix;
        Ok(())
    }

    /// Safely obtains the index for latest state roots, given some `slot`.
    ///
    /// Spec v0.12.1
    fn get_latest_state_roots_index(&self, slot: Slot) -> Result<usize, Error> {
        if slot < self.slot() && self.slot() <= slot.safe_add(self.state_roots().len() as u64)? {
            Ok(slot.as_usize().safe_rem(self.state_roots().len())?)
        } else {
            Err(BeaconStateError::SlotOutOfBounds)
        }
    }

    /// Gets the state root for some slot.
    pub fn get_state_root(&self, slot: Slot) -> Result<&Hash256, Error> {
        let i = self.get_latest_state_roots_index(slot)?;
        self.state_roots()
            .get(i)
            .ok_or(Error::StateRootsOutOfBounds(i))
    }

    /// Gets the oldest (earliest slot) state root.
    pub fn get_oldest_state_root(&self) -> Result<&Hash256, Error> {
        let oldest_slot = self.slot().saturating_sub(self.state_roots().len());
        self.get_state_root(oldest_slot)
    }

    /// Gets the oldest (earliest slot) block root.
    pub fn get_oldest_block_root(&self) -> Result<&Hash256, Error> {
        let oldest_slot = self.slot().saturating_sub(self.block_roots().len());
        self.get_block_root(oldest_slot)
    }

    /// Sets the latest state root for slot.
    pub fn set_state_root(&mut self, slot: Slot, state_root: Hash256) -> Result<(), Error> {
        let i = self.get_latest_state_roots_index(slot)?;
        *self
            .state_roots_mut()
            .get_mut(i)
            .ok_or(Error::StateRootsOutOfBounds(i))? = state_root;
        Ok(())
    }

    /// Safely obtain the index for `slashings`, given some `epoch`.
    fn get_slashings_index(
        &self,
        epoch: Epoch,
        allow_next_epoch: AllowNextEpoch,
    ) -> Result<usize, Error> {
        // We allow the slashings vector to be accessed at any cached epoch at or before
        // the current epoch, or the next epoch if `AllowNextEpoch::True` is passed.
        let current_epoch = self.current_epoch();
        if current_epoch < epoch.safe_add(T::EpochsPerSlashingsVector::to_u64())?
            && epoch <= allow_next_epoch.upper_bound_of(current_epoch)?
        {
            Ok(epoch
                .as_usize()
                .safe_rem(T::EpochsPerSlashingsVector::to_usize())?)
        } else {
            Err(Error::EpochOutOfBounds)
        }
    }

    /// Get a reference to the entire `slashings` vector.
    pub fn get_all_slashings(&self) -> &[u64] {
        self.slashings()
    }

    /// Get the total slashed balances for some epoch.
    pub fn get_slashings(&self, epoch: Epoch) -> Result<u64, Error> {
        let i = self.get_slashings_index(epoch, AllowNextEpoch::False)?;
        self.slashings()
            .get(i)
            .copied()
            .ok_or(Error::SlashingsOutOfBounds(i))
    }

    /// Set the total slashed balances for some epoch.
    pub fn set_slashings(&mut self, epoch: Epoch, value: u64) -> Result<(), Error> {
        let i = self.get_slashings_index(epoch, AllowNextEpoch::True)?;
        *self
            .slashings_mut()
            .get_mut(i)
            .ok_or(Error::SlashingsOutOfBounds(i))? = value;
        Ok(())
    }

    /// Convenience accessor for validators and balances simultaneously.
    pub fn validators_and_balances_mut(&mut self) -> (&mut [Validator], &mut [u64]) {
        match self {
            BeaconState::Base(state) => (&mut state.validators, &mut state.balances),
            BeaconState::Altair(state) => (&mut state.validators, &mut state.balances),
        }
    }

    /// Generate a seed for the given `epoch`.
    pub fn get_seed(
        &self,
        epoch: Epoch,
        domain_type: Domain,
        spec: &ChainSpec,
    ) -> Result<Hash256, Error> {
        // Bypass the safe getter for RANDAO so we can gracefully handle the scenario where `epoch
        // == 0`.
        let mix = {
            let i = epoch
                .safe_add(T::EpochsPerHistoricalVector::to_u64())?
                .safe_sub(spec.min_seed_lookahead)?
                .safe_sub(1)?;
            let i_mod = i.as_usize().safe_rem(self.randao_mixes().len())?;
            self.randao_mixes()
                .get(i_mod)
                .ok_or(Error::RandaoMixesOutOfBounds(i_mod))?
        };
        let domain_bytes = int_to_bytes4(spec.get_domain_constant(domain_type));
        let epoch_bytes = int_to_bytes8(epoch.as_u64());

        const NUM_DOMAIN_BYTES: usize = 4;
        const NUM_EPOCH_BYTES: usize = 8;
        const MIX_OFFSET: usize = NUM_DOMAIN_BYTES + NUM_EPOCH_BYTES;
        const NUM_MIX_BYTES: usize = 32;

        let mut preimage = [0; NUM_DOMAIN_BYTES + NUM_EPOCH_BYTES + NUM_MIX_BYTES];
        preimage[0..NUM_DOMAIN_BYTES].copy_from_slice(&domain_bytes);
        preimage[NUM_DOMAIN_BYTES..MIX_OFFSET].copy_from_slice(&epoch_bytes);
        preimage[MIX_OFFSET..].copy_from_slice(mix.as_bytes());

        Ok(Hash256::from_slice(&hash(&preimage)))
    }

    /// Safe indexer for the `validators` list.
    pub fn get_validator(&self, validator_index: usize) -> Result<&Validator, Error> {
        self.validators()
            .get(validator_index)
            .ok_or(Error::UnknownValidator(validator_index))
    }

    /// Safe mutator for the `validators` list.
    pub fn get_validator_mut(&mut self, validator_index: usize) -> Result<&mut Validator, Error> {
        self.validators_mut()
            .get_mut(validator_index)
            .ok_or(Error::UnknownValidator(validator_index))
    }

    /// Return the effective balance for a validator with the given `validator_index`.
    pub fn get_effective_balance(&self, validator_index: usize) -> Result<u64, Error> {
        self.get_validator(validator_index)
            .map(|v| v.effective_balance)
    }

    /// Get the inactivity score for a single validator.
    ///
    /// Will error if the state lacks an `inactivity_scores` field.
    pub fn get_inactivity_score(&self, validator_index: usize) -> Result<u64, Error> {
        self.inactivity_scores()?
            .get(validator_index)
            .copied()
            .ok_or(Error::InactivityScoresOutOfBounds(validator_index))
    }

    /// Get a mutable reference to the inactivity score for a single validator.
    ///
    /// Will error if the state lacks an `inactivity_scores` field.
    pub fn get_inactivity_score_mut(&mut self, validator_index: usize) -> Result<&mut u64, Error> {
        self.inactivity_scores_mut()?
            .get_mut(validator_index)
            .ok_or(Error::InactivityScoresOutOfBounds(validator_index))
    }

    /// Get a mutable reference to the balance of a single validator.
    pub fn get_balance_mut(&mut self, validator_index: usize) -> Result<&mut u64, Error> {
        self.balances_mut()
            .get_mut(validator_index)
            .ok_or(Error::BalancesOutOfBounds(validator_index))
    }

    ///  Return the epoch at which an activation or exit triggered in ``epoch`` takes effect.
    ///
    ///  Spec v0.12.1
    pub fn compute_activation_exit_epoch(
        &self,
        epoch: Epoch,
        spec: &ChainSpec,
    ) -> Result<Epoch, Error> {
        Ok(epoch.safe_add(1)?.safe_add(spec.max_seed_lookahead)?)
    }

    /// Return the churn limit for the current epoch (number of validators who can leave per epoch).
    ///
    /// Uses the epoch cache, and will error if it isn't initialized.
    ///
    /// Spec v0.12.1
    pub fn get_churn_limit(&self, spec: &ChainSpec) -> Result<u64, Error> {
        Ok(std::cmp::max(
            spec.min_per_epoch_churn_limit,
            (self
                .committee_cache(RelativeEpoch::Current)?
                .active_validator_count() as u64)
                .safe_div(spec.churn_limit_quotient)?,
        ))
    }

    /// Returns the `slot`, `index`, `committee_position` and `committee_len` for which a validator must produce an
    /// attestation.
    ///
    /// Note: Utilizes the cache and will fail if the appropriate cache is not initialized.
    ///
    /// Spec v0.12.1
    pub fn get_attestation_duties(
        &self,
        validator_index: usize,
        relative_epoch: RelativeEpoch,
    ) -> Result<Option<AttestationDuty>, Error> {
        let cache = self.committee_cache(relative_epoch)?;

        Ok(cache.get_attestation_duties(validator_index))
    }

    /// Implementation of `get_total_balance`, matching the spec.
    ///
    /// Returns minimum `EFFECTIVE_BALANCE_INCREMENT`, to avoid div by 0.
    pub fn get_total_balance<'a, I: IntoIterator<Item = &'a usize>>(
        &'a self,
        validator_indices: I,
        spec: &ChainSpec,
    ) -> Result<u64, Error> {
        let total_balance = validator_indices.into_iter().try_fold(0_u64, |acc, i| {
            self.get_effective_balance(*i)
                .and_then(|bal| Ok(acc.safe_add(bal)?))
        })?;
        Ok(std::cmp::max(
            total_balance,
            spec.effective_balance_increment,
        ))
    }

    /// Implementation of `get_total_active_balance`, matching the spec.
    pub fn get_total_active_balance(&self, spec: &ChainSpec) -> Result<u64, Error> {
        // Order is irrelevant, so use the cached indices.
        self.get_total_balance(
            self.get_cached_active_validator_indices(RelativeEpoch::Current)?,
            spec,
        )
    }

    /// Get a mutable reference to the epoch participation flags for `epoch`.
    pub fn get_epoch_participation_mut(
        &mut self,
        epoch: Epoch,
    ) -> Result<&mut VariableList<ParticipationFlags, T::ValidatorRegistryLimit>, Error> {
        if epoch == self.current_epoch() {
            match self {
                BeaconState::Base(_) => Err(BeaconStateError::IncorrectStateVariant),
                BeaconState::Altair(state) => Ok(&mut state.current_epoch_participation),
            }
        } else if epoch == self.previous_epoch() {
            match self {
                BeaconState::Base(_) => Err(BeaconStateError::IncorrectStateVariant),
                BeaconState::Altair(state) => Ok(&mut state.previous_epoch_participation),
            }
        } else {
            Err(BeaconStateError::EpochOutOfBounds)
        }
    }

    /// Get the number of outstanding deposits.
    ///
    /// Returns `Err` if the state is invalid.
    pub fn get_outstanding_deposit_len(&self) -> Result<u64, Error> {
        self.eth1_data()
            .deposit_count
            .checked_sub(self.eth1_deposit_index())
            .ok_or(Error::InvalidDepositState {
                deposit_count: self.eth1_data().deposit_count,
                deposit_index: self.eth1_deposit_index(),
            })
    }

    /// Build all caches (except the tree hash cache), if they need to be built.
    pub fn build_all_caches(&mut self, spec: &ChainSpec) -> Result<(), Error> {
        self.build_all_committee_caches(spec)?;
        self.update_pubkey_cache()?;
        self.build_exit_cache(spec)?;

        Ok(())
    }

    /// Build all committee caches, if they need to be built.
    pub fn build_all_committee_caches(&mut self, spec: &ChainSpec) -> Result<(), Error> {
        self.build_committee_cache(RelativeEpoch::Previous, spec)?;
        self.build_committee_cache(RelativeEpoch::Current, spec)?;
        self.build_committee_cache(RelativeEpoch::Next, spec)?;
        Ok(())
    }

    /// Build the exit cache, if it needs to be built.
    pub fn build_exit_cache(&mut self, spec: &ChainSpec) -> Result<(), Error> {
        if self.exit_cache().check_initialized().is_err() {
            *self.exit_cache_mut() = ExitCache::new(self.validators(), spec)?;
        }
        Ok(())
    }

    /// Drop all caches on the state.
    pub fn drop_all_caches(&mut self) -> Result<(), Error> {
        self.drop_committee_cache(RelativeEpoch::Previous)?;
        self.drop_committee_cache(RelativeEpoch::Current)?;
        self.drop_committee_cache(RelativeEpoch::Next)?;
        self.drop_pubkey_cache();
        self.drop_tree_hash_cache();
        *self.exit_cache_mut() = ExitCache::default();
        Ok(())
    }

    /// Returns `true` if the committee cache for `relative_epoch` is built and ready to use.
    pub fn committee_cache_is_initialized(&self, relative_epoch: RelativeEpoch) -> bool {
        let i = Self::committee_cache_index(relative_epoch);

        self.committee_cache_at_index(i).map_or(false, |cache| {
            cache.is_initialized_at(relative_epoch.into_epoch(self.current_epoch()))
        })
    }

    /// Build an epoch cache, unless it is has already been built.
    pub fn build_committee_cache(
        &mut self,
        relative_epoch: RelativeEpoch,
        spec: &ChainSpec,
    ) -> Result<(), Error> {
        let i = Self::committee_cache_index(relative_epoch);
        let is_initialized = self
            .committee_cache_at_index(i)?
            .is_initialized_at(relative_epoch.into_epoch(self.current_epoch()));

        if is_initialized {
            Ok(())
        } else {
            self.force_build_committee_cache(relative_epoch, spec)
        }
    }

    /// Always builds the previous epoch cache, even if it is already initialized.
    pub fn force_build_committee_cache(
        &mut self,
        relative_epoch: RelativeEpoch,
        spec: &ChainSpec,
    ) -> Result<(), Error> {
        let epoch = relative_epoch.into_epoch(self.current_epoch());
        let i = Self::committee_cache_index(relative_epoch);

        *self.committee_cache_at_index_mut(i)? = CommitteeCache::initialized(&self, epoch, spec)?;
        Ok(())
    }

    /// Advances the cache for this state into the next epoch.
    ///
    /// This should be used if the `slot` of this state is advanced beyond an epoch boundary.
    ///
    /// Note: whilst this function will preserve already-built caches, it will not build any.
    pub fn advance_caches(&mut self) -> Result<(), Error> {
        self.committee_caches_mut().rotate_left(1);

        let next = Self::committee_cache_index(RelativeEpoch::Next);
        *self.committee_cache_at_index_mut(next)? = CommitteeCache::default();
        Ok(())
    }

    fn committee_cache_index(relative_epoch: RelativeEpoch) -> usize {
        match relative_epoch {
            RelativeEpoch::Previous => 0,
            RelativeEpoch::Current => 1,
            RelativeEpoch::Next => 2,
        }
    }

    /// Get the committee cache for some `slot`.
    ///
    /// Return an error if the cache for the slot's epoch is not initialized.
    fn committee_cache_at_slot(&self, slot: Slot) -> Result<&CommitteeCache, Error> {
        let epoch = slot.epoch(T::slots_per_epoch());
        let relative_epoch = RelativeEpoch::from_epoch(self.current_epoch(), epoch)?;
        self.committee_cache(relative_epoch)
    }

    /// Get the committee cache at a given index.
    fn committee_cache_at_index(&self, index: usize) -> Result<&CommitteeCache, Error> {
        self.committee_caches()
            .get(index)
            .ok_or(Error::CommitteeCachesOutOfBounds(index))
    }

    /// Get a mutable reference to the committee cache at a given index.
    fn committee_cache_at_index_mut(&mut self, index: usize) -> Result<&mut CommitteeCache, Error> {
        self.committee_caches_mut()
            .get_mut(index)
            .ok_or(Error::CommitteeCachesOutOfBounds(index))
    }

    /// Returns the cache for some `RelativeEpoch`. Returns an error if the cache has not been
    /// initialized.
    pub fn committee_cache(&self, relative_epoch: RelativeEpoch) -> Result<&CommitteeCache, Error> {
        let i = Self::committee_cache_index(relative_epoch);
        let cache = self.committee_cache_at_index(i)?;

        if cache.is_initialized_at(relative_epoch.into_epoch(self.current_epoch())) {
            Ok(cache)
        } else {
            Err(Error::CommitteeCacheUninitialized(Some(relative_epoch)))
        }
    }

    /// Drops the cache, leaving it in an uninitialized state.
    pub fn drop_committee_cache(&mut self, relative_epoch: RelativeEpoch) -> Result<(), Error> {
        *self.committee_cache_at_index_mut(Self::committee_cache_index(relative_epoch))? =
            CommitteeCache::default();
        Ok(())
    }

    /// Updates the pubkey cache, if required.
    ///
    /// Adds all `pubkeys` from the `validators` which are not already in the cache. Will
    /// never re-add a pubkey.
    pub fn update_pubkey_cache(&mut self) -> Result<(), Error> {
        let mut pubkey_cache = mem::take(self.pubkey_cache_mut());
        for (i, validator) in self
            .validators()
            .iter()
            .enumerate()
            .skip(pubkey_cache.len())
        {
            let success = pubkey_cache.insert(validator.pubkey, i);
            if !success {
                return Err(Error::PubkeyCacheInconsistent);
            }
        }
        *self.pubkey_cache_mut() = pubkey_cache;

        Ok(())
    }

    /// Completely drops the `pubkey_cache`, replacing it with a new, empty cache.
    pub fn drop_pubkey_cache(&mut self) {
        *self.pubkey_cache_mut() = PubkeyCache::default()
    }

    /// Initialize but don't fill the tree hash cache, if it isn't already initialized.
    pub fn initialize_tree_hash_cache(&mut self) {
        if !self.tree_hash_cache().is_initialized() {
            *self.tree_hash_cache_mut() = BeaconTreeHashCache::new(self)
        }
    }

    /// Compute the tree hash root of the state using the tree hash cache.
    ///
    /// Initialize the tree hash cache if it isn't already initialized.
    pub fn update_tree_hash_cache(&mut self) -> Result<Hash256, Error> {
        self.initialize_tree_hash_cache();

        let cache = self.tree_hash_cache_mut().take();

        if let Some(mut cache) = cache {
            // Note: we return early if the tree hash fails, leaving `self.tree_hash_cache` as
            // None. There's no need to keep a cache that fails.
            let root = cache.recalculate_tree_hash_root(&self)?;
            self.tree_hash_cache_mut().restore(cache);
            Ok(root)
        } else {
            Err(Error::TreeHashCacheNotInitialized)
        }
    }

    /// Compute the tree hash root of the validators using the tree hash cache.
    ///
    /// Initialize the tree hash cache if it isn't already initialized.
    pub fn update_validators_tree_hash_cache(&mut self) -> Result<Hash256, Error> {
        self.initialize_tree_hash_cache();

        let cache = self.tree_hash_cache_mut().take();

        if let Some(mut cache) = cache {
            // Note: we return early if the tree hash fails, leaving `self.tree_hash_cache` as
            // None. There's no need to keep a cache that fails.
            let root = cache.recalculate_validators_tree_hash_root(self.validators())?;
            self.tree_hash_cache_mut().restore(cache);
            Ok(root)
        } else {
            Err(Error::TreeHashCacheNotInitialized)
        }
    }

    /// Completely drops the tree hash cache, replacing it with a new, empty cache.
    pub fn drop_tree_hash_cache(&mut self) {
        self.tree_hash_cache_mut().uninitialize();
    }

    /// Clone the state whilst preserving only the selected caches.
    pub fn clone_with(&self, config: CloneConfig) -> Self {
        let mut res = match self {
            BeaconState::Base(inner) => BeaconState::Base(inner.clone()),
            BeaconState::Altair(inner) => BeaconState::Altair(inner.clone()),
        };
        if config.committee_caches {
            *res.committee_caches_mut() = self.committee_caches().clone();
        }
        if config.pubkey_cache {
            *res.pubkey_cache_mut() = self.pubkey_cache().clone();
        }
        if config.exit_cache {
            *res.exit_cache_mut() = self.exit_cache().clone();
        }
        if config.tree_hash_cache {
            *res.tree_hash_cache_mut() = self.tree_hash_cache().clone();
        }
        res
    }

<<<<<<< HEAD
    /// Transform a `Base` state into an `Altair` state.
    pub fn upgrade_to_altair(&mut self, spec: &ChainSpec) -> Result<(), Error> {
        let epoch = self.current_epoch();
        let pre = if let BeaconState::Base(pre) = self {
            pre
        } else {
            return Err(Error::IncorrectStateVariant);
        };

        let default_epoch_participation =
            VariableList::new(vec![ParticipationFlags::default(); pre.validators.len()])?;
        let inactivity_scores = VariableList::new(vec![0; pre.validators.len()])?;

        // Where possible, use something like `mem::take` to move fields from behind the &mut
        // reference. For other fields that don't have a good default value, use `clone`.
        //
        // Fixed size vectors get cloned because replacing them would require the same size
        // allocation as cloning.
        let mut post = BeaconState::Altair(BeaconStateAltair {
            // Versioning
            genesis_time: pre.genesis_time,
            genesis_validators_root: pre.genesis_validators_root,
            slot: pre.slot,
            fork: Fork {
                previous_version: pre.fork.current_version,
                current_version: spec.altair_fork_version,
                epoch,
            },
            // History
            latest_block_header: pre.latest_block_header.clone(),
            block_roots: pre.block_roots.clone(),
            state_roots: pre.state_roots.clone(),
            historical_roots: mem::take(&mut pre.historical_roots),
            // Eth1
            eth1_data: pre.eth1_data.clone(),
            eth1_data_votes: mem::take(&mut pre.eth1_data_votes),
            eth1_deposit_index: pre.eth1_deposit_index,
            // Registry
            validators: mem::take(&mut pre.validators),
            balances: mem::take(&mut pre.balances),
            // Randomness
            randao_mixes: pre.randao_mixes.clone(),
            // Slashings
            slashings: pre.slashings.clone(),
            // `Participation
            previous_epoch_participation: default_epoch_participation.clone(),
            current_epoch_participation: default_epoch_participation,
            // Finality
            justification_bits: pre.justification_bits.clone(),
            previous_justified_checkpoint: pre.previous_justified_checkpoint,
            current_justified_checkpoint: pre.current_justified_checkpoint,
            finalized_checkpoint: pre.finalized_checkpoint,
            // Inactivity
            inactivity_scores,
            // Sync committees
            current_sync_committee: Arc::new(SyncCommittee::temporary()?), // not read
            next_sync_committee: SyncCommittee::temporary()?,              // not read
            // Caches
            committee_caches: mem::take(&mut pre.committee_caches),
            pubkey_cache: mem::take(&mut pre.pubkey_cache),
            exit_cache: mem::take(&mut pre.exit_cache),
            tree_hash_cache: mem::take(&mut pre.tree_hash_cache),
        });

        // Fill in sync committees
        *post.current_sync_committee_mut()? =
            Arc::new(post.get_sync_committee(post.current_epoch(), spec)?);
        *post.next_sync_committee_mut()? = post.get_sync_committee(
            post.current_epoch()
                .safe_add(spec.epochs_per_sync_committee_period)?,
            spec,
        )?;

        *self = post;

        Ok(())
    }

=======
>>>>>>> ee8dea8e
    pub fn clone_with_only_committee_caches(&self) -> Self {
        self.clone_with(CloneConfig::committee_caches_only())
    }

    /// Get the unslashed participating indices for a given `flag_index`.
    ///
    /// The `self` state must be Altair or later.
    pub fn get_unslashed_participating_indices(
        &self,
        flag_index: usize,
        epoch: Epoch,
        spec: &ChainSpec,
    ) -> Result<HashSet<usize>, Error> {
        let epoch_participation = if epoch == self.current_epoch() {
            self.current_epoch_participation()?
        } else if epoch == self.previous_epoch() {
            self.previous_epoch_participation()?
        } else {
            return Err(Error::EpochOutOfBounds);
        };
        let active_validator_indices = self.get_active_validator_indices(epoch, spec)?;
        itertools::process_results(
            active_validator_indices.into_iter().map(|val_index| {
                let has_flag = epoch_participation
                    .get(val_index)
                    .ok_or(Error::ParticipationOutOfBounds(val_index))?
                    .has_flag(flag_index)?;
                let not_slashed = !self.get_validator(val_index)?.slashed;
                Ok((val_index, has_flag && not_slashed))
            }),
            |iter| {
                iter.filter(|(_, eligible)| *eligible)
                    .map(|(validator_index, _)| validator_index)
                    .collect()
            },
        )
    }

    pub fn get_eligible_validator_indices(&self) -> Result<Vec<usize>, Error> {
        match self {
            BeaconState::Base(_) => Err(Error::IncorrectStateVariant),
            BeaconState::Altair(_) => {
                let previous_epoch = self.previous_epoch();
                Ok(self
                    .validators()
                    .iter()
                    .enumerate()
                    .filter_map(|(i, val)| {
                        if val.is_active_at(previous_epoch)
                            || (val.slashed
                                && previous_epoch + Epoch::new(1) < val.withdrawable_epoch)
                        {
                            Some(i)
                        } else {
                            None
                        }
                    })
                    .collect())
            }
        }
    }

    pub fn is_in_inactivity_leak(&self, spec: &ChainSpec) -> bool {
        (self.previous_epoch() - self.finalized_checkpoint().epoch)
            > spec.min_epochs_to_inactivity_penalty
    }
}

impl From<RelativeEpochError> for Error {
    fn from(e: RelativeEpochError) -> Error {
        Error::RelativeEpochError(e)
    }
}

impl From<ssz_types::Error> for Error {
    fn from(e: ssz_types::Error) -> Error {
        Error::SszTypesError(e)
    }
}

impl From<bls::Error> for Error {
    fn from(e: bls::Error) -> Error {
        Error::BlsError(e)
    }
}

impl From<cached_tree_hash::Error> for Error {
    fn from(e: cached_tree_hash::Error) -> Error {
        Error::CachedTreeHashError(e)
    }
}

impl From<tree_hash::Error> for Error {
    fn from(e: tree_hash::Error) -> Error {
        Error::TreeHashError(e)
    }
}

impl From<ArithError> for Error {
    fn from(e: ArithError) -> Error {
        Error::ArithError(e)
    }
}

/// Helper function for "cloning" a field by using its default value.
fn clone_default<T: Default>(_value: &T) -> T {
    T::default()
}

impl<T: EthSpec> CompareFields for BeaconState<T> {
    fn compare_fields(&self, other: &Self) -> Vec<compare_fields::Comparison> {
        match (self, other) {
            (BeaconState::Base(x), BeaconState::Base(y)) => x.compare_fields(y),
            (BeaconState::Altair(x), BeaconState::Altair(y)) => x.compare_fields(y),
            _ => panic!("compare_fields: mismatched state variants"),
        }
    }
}<|MERGE_RESOLUTION|>--- conflicted
+++ resolved
@@ -752,23 +752,9 @@
             .collect()
     }
 
-<<<<<<< HEAD
-    /// Calculate the sync committee indices for the state's base epoch from scratch.
-    pub fn compute_sync_committee_indices(
-        &self,
-        epoch: Epoch,
-        spec: &ChainSpec,
-    ) -> Result<Vec<usize>, Error> {
-        let base_epoch = epoch.sync_committee_base_epoch(spec)?;
-
-        if base_epoch > self.next_epoch()? {
-            return Err(Error::EpochOutOfBounds);
-        }
-=======
     /// Compute the sync committee indices for the next sync committee.
     fn get_next_sync_committee_indices(&self, spec: &ChainSpec) -> Result<Vec<usize>, Error> {
         let epoch = self.current_epoch().safe_add(1)?;
->>>>>>> ee8dea8e
 
         let active_validator_indices = self.get_active_validator_indices(epoch, spec)?;
         let active_validator_count = active_validator_indices.len();
@@ -1462,87 +1448,6 @@
         res
     }
 
-<<<<<<< HEAD
-    /// Transform a `Base` state into an `Altair` state.
-    pub fn upgrade_to_altair(&mut self, spec: &ChainSpec) -> Result<(), Error> {
-        let epoch = self.current_epoch();
-        let pre = if let BeaconState::Base(pre) = self {
-            pre
-        } else {
-            return Err(Error::IncorrectStateVariant);
-        };
-
-        let default_epoch_participation =
-            VariableList::new(vec![ParticipationFlags::default(); pre.validators.len()])?;
-        let inactivity_scores = VariableList::new(vec![0; pre.validators.len()])?;
-
-        // Where possible, use something like `mem::take` to move fields from behind the &mut
-        // reference. For other fields that don't have a good default value, use `clone`.
-        //
-        // Fixed size vectors get cloned because replacing them would require the same size
-        // allocation as cloning.
-        let mut post = BeaconState::Altair(BeaconStateAltair {
-            // Versioning
-            genesis_time: pre.genesis_time,
-            genesis_validators_root: pre.genesis_validators_root,
-            slot: pre.slot,
-            fork: Fork {
-                previous_version: pre.fork.current_version,
-                current_version: spec.altair_fork_version,
-                epoch,
-            },
-            // History
-            latest_block_header: pre.latest_block_header.clone(),
-            block_roots: pre.block_roots.clone(),
-            state_roots: pre.state_roots.clone(),
-            historical_roots: mem::take(&mut pre.historical_roots),
-            // Eth1
-            eth1_data: pre.eth1_data.clone(),
-            eth1_data_votes: mem::take(&mut pre.eth1_data_votes),
-            eth1_deposit_index: pre.eth1_deposit_index,
-            // Registry
-            validators: mem::take(&mut pre.validators),
-            balances: mem::take(&mut pre.balances),
-            // Randomness
-            randao_mixes: pre.randao_mixes.clone(),
-            // Slashings
-            slashings: pre.slashings.clone(),
-            // `Participation
-            previous_epoch_participation: default_epoch_participation.clone(),
-            current_epoch_participation: default_epoch_participation,
-            // Finality
-            justification_bits: pre.justification_bits.clone(),
-            previous_justified_checkpoint: pre.previous_justified_checkpoint,
-            current_justified_checkpoint: pre.current_justified_checkpoint,
-            finalized_checkpoint: pre.finalized_checkpoint,
-            // Inactivity
-            inactivity_scores,
-            // Sync committees
-            current_sync_committee: Arc::new(SyncCommittee::temporary()?), // not read
-            next_sync_committee: SyncCommittee::temporary()?,              // not read
-            // Caches
-            committee_caches: mem::take(&mut pre.committee_caches),
-            pubkey_cache: mem::take(&mut pre.pubkey_cache),
-            exit_cache: mem::take(&mut pre.exit_cache),
-            tree_hash_cache: mem::take(&mut pre.tree_hash_cache),
-        });
-
-        // Fill in sync committees
-        *post.current_sync_committee_mut()? =
-            Arc::new(post.get_sync_committee(post.current_epoch(), spec)?);
-        *post.next_sync_committee_mut()? = post.get_sync_committee(
-            post.current_epoch()
-                .safe_add(spec.epochs_per_sync_committee_period)?,
-            spec,
-        )?;
-
-        *self = post;
-
-        Ok(())
-    }
-
-=======
->>>>>>> ee8dea8e
     pub fn clone_with_only_committee_caches(&self) -> Self {
         self.clone_with(CloneConfig::committee_caches_only())
     }

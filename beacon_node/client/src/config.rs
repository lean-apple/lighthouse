use clap::ArgMatches;
use network::NetworkConfig;
use serde_derive::{Deserialize, Serialize};
use std::fs;
use std::path::PathBuf;

/// The number initial validators when starting the `Minimal`.
const TESTNET_SPEC_CONSTANTS: &str = "minimal";

<<<<<<< HEAD
/// Defines how the client should find the genesis `BeaconState`.
#[derive(Debug, Clone, Serialize, Deserialize)]
pub enum ClientGenesis {
    Resume,
=======
/// Defines how the client should initialize the `BeaconChain` and other components.
#[derive(Debug, Clone, Serialize, Deserialize)]
pub enum ClientGenesis {
    /// Reads the genesis state and other persisted data from the `Store`.
    Resume,
    /// Creates a genesis state as per the 2019 Canada interop specifications.
>>>>>>> 0c1e27ec
    Interop {
        validator_count: usize,
        genesis_time: u64,
    },
<<<<<<< HEAD
    DepositContract,
    SszFile {
        path: PathBuf,
    },
    RemoteNode {
        server: String,
        port: Option<u16>,
    },
=======
    /// Connects to an eth1 node and waits until it can create the genesis state from the deposit
    /// contract.
    DepositContract,
    /// Loads the genesis state from a SSZ-encoded `BeaconState` file.
    SszFile { path: PathBuf },
    /// Connects to another Lighthouse instance and reads the genesis state and other data via the
    /// HTTP API.
    RemoteNode { server: String, port: Option<u16> },
>>>>>>> 0c1e27ec
}

impl Default for ClientGenesis {
    fn default() -> Self {
        Self::DepositContract
    }
}

/// The core configuration of a Lighthouse beacon node.
#[derive(Debug, Clone, Serialize, Deserialize)]
pub struct Config {
    pub data_dir: PathBuf,
    pub db_type: String,
    db_name: String,
    pub log_file: PathBuf,
    pub spec_constants: String,
    /// If true, the node will use co-ordinated junk for eth1 values.
    ///
    /// This is the method used for the 2019 client interop in Canada.
    pub dummy_eth1_backend: bool,
    pub sync_eth1_chain: bool,
    #[serde(skip)]
<<<<<<< HEAD
=======
    /// The `genesis` field is not serialized or deserialized by `serde` to ensure it is defined
    /// via the CLI at runtime, instead of from a configuration file saved to disk.
>>>>>>> 0c1e27ec
    pub genesis: ClientGenesis,
    pub network: network::NetworkConfig,
    pub rpc: rpc::Config,
    pub rest_api: rest_api::Config,
    pub websocket_server: websocket_server::Config,
    pub eth1: eth1::Config,
}

impl Default for Config {
    fn default() -> Self {
        Self {
            data_dir: PathBuf::from(".lighthouse"),
            log_file: PathBuf::from(""),
            db_type: "disk".to_string(),
            db_name: "chain_db".to_string(),
            genesis: <_>::default(),
            network: NetworkConfig::new(),
            rpc: <_>::default(),
            rest_api: <_>::default(),
            websocket_server: <_>::default(),
            spec_constants: TESTNET_SPEC_CONSTANTS.into(),
            dummy_eth1_backend: false,
            sync_eth1_chain: false,
            eth1: <_>::default(),
        }
    }
}

impl Config {
    /// Returns the path to which the client may initialize an on-disk database.
    pub fn db_path(&self) -> Option<PathBuf> {
        self.data_dir()
            .and_then(|path| Some(path.join(&self.db_name)))
    }

    /// Returns the core path for the client.
    ///
    /// Creates the directory if it does not exist.
    pub fn data_dir(&self) -> Option<PathBuf> {
        let path = dirs::home_dir()?.join(&self.data_dir);
        fs::create_dir_all(&path).ok()?;
        Some(path)
    }

    /// Apply the following arguments to `self`, replacing values if they are specified in `args`.
    ///
    /// Returns an error if arguments are obviously invalid. May succeed even if some values are
    /// invalid.
    pub fn apply_cli_args(&mut self, args: &ArgMatches, _log: &slog::Logger) -> Result<(), String> {
        if let Some(dir) = args.value_of("datadir") {
            self.data_dir = PathBuf::from(dir);
        };

        if let Some(dir) = args.value_of("db") {
            self.db_type = dir.to_string();
        };

        self.network.apply_cli_args(args)?;
        self.rpc.apply_cli_args(args)?;
        self.rest_api.apply_cli_args(args)?;
        self.websocket_server.apply_cli_args(args)?;

        Ok(())
    }
}

#[cfg(test)]
mod tests {
    use super::*;
    use toml;

    #[test]
<<<<<<< HEAD
    fn serde_serialize() {
        let _ = toml::to_string(&Config::default()).expect("Should serde encode default config");
=======
    fn serde() {
        let config = Config::default();
        let serialized = toml::to_string(&config).expect("should serde encode default config");
        toml::from_str::<Config>(&serialized).expect("should serde decode default config");
>>>>>>> 0c1e27ec
    }
}<|MERGE_RESOLUTION|>--- conflicted
+++ resolved
@@ -7,33 +7,16 @@
 /// The number initial validators when starting the `Minimal`.
 const TESTNET_SPEC_CONSTANTS: &str = "minimal";
 
-<<<<<<< HEAD
-/// Defines how the client should find the genesis `BeaconState`.
-#[derive(Debug, Clone, Serialize, Deserialize)]
-pub enum ClientGenesis {
-    Resume,
-=======
 /// Defines how the client should initialize the `BeaconChain` and other components.
 #[derive(Debug, Clone, Serialize, Deserialize)]
 pub enum ClientGenesis {
     /// Reads the genesis state and other persisted data from the `Store`.
     Resume,
     /// Creates a genesis state as per the 2019 Canada interop specifications.
->>>>>>> 0c1e27ec
     Interop {
         validator_count: usize,
         genesis_time: u64,
     },
-<<<<<<< HEAD
-    DepositContract,
-    SszFile {
-        path: PathBuf,
-    },
-    RemoteNode {
-        server: String,
-        port: Option<u16>,
-    },
-=======
     /// Connects to an eth1 node and waits until it can create the genesis state from the deposit
     /// contract.
     DepositContract,
@@ -42,7 +25,6 @@
     /// Connects to another Lighthouse instance and reads the genesis state and other data via the
     /// HTTP API.
     RemoteNode { server: String, port: Option<u16> },
->>>>>>> 0c1e27ec
 }
 
 impl Default for ClientGenesis {
@@ -65,11 +47,8 @@
     pub dummy_eth1_backend: bool,
     pub sync_eth1_chain: bool,
     #[serde(skip)]
-<<<<<<< HEAD
-=======
     /// The `genesis` field is not serialized or deserialized by `serde` to ensure it is defined
     /// via the CLI at runtime, instead of from a configuration file saved to disk.
->>>>>>> 0c1e27ec
     pub genesis: ClientGenesis,
     pub network: network::NetworkConfig,
     pub rpc: rpc::Config,
@@ -142,14 +121,9 @@
     use toml;
 
     #[test]
-<<<<<<< HEAD
-    fn serde_serialize() {
-        let _ = toml::to_string(&Config::default()).expect("Should serde encode default config");
-=======
     fn serde() {
         let config = Config::default();
         let serialized = toml::to_string(&config).expect("should serde encode default config");
         toml::from_str::<Config>(&serialized).expect("should serde decode default config");
->>>>>>> 0c1e27ec
     }
 }
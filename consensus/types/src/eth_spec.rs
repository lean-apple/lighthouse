use crate::*;

use safe_arith::SafeArith;
use serde_derive::{Deserialize, Serialize};
use ssz_types::typenum::{
    bit::B0, UInt, Unsigned, U0, U1024, U1048576, U1073741824, U1099511627776, U128, U131072, U16,
    U16777216, U2, U2048, U256, U32, U4, U4096, U512, U6, U625, U64, U65536, U8, U8192,
};
use std::fmt::{self, Debug};
use std::str::FromStr;

pub type U5000 = UInt<UInt<UInt<U625, B0>, B0>, B0>; // 625 * 8 = 5000

const MAINNET: &str = "mainnet";
const MINIMAL: &str = "minimal";
pub const GNOSIS: &str = "gnosis";

/// Used to identify one of the `EthSpec` instances defined here.
#[derive(Copy, Clone, Debug, PartialEq, Serialize, Deserialize)]
#[serde(rename_all = "lowercase")]
pub enum EthSpecId {
    Mainnet,
    Minimal,
    Gnosis,
}

impl FromStr for EthSpecId {
    type Err = String;

    fn from_str(s: &str) -> Result<Self, Self::Err> {
        match s {
            MAINNET => Ok(EthSpecId::Mainnet),
            MINIMAL => Ok(EthSpecId::Minimal),
            GNOSIS => Ok(EthSpecId::Gnosis),
            _ => Err(format!("Unknown eth spec: {}", s)),
        }
    }
}

impl fmt::Display for EthSpecId {
    fn fmt(&self, f: &mut fmt::Formatter<'_>) -> fmt::Result {
        let s = match self {
            EthSpecId::Mainnet => MAINNET,
            EthSpecId::Minimal => MINIMAL,
            EthSpecId::Gnosis => GNOSIS,
        };
        write!(f, "{}", s)
    }
}

pub trait EthSpec:
    'static + Default + Sync + Send + Clone + Debug + PartialEq + Eq + for<'a> arbitrary::Arbitrary<'a>
{
    /*
     * Constants
     */
    type GenesisEpoch: Unsigned + Clone + Sync + Send + Debug + PartialEq;
    type JustificationBitsLength: Unsigned + Clone + Sync + Send + Debug + PartialEq + Default;
    type SubnetBitfieldLength: Unsigned + Clone + Sync + Send + Debug + PartialEq + Default;
    /*
     * Misc
     */
    type MaxValidatorsPerCommittee: Unsigned + Clone + Sync + Send + Debug + PartialEq + Eq;
    /*
     * Time parameters
     */
    type SlotsPerEpoch: Unsigned + Clone + Sync + Send + Debug + PartialEq;
    type EpochsPerEth1VotingPeriod: Unsigned + Clone + Sync + Send + Debug + PartialEq;
    type SlotsPerHistoricalRoot: Unsigned + Clone + Sync + Send + Debug + PartialEq;
    /*
     * State list lengths
     */
    type EpochsPerHistoricalVector: Unsigned + Clone + Sync + Send + Debug + PartialEq;
    type EpochsPerSlashingsVector: Unsigned + Clone + Sync + Send + Debug + PartialEq;
    type HistoricalRootsLimit: Unsigned + Clone + Sync + Send + Debug + PartialEq;
    type ValidatorRegistryLimit: Unsigned + Clone + Sync + Send + Debug + PartialEq;
    /*
     * Max operations per block
     */
    type MaxProposerSlashings: Unsigned + Clone + Sync + Send + Debug + PartialEq;
    type MaxAttesterSlashings: Unsigned + Clone + Sync + Send + Debug + PartialEq;
    type MaxAttestations: Unsigned + Clone + Sync + Send + Debug + PartialEq;
    type MaxDeposits: Unsigned + Clone + Sync + Send + Debug + PartialEq;
    type MaxVoluntaryExits: Unsigned + Clone + Sync + Send + Debug + PartialEq;
    /*
     * New in Altair
     */
    type SyncCommitteeSize: Unsigned + Clone + Sync + Send + Debug + PartialEq;
    /// The number of `sync_committee` subnets.
    type SyncCommitteeSubnetCount: Unsigned + Clone + Sync + Send + Debug + PartialEq;
    /*
     * New in Merge
     */
    type MaxBytesPerTransaction: Unsigned + Clone + Sync + Send + Debug + PartialEq;
    type MaxTransactionsPerPayload: Unsigned + Clone + Sync + Send + Debug + PartialEq;
    type BytesPerLogsBloom: Unsigned + Clone + Sync + Send + Debug + PartialEq;
    type GasLimitDenominator: Unsigned + Clone + Sync + Send + Debug + PartialEq;
    type MinGasLimit: Unsigned + Clone + Sync + Send + Debug + PartialEq;
    type MaxExtraDataBytes: Unsigned + Clone + Sync + Send + Debug + PartialEq;
    /*
     * New in Capella
     */
    type MaxBlsToExecutionChanges: Unsigned + Clone + Sync + Send + Debug + PartialEq;
    type MaxWithdrawalsPerPayload: Unsigned + Clone + Sync + Send + Debug + PartialEq;
    /*
     * New in Deneb
     */
    type MaxBlobsPerBlock: Unsigned + Clone + Sync + Send + Debug + PartialEq + Unpin;
    type MaxBlobCommitmentsPerBlock: Unsigned + Clone + Sync + Send + Debug + PartialEq + Unpin;
    type FieldElementsPerBlob: Unsigned + Clone + Sync + Send + Debug + PartialEq;
    type BytesPerFieldElement: Unsigned + Clone + Sync + Send + Debug + PartialEq;
    /*
     * Derived values (set these CAREFULLY)
     */
    /// The length of the `{previous,current}_epoch_attestations` lists.
    ///
    /// Must be set to `MaxAttestations * SlotsPerEpoch`
    // NOTE: we could safely instantiate these by using type-level arithmetic, but doing
    // so adds ~25s to the time required to type-check this crate
    type MaxPendingAttestations: Unsigned + Clone + Sync + Send + Debug + PartialEq;
    /// The length of `eth1_data_votes`.
    ///
    /// Must be set to `EpochsPerEth1VotingPeriod * SlotsPerEpoch`
    type SlotsPerEth1VotingPeriod: Unsigned + Clone + Sync + Send + Debug + PartialEq;
    /// The size of `sync_subcommittees`.
    ///
    /// Must be set to `SyncCommitteeSize / SyncCommitteeSubnetCount`.
    type SyncSubcommitteeSize: Unsigned + Clone + Sync + Send + Debug + PartialEq;

    /// The total length of a blob in bytes.
    ///
    /// Must be set to `BytesPerFieldElement * FieldElementsPerBlob`.
    type BytesPerBlob: Unsigned + Clone + Sync + Send + Debug + PartialEq;

    fn default_spec() -> ChainSpec;

    fn spec_name() -> EthSpecId;

    fn genesis_epoch() -> Epoch {
        Epoch::new(Self::GenesisEpoch::to_u64())
    }

    /// Return the number of committees per slot.
    ///
    /// Note: the number of committees per slot is constant in each epoch, and depends only on
    /// the `active_validator_count` during the slot's epoch.
    ///
    /// Spec v0.12.1
    fn get_committee_count_per_slot(
        active_validator_count: usize,
        spec: &ChainSpec,
    ) -> Result<usize, Error> {
        Self::get_committee_count_per_slot_with(
            active_validator_count,
            spec.max_committees_per_slot,
            spec.target_committee_size,
        )
    }

    fn get_committee_count_per_slot_with(
        active_validator_count: usize,
        max_committees_per_slot: usize,
        target_committee_size: usize,
    ) -> Result<usize, Error> {
        let slots_per_epoch = Self::SlotsPerEpoch::to_usize();

        Ok(std::cmp::max(
            1,
            std::cmp::min(
                max_committees_per_slot,
                active_validator_count
                    .safe_div(slots_per_epoch)?
                    .safe_div(target_committee_size)?,
            ),
        ))
    }

    /// Returns the minimum number of validators required for this spec.
    ///
    /// This is the _absolute_ minimum, the number required to make the chain operate in the most
    /// basic sense. This count is not required to provide any security guarantees regarding
    /// decentralization, entropy, etc.
    fn minimum_validator_count() -> usize {
        Self::SlotsPerEpoch::to_usize()
    }

    /// Returns the `SLOTS_PER_EPOCH` constant for this specification.
    ///
    /// Spec v0.12.1
    fn slots_per_epoch() -> u64 {
        Self::SlotsPerEpoch::to_u64()
    }

    /// Returns the `SLOTS_PER_HISTORICAL_ROOT` constant for this specification.
    ///
    /// Spec v0.12.1
    fn slots_per_historical_root() -> usize {
        Self::SlotsPerHistoricalRoot::to_usize()
    }

    /// Returns the `EPOCHS_PER_HISTORICAL_VECTOR` constant for this specification.
    ///
    /// Spec v0.12.1
    fn epochs_per_historical_vector() -> usize {
        Self::EpochsPerHistoricalVector::to_usize()
    }

    /// Returns the `SLOTS_PER_ETH1_VOTING_PERIOD` constant for this specification.
    ///
    /// Spec v0.12.1
    fn slots_per_eth1_voting_period() -> usize {
        Self::SlotsPerEth1VotingPeriod::to_usize()
    }

    /// Returns the `SYNC_COMMITTEE_SIZE` constant for this specification.
    fn sync_committee_size() -> usize {
        Self::SyncCommitteeSize::to_usize()
    }

    /// Returns the `SYNC_COMMITTEE_SIZE / SyncCommitteeSubnetCount`.
    fn sync_subcommittee_size() -> usize {
        Self::SyncSubcommitteeSize::to_usize()
    }

    /// Returns the `MAX_BYTES_PER_TRANSACTION` constant for this specification.
    fn max_bytes_per_transaction() -> usize {
        Self::MaxBytesPerTransaction::to_usize()
    }

    /// Returns the `MAX_TRANSACTIONS_PER_PAYLOAD` constant for this specification.
    fn max_transactions_per_payload() -> usize {
        Self::MaxTransactionsPerPayload::to_usize()
    }

    /// Returns the `MAX_EXTRA_DATA_BYTES` constant for this specification.
    fn max_extra_data_bytes() -> usize {
        Self::MaxExtraDataBytes::to_usize()
    }

    /// Returns the `BYTES_PER_LOGS_BLOOM` constant for this specification.
    fn bytes_per_logs_bloom() -> usize {
        Self::BytesPerLogsBloom::to_usize()
    }

    /// Returns the `MAX_BLS_TO_EXECUTION_CHANGES` constant for this specification.
    fn max_bls_to_execution_changes() -> usize {
        Self::MaxBlsToExecutionChanges::to_usize()
    }

    /// Returns the `MAX_WITHDRAWALS_PER_PAYLOAD` constant for this specification.
    fn max_withdrawals_per_payload() -> usize {
        Self::MaxWithdrawalsPerPayload::to_usize()
    }

    /// Returns the `MAX_BLOBS_PER_BLOCK` constant for this specification.
    fn max_blobs_per_block() -> usize {
        Self::MaxBlobsPerBlock::to_usize()
    }

    /// Returns the `BYTES_PER_BLOB` constant for this specification.
    fn bytes_per_blob() -> usize {
        Self::BytesPerBlob::to_usize()
    }
}

/// Macro to inherit some type values from another EthSpec.
#[macro_export]
macro_rules! params_from_eth_spec {
    ($spec_ty:ty { $($ty_name:ident),+ }) => {
        $(type $ty_name = <$spec_ty as EthSpec>::$ty_name;)+
    }
}

/// Ethereum Foundation specifications.
#[derive(Clone, PartialEq, Eq, Debug, Default, Serialize, Deserialize, arbitrary::Arbitrary)]
pub struct MainnetEthSpec;

impl EthSpec for MainnetEthSpec {
    type JustificationBitsLength = U4;
    type SubnetBitfieldLength = U64;
    type MaxValidatorsPerCommittee = U2048;
    type GenesisEpoch = U0;
    type SlotsPerEpoch = U32;
    type EpochsPerEth1VotingPeriod = U64;
    type SlotsPerHistoricalRoot = U8192;
    type EpochsPerHistoricalVector = U65536;
    type EpochsPerSlashingsVector = U8192;
    type HistoricalRootsLimit = U16777216;
    type ValidatorRegistryLimit = U1099511627776;
    type MaxProposerSlashings = U16;
    type MaxAttesterSlashings = U2;
    type MaxAttestations = U128;
    type MaxDeposits = U16;
    type MaxVoluntaryExits = U16;
    type SyncCommitteeSize = U512;
    type SyncCommitteeSubnetCount = U4;
    type MaxBytesPerTransaction = U1073741824; // 1,073,741,824
    type MaxTransactionsPerPayload = U1048576; // 1,048,576
    type BytesPerLogsBloom = U256;
    type GasLimitDenominator = U1024;
    type MinGasLimit = U5000;
    type MaxExtraDataBytes = U32;
<<<<<<< HEAD
    type MaxBlobsPerBlock = U4;
    type MaxBlobCommitmentsPerBlock = U4096;
=======
    type MaxBlobsPerBlock = U6;
>>>>>>> 0a2a00a5
    type BytesPerFieldElement = U32;
    type FieldElementsPerBlob = U4096;
    type BytesPerBlob = U131072;
    type SyncSubcommitteeSize = U128; // 512 committee size / 4 sync committee subnet count
    type MaxPendingAttestations = U4096; // 128 max attestations * 32 slots per epoch
    type SlotsPerEth1VotingPeriod = U2048; // 64 epochs * 32 slots per epoch
    type MaxBlsToExecutionChanges = U16;
    type MaxWithdrawalsPerPayload = U16;

    fn default_spec() -> ChainSpec {
        ChainSpec::mainnet()
    }

    fn spec_name() -> EthSpecId {
        EthSpecId::Mainnet
    }
}

/// Ethereum Foundation minimal spec, as defined in the eth2.0-specs repo.
#[derive(Clone, PartialEq, Eq, Debug, Default, Serialize, Deserialize, arbitrary::Arbitrary)]
pub struct MinimalEthSpec;

impl EthSpec for MinimalEthSpec {
    type SlotsPerEpoch = U8;
    type EpochsPerEth1VotingPeriod = U4;
    type SlotsPerHistoricalRoot = U64;
    type EpochsPerHistoricalVector = U64;
    type EpochsPerSlashingsVector = U64;
    type SyncCommitteeSize = U32;
    type SyncSubcommitteeSize = U8; // 32 committee size / 4 sync committee subnet count
    type MaxPendingAttestations = U1024; // 128 max attestations * 8 slots per epoch
    type SlotsPerEth1VotingPeriod = U32; // 4 epochs * 8 slots per epoch
    type MaxWithdrawalsPerPayload = U4;
    type FieldElementsPerBlob = U4; //FIXME(sean) this is spec'd out currently but will likely change
    type BytesPerBlob = U128; //FIXME(sean) this is spec'd out currently but will likely change
    type MaxBlobCommitmentsPerBlock = U16;

    params_from_eth_spec!(MainnetEthSpec {
        JustificationBitsLength,
        SubnetBitfieldLength,
        SyncCommitteeSubnetCount,
        MaxValidatorsPerCommittee,
        GenesisEpoch,
        HistoricalRootsLimit,
        ValidatorRegistryLimit,
        MaxProposerSlashings,
        MaxAttesterSlashings,
        MaxAttestations,
        MaxDeposits,
        MaxVoluntaryExits,
        MaxBytesPerTransaction,
        MaxTransactionsPerPayload,
        BytesPerLogsBloom,
        GasLimitDenominator,
        MinGasLimit,
        MaxExtraDataBytes,
        MaxBlsToExecutionChanges,
        MaxBlobsPerBlock,
        BytesPerFieldElement
    });

    fn default_spec() -> ChainSpec {
        ChainSpec::minimal()
    }

    fn spec_name() -> EthSpecId {
        EthSpecId::Minimal
    }
}

/// Gnosis Beacon Chain specifications.
#[derive(Clone, PartialEq, Eq, Debug, Default, Serialize, Deserialize, arbitrary::Arbitrary)]
pub struct GnosisEthSpec;

impl EthSpec for GnosisEthSpec {
    type JustificationBitsLength = U4;
    type SubnetBitfieldLength = U64;
    type MaxValidatorsPerCommittee = U2048;
    type GenesisEpoch = U0;
    type SlotsPerEpoch = U16;
    type EpochsPerEth1VotingPeriod = U64;
    type SlotsPerHistoricalRoot = U8192;
    type EpochsPerHistoricalVector = U65536;
    type EpochsPerSlashingsVector = U8192;
    type HistoricalRootsLimit = U16777216;
    type ValidatorRegistryLimit = U1099511627776;
    type MaxProposerSlashings = U16;
    type MaxAttesterSlashings = U2;
    type MaxAttestations = U128;
    type MaxDeposits = U16;
    type MaxVoluntaryExits = U16;
    type SyncCommitteeSize = U512;
    type SyncCommitteeSubnetCount = U4;
    type MaxBytesPerTransaction = U1073741824; // 1,073,741,824
    type MaxTransactionsPerPayload = U1048576; // 1,048,576
    type BytesPerLogsBloom = U256;
    type GasLimitDenominator = U1024;
    type MinGasLimit = U5000;
    type MaxExtraDataBytes = U32;
    type SyncSubcommitteeSize = U128; // 512 committee size / 4 sync committee subnet count
    type MaxPendingAttestations = U2048; // 128 max attestations * 16 slots per epoch
    type SlotsPerEth1VotingPeriod = U1024; // 64 epochs * 16 slots per epoch
    type MaxBlsToExecutionChanges = U16;
    type MaxWithdrawalsPerPayload = U8;
<<<<<<< HEAD
    type MaxBlobsPerBlock = U4;
    type MaxBlobCommitmentsPerBlock = U4096;
=======
    type MaxBlobsPerBlock = U6;
>>>>>>> 0a2a00a5
    type FieldElementsPerBlob = U4096;
    type BytesPerFieldElement = U32;
    type BytesPerBlob = U131072;

    fn default_spec() -> ChainSpec {
        ChainSpec::gnosis()
    }

    fn spec_name() -> EthSpecId {
        EthSpecId::Gnosis
    }
}<|MERGE_RESOLUTION|>--- conflicted
+++ resolved
@@ -300,12 +300,8 @@
     type GasLimitDenominator = U1024;
     type MinGasLimit = U5000;
     type MaxExtraDataBytes = U32;
-<<<<<<< HEAD
-    type MaxBlobsPerBlock = U4;
+    type MaxBlobsPerBlock = U6;
     type MaxBlobCommitmentsPerBlock = U4096;
-=======
-    type MaxBlobsPerBlock = U6;
->>>>>>> 0a2a00a5
     type BytesPerFieldElement = U32;
     type FieldElementsPerBlob = U4096;
     type BytesPerBlob = U131072;
@@ -410,12 +406,8 @@
     type SlotsPerEth1VotingPeriod = U1024; // 64 epochs * 16 slots per epoch
     type MaxBlsToExecutionChanges = U16;
     type MaxWithdrawalsPerPayload = U8;
-<<<<<<< HEAD
-    type MaxBlobsPerBlock = U4;
+    type MaxBlobsPerBlock = U6;
     type MaxBlobCommitmentsPerBlock = U4096;
-=======
-    type MaxBlobsPerBlock = U6;
->>>>>>> 0a2a00a5
     type FieldElementsPerBlob = U4096;
     type BytesPerFieldElement = U32;
     type BytesPerBlob = U131072;

extern crate slog;

mod config;
mod notifier;

pub mod builder;
pub mod error;

use beacon_chain::BeaconChain;
<<<<<<< HEAD
=======
use eth2_libp2p::{Enr, Multiaddr};
>>>>>>> 95cc5dd2
use exit_future::Signal;
use network::Service as NetworkService;
use std::net::SocketAddr;
use std::sync::Arc;

pub use beacon_chain::{BeaconChainTypes, Eth1ChainBackend};
pub use builder::ClientBuilder;
pub use config::{ClientGenesis, Config as ClientConfig};
pub use eth2_config::Eth2Config;

/// The core "beacon node" client.
///
/// Holds references to running services, cleanly shutting them down when dropped.
pub struct Client<T: BeaconChainTypes> {
    beacon_chain: Option<Arc<BeaconChain<T>>>,
    libp2p_network: Option<Arc<NetworkService<T>>>,
    http_listen_addr: Option<SocketAddr>,
    websocket_listen_addr: Option<SocketAddr>,
    /// Exit signals will "fire" when dropped, causing each service to exit gracefully.
    _exit_signals: Vec<Signal>,
}

impl<T: BeaconChainTypes> Client<T> {
    /// Returns an `Arc` reference to the client's `BeaconChain`, if it was started.
    pub fn beacon_chain(&self) -> Option<Arc<BeaconChain<T>>> {
        self.beacon_chain.clone()
    }
<<<<<<< HEAD

    /// Returns the address of the client's HTTP API server, if it was started.
    pub fn http_listen_addr(&self) -> Option<SocketAddr> {
        self.http_listen_addr
    }

    /// Returns the address of the client's WebSocket API server, if it was started.
    pub fn websocket_listen_addr(&self) -> Option<SocketAddr> {
        self.websocket_listen_addr
    }

    /// Returns the port of the client's libp2p stack, if it was started.
    pub fn libp2p_listen_port(&self) -> Option<u16> {
        self.libp2p_network.as_ref().map(|n| n.listen_port())
=======

    /// Returns the address of the client's HTTP API server, if it was started.
    pub fn http_listen_addr(&self) -> Option<SocketAddr> {
        self.http_listen_addr
    }

    /// Returns the address of the client's WebSocket API server, if it was started.
    pub fn websocket_listen_addr(&self) -> Option<SocketAddr> {
        self.websocket_listen_addr
    }

    /// Returns the port of the client's libp2p stack, if it was started.
    pub fn libp2p_listen_port(&self) -> Option<u16> {
        self.libp2p_network.as_ref().map(|n| n.listen_port())
    }

    /// Returns the list of libp2p addresses the client is listening to.
    pub fn libp2p_listen_addresses(&self) -> Option<Vec<Multiaddr>> {
        self.libp2p_network.as_ref().map(|n| n.listen_multiaddrs())
    }

    /// Returns the local libp2p ENR of this node, for network discovery.
    pub fn enr(&self) -> Option<Enr> {
        self.libp2p_network.as_ref().map(|n| n.local_enr())
>>>>>>> 95cc5dd2
    }
}

impl<T: BeaconChainTypes> Drop for Client<T> {
    fn drop(&mut self) {
        if let Some(beacon_chain) = &self.beacon_chain {
            let _result = beacon_chain.persist();
        }
    }
}<|MERGE_RESOLUTION|>--- conflicted
+++ resolved
@@ -7,10 +7,7 @@
 pub mod error;
 
 use beacon_chain::BeaconChain;
-<<<<<<< HEAD
-=======
 use eth2_libp2p::{Enr, Multiaddr};
->>>>>>> 95cc5dd2
 use exit_future::Signal;
 use network::Service as NetworkService;
 use std::net::SocketAddr;
@@ -38,22 +35,6 @@
     pub fn beacon_chain(&self) -> Option<Arc<BeaconChain<T>>> {
         self.beacon_chain.clone()
     }
-<<<<<<< HEAD
-
-    /// Returns the address of the client's HTTP API server, if it was started.
-    pub fn http_listen_addr(&self) -> Option<SocketAddr> {
-        self.http_listen_addr
-    }
-
-    /// Returns the address of the client's WebSocket API server, if it was started.
-    pub fn websocket_listen_addr(&self) -> Option<SocketAddr> {
-        self.websocket_listen_addr
-    }
-
-    /// Returns the port of the client's libp2p stack, if it was started.
-    pub fn libp2p_listen_port(&self) -> Option<u16> {
-        self.libp2p_network.as_ref().map(|n| n.listen_port())
-=======
 
     /// Returns the address of the client's HTTP API server, if it was started.
     pub fn http_listen_addr(&self) -> Option<SocketAddr> {
@@ -78,7 +59,6 @@
     /// Returns the local libp2p ENR of this node, for network discovery.
     pub fn enr(&self) -> Option<Enr> {
         self.libp2p_network.as_ref().map(|n| n.local_enr())
->>>>>>> 95cc5dd2
     }
 }
 

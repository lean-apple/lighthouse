use beacon_chain::test_utils::RelativeSyncCommittee;
use beacon_chain::{
    test_utils::{AttestationStrategy, BeaconChainHarness, BlockStrategy, EphemeralHarnessType},
    BeaconChain, ChainConfig, StateSkipConfig, WhenSlotSkipped,
};
use environment::null_logger;
use eth2::{
    mixin::{RequestAccept, ResponseForkName, ResponseOptional},
    reqwest::RequestBuilder,
    types::{BlockId as CoreBlockId, ForkChoiceNode, StateId as CoreStateId, *},
    BeaconNodeHttpClient, Error, StatusCode, Timeouts,
};
use execution_layer::test_utils::{
    MockBuilder, Operation, DEFAULT_BUILDER_PAYLOAD_VALUE_WEI, DEFAULT_BUILDER_THRESHOLD_WEI,
    DEFAULT_MOCK_EL_PAYLOAD_VALUE_WEI,
};
use futures::stream::{Stream, StreamExt};
use futures::FutureExt;
use http_api::{
    test_utils::{create_api_server, ApiServer},
    BlockId, StateId,
};
use lighthouse_network::{Enr, EnrExt, PeerId};
use network::NetworkReceivers;
use proto_array::ExecutionStatus;
use sensitive_url::SensitiveUrl;
use slot_clock::SlotClock;
use state_processing::per_block_processing::get_expected_withdrawals;
use state_processing::per_slot_processing;
use state_processing::state_advance::partial_state_advance;
use std::convert::TryInto;
use std::sync::Arc;
use tokio::time::Duration;
use tree_hash::TreeHash;
use types::application_domain::ApplicationDomain;
use types::{
    AggregateSignature, BitList, Domain, EthSpec, ExecutionBlockHash, Hash256, Keypair,
    MainnetEthSpec, RelativeEpoch, SelectionProof, SignedRoot, Slot,
};

use eth2::types::ForkVersionedBeaconBlockType::{Blinded, Full};

type E = MainnetEthSpec;

const SECONDS_PER_SLOT: u64 = 12;
const SLOTS_PER_EPOCH: u64 = 32;
const VALIDATOR_COUNT: usize = SLOTS_PER_EPOCH as usize;
const CHAIN_LENGTH: u64 = SLOTS_PER_EPOCH * 5 - 1; // Make `next_block` an epoch transition
const JUSTIFIED_EPOCH: u64 = 4;
const FINALIZED_EPOCH: u64 = 3;
const EXTERNAL_ADDR: &str = "/ip4/0.0.0.0/tcp/9000";

/// Skipping the slots around the epoch boundary allows us to check that we're obtaining states
/// from skipped slots for the finalized and justified checkpoints (instead of the state from the
/// block that those roots point to).
const SKIPPED_SLOTS: &[u64] = &[
    JUSTIFIED_EPOCH * SLOTS_PER_EPOCH - 1,
    JUSTIFIED_EPOCH * SLOTS_PER_EPOCH,
    FINALIZED_EPOCH * SLOTS_PER_EPOCH - 1,
    FINALIZED_EPOCH * SLOTS_PER_EPOCH,
];

struct ApiTester {
    harness: Arc<BeaconChainHarness<EphemeralHarnessType<E>>>,
    chain: Arc<BeaconChain<EphemeralHarnessType<E>>>,
    client: BeaconNodeHttpClient,
    next_block: SignedBlockContents<E>,
    reorg_block: SignedBlockContents<E>,
    attestations: Vec<Attestation<E>>,
    contribution_and_proofs: Vec<SignedContributionAndProof<E>>,
    attester_slashing: AttesterSlashing<E>,
    proposer_slashing: ProposerSlashing,
    voluntary_exit: SignedVoluntaryExit,
    network_rx: NetworkReceivers<E>,
    local_enr: Enr,
    external_peer_id: PeerId,
    mock_builder: Option<Arc<MockBuilder<E>>>,
}

struct ApiTesterConfig {
    spec: ChainSpec,
    retain_historic_states: bool,
    builder_threshold: Option<u128>,
}

impl Default for ApiTesterConfig {
    fn default() -> Self {
        let mut spec = E::default_spec();
        spec.shard_committee_period = 2;
        Self {
            spec,
            retain_historic_states: false,
            builder_threshold: None,
        }
    }
}

impl ApiTesterConfig {
    fn retain_historic_states(mut self) -> Self {
        self.retain_historic_states = true;
        self
    }
}

impl ApiTester {
    pub async fn new() -> Self {
        // This allows for testing voluntary exits without building out a massive chain.
        Self::new_from_config(ApiTesterConfig::default()).await
    }

    pub async fn new_with_hard_forks(altair: bool, bellatrix: bool) -> Self {
        let mut config = ApiTesterConfig::default();
        // Set whether the chain has undergone each hard fork.
        if altair {
            config.spec.altair_fork_epoch = Some(Epoch::new(0));
        }
        if bellatrix {
            config.spec.bellatrix_fork_epoch = Some(Epoch::new(0));
        }
        Self::new_from_config(config).await
    }

    pub async fn new_from_config(config: ApiTesterConfig) -> Self {
        let spec = config.spec;

        let mut harness = BeaconChainHarness::builder(MainnetEthSpec)
            .spec(spec.clone())
            .chain_config(ChainConfig {
                reconstruct_historic_states: config.retain_historic_states,
                ..ChainConfig::default()
            })
            .logger(logging::test_logger())
            .deterministic_keypairs(VALIDATOR_COUNT)
            .fresh_ephemeral_store()
            .mock_execution_layer_with_config(config.builder_threshold)
            .build();

        harness
            .mock_execution_layer
            .as_ref()
            .unwrap()
            .server
            .execution_block_generator()
            .move_to_terminal_block()
            .unwrap();

        harness.advance_slot();

        for _ in 0..CHAIN_LENGTH {
            let slot = harness.chain.slot().unwrap().as_u64();

            if !SKIPPED_SLOTS.contains(&slot) {
                harness
                    .extend_chain(
                        1,
                        BlockStrategy::OnCanonicalHead,
                        AttestationStrategy::AllValidators,
                    )
                    .await;
            }

            harness.advance_slot();
        }

        let head = harness.chain.head_snapshot();

        assert_eq!(
            harness.chain.slot().unwrap(),
            head.beacon_block.slot() + 1,
            "precondition: current slot is one after head"
        );

        let (next_block, _next_state) = harness
            .make_block(head.beacon_state.clone(), harness.chain.slot().unwrap())
            .await;
        let next_block = SignedBlockContents::from(next_block);

        // `make_block` adds random graffiti, so this will produce an alternate block
        let (reorg_block, _reorg_state) = harness
            .make_block(head.beacon_state.clone(), harness.chain.slot().unwrap() + 1)
            .await;
        let reorg_block = SignedBlockContents::from(reorg_block);

        let head_state_root = head.beacon_state_root();
        let attestations = harness
            .get_unaggregated_attestations(
                &AttestationStrategy::AllValidators,
                &head.beacon_state,
                head_state_root,
                head.beacon_block_root,
                harness.chain.slot().unwrap(),
            )
            .into_iter()
            .flat_map(|vec| vec.into_iter().map(|(attestation, _subnet_id)| attestation))
            .collect::<Vec<_>>();

        assert!(
            !attestations.is_empty(),
            "precondition: attestations for testing"
        );

        let current_epoch = harness
            .chain
            .slot()
            .expect("should get current slot")
            .epoch(E::slots_per_epoch());
        let is_altair = spec
            .altair_fork_epoch
            .map(|epoch| epoch <= current_epoch)
            .unwrap_or(false);
        let contribution_and_proofs = if is_altair {
            harness
                .make_sync_contributions(
                    &head.beacon_state,
                    head_state_root,
                    harness.chain.slot().unwrap(),
                    RelativeSyncCommittee::Current,
                )
                .into_iter()
                .filter_map(|(_, contribution)| contribution)
                .collect::<Vec<_>>()
        } else {
            vec![]
        };

        let attester_slashing = harness.make_attester_slashing(vec![0, 1]);
        let proposer_slashing = harness.make_proposer_slashing(2);
        let voluntary_exit = harness.make_voluntary_exit(3, harness.chain.epoch().unwrap());

        let chain = harness.chain.clone();

        assert_eq!(
            chain
                .canonical_head
                .cached_head()
                .finalized_checkpoint()
                .epoch,
            2,
            "precondition: finality"
        );
        assert_eq!(
            chain
                .canonical_head
                .cached_head()
                .justified_checkpoint()
                .epoch,
            3,
            "precondition: justification"
        );

        let log = null_logger().unwrap();

        let ApiServer {
            server,
            listening_socket,
            network_rx,
            local_enr,
            external_peer_id,
        } = create_api_server(chain.clone(), &harness.runtime, log).await;

        harness.runtime.task_executor.spawn(server, "api_server");

        // Late-initalize the mock builder now that the mock execution node and beacon API ports
        // have been allocated.
        let beacon_api_port = listening_socket.port();
        let beacon_url =
            SensitiveUrl::parse(format!("http://127.0.0.1:{beacon_api_port}").as_str()).unwrap();
        let mock_builder_server = harness.set_mock_builder(beacon_url.clone());

        // Start the mock builder service prior to building the chain out.
        harness.runtime.task_executor.spawn(
            async move { mock_builder_server.await },
            "mock_builder_server",
        );

        let mock_builder = harness.mock_builder.clone();

        let client = BeaconNodeHttpClient::new(
            beacon_url,
            Timeouts::set_all(Duration::from_secs(SECONDS_PER_SLOT)),
        );

        Self {
            harness: Arc::new(harness),
            chain,
            client,
            next_block,
            reorg_block,
            attestations,
            contribution_and_proofs,
            attester_slashing,
            proposer_slashing,
            voluntary_exit,
            network_rx,
            local_enr,
            external_peer_id,
            mock_builder,
        }
    }

    pub async fn new_from_genesis() -> Self {
        let harness = Arc::new(
            BeaconChainHarness::builder(MainnetEthSpec)
                .default_spec()
                .deterministic_keypairs(VALIDATOR_COUNT)
                .fresh_ephemeral_store()
                .build(),
        );

        harness.advance_slot();

        let head = harness.chain.head_snapshot();

        let (next_block, _next_state) = harness
            .make_block(head.beacon_state.clone(), harness.chain.slot().unwrap())
            .await;
        let next_block = SignedBlockContents::from(next_block);

        // `make_block` adds random graffiti, so this will produce an alternate block
        let (reorg_block, _reorg_state) = harness
            .make_block(head.beacon_state.clone(), harness.chain.slot().unwrap())
            .await;
        let reorg_block = SignedBlockContents::from(reorg_block);

        let head_state_root = head.beacon_state_root();
        let attestations = harness
            .get_unaggregated_attestations(
                &AttestationStrategy::AllValidators,
                &head.beacon_state,
                head_state_root,
                head.beacon_block_root,
                harness.chain.slot().unwrap(),
            )
            .into_iter()
            .flat_map(|vec| vec.into_iter().map(|(attestation, _subnet_id)| attestation))
            .collect::<Vec<_>>();

        let attester_slashing = harness.make_attester_slashing(vec![0, 1]);
        let proposer_slashing = harness.make_proposer_slashing(2);
        let voluntary_exit = harness.make_voluntary_exit(3, harness.chain.epoch().unwrap());

        let chain = harness.chain.clone();

        let log = null_logger().unwrap();

        let ApiServer {
            server,
            listening_socket,
            network_rx,
            local_enr,
            external_peer_id,
        } = create_api_server(chain.clone(), &harness.runtime, log).await;

        harness.runtime.task_executor.spawn(server, "api_server");

        let client = BeaconNodeHttpClient::new(
            SensitiveUrl::parse(&format!(
                "http://{}:{}",
                listening_socket.ip(),
                listening_socket.port()
            ))
            .unwrap(),
            Timeouts::set_all(Duration::from_secs(SECONDS_PER_SLOT)),
        );

        Self {
            harness,
            chain,
            client,
            next_block,
            reorg_block,
            attestations,
            contribution_and_proofs: vec![],
            attester_slashing,
            proposer_slashing,
            voluntary_exit,
            network_rx,
            local_enr,
            external_peer_id,
            mock_builder: None,
        }
    }

    fn validator_keypairs(&self) -> &[Keypair] {
        &self.harness.validator_keypairs
    }

    pub async fn new_mev_tester() -> Self {
        let tester = Self::new_with_hard_forks(true, true)
            .await
            .test_post_validator_register_validator()
            .await;
        // Make sure bids always meet the minimum threshold.
        tester
            .mock_builder
            .as_ref()
            .unwrap()
            .add_operation(Operation::Value(Uint256::from(
                DEFAULT_BUILDER_THRESHOLD_WEI,
            )));
        tester
    }

    pub async fn new_mev_tester_no_builder_threshold() -> Self {
        let mut config = ApiTesterConfig {
            builder_threshold: Some(0),
            retain_historic_states: false,
            spec: E::default_spec(),
        };
        config.spec.altair_fork_epoch = Some(Epoch::new(0));
        config.spec.bellatrix_fork_epoch = Some(Epoch::new(0));
        let tester = Self::new_from_config(config)
            .await
            .test_post_validator_register_validator()
            .await;
        tester
            .mock_builder
            .as_ref()
            .unwrap()
            .add_operation(Operation::Value(Uint256::from(
                DEFAULT_BUILDER_PAYLOAD_VALUE_WEI,
            )));
        tester
    }

    fn skip_slots(self, count: u64) -> Self {
        for _ in 0..count {
            self.chain
                .slot_clock
                .set_slot(self.chain.slot().unwrap().as_u64() + 1);
        }

        self
    }

    fn interesting_state_ids(&self) -> Vec<StateId> {
        let mut ids = vec![
            StateId(CoreStateId::Head),
            StateId(CoreStateId::Genesis),
            StateId(CoreStateId::Finalized),
            StateId(CoreStateId::Justified),
            StateId(CoreStateId::Slot(Slot::new(0))),
            StateId(CoreStateId::Slot(Slot::new(32))),
            StateId(CoreStateId::Slot(Slot::from(SKIPPED_SLOTS[0]))),
            StateId(CoreStateId::Slot(Slot::from(SKIPPED_SLOTS[1]))),
            StateId(CoreStateId::Slot(Slot::from(SKIPPED_SLOTS[2]))),
            StateId(CoreStateId::Slot(Slot::from(SKIPPED_SLOTS[3]))),
            StateId(CoreStateId::Root(Hash256::zero())),
        ];
        ids.push(StateId(CoreStateId::Root(
            self.chain.canonical_head.cached_head().head_state_root(),
        )));
        ids
    }

    fn interesting_block_ids(&self) -> Vec<BlockId> {
        let mut ids = vec![
            BlockId(CoreBlockId::Head),
            BlockId(CoreBlockId::Genesis),
            BlockId(CoreBlockId::Finalized),
            BlockId(CoreBlockId::Justified),
            BlockId(CoreBlockId::Slot(Slot::new(0))),
            BlockId(CoreBlockId::Slot(Slot::new(32))),
            BlockId(CoreBlockId::Slot(Slot::from(SKIPPED_SLOTS[0]))),
            BlockId(CoreBlockId::Slot(Slot::from(SKIPPED_SLOTS[1]))),
            BlockId(CoreBlockId::Slot(Slot::from(SKIPPED_SLOTS[2]))),
            BlockId(CoreBlockId::Slot(Slot::from(SKIPPED_SLOTS[3]))),
            BlockId(CoreBlockId::Root(Hash256::zero())),
        ];
        ids.push(BlockId(CoreBlockId::Root(
            self.chain.canonical_head.cached_head().head_block_root(),
        )));
        ids
    }
    pub async fn test_beacon_genesis(self) -> Self {
        let result = self.client.get_beacon_genesis().await.unwrap().data;

        let state = &self.chain.head_snapshot().beacon_state;
        let expected = GenesisData {
            genesis_time: state.genesis_time(),
            genesis_validators_root: state.genesis_validators_root(),
            genesis_fork_version: self.chain.spec.genesis_fork_version,
        };

        assert_eq!(result, expected);

        self
    }

    // finalization tests
    pub async fn test_beacon_states_root_finalized(self) -> Self {
        for state_id in self.interesting_state_ids() {
            let state_root = state_id.root(&self.chain);
            let state = state_id.state(&self.chain);

            // if .root or .state fail, skip the test. those would be errors outside the scope
            // of this test, here we're testing the finalized field assuming the call to .is_finalized_state
            // occurs after the state_root and state calls, and that the state_root and state calls
            // were correct.
            if state_root.is_err() || state.is_err() {
                continue;
            }

            // now that we know the state is valid, we can unwrap() everything we need
            let result = self
                .client
                .get_beacon_states_root(state_id.0)
                .await
                .unwrap()
                .unwrap()
                .finalized
                .unwrap();

            let (state_root, _, _) = state_root.unwrap();
            let (state, _, _) = state.unwrap();
            let state_slot = state.slot();
            let expected = self
                .chain
                .is_finalized_state(&state_root, state_slot)
                .unwrap();

            assert_eq!(result, expected, "{:?}", state_id);
        }

        self
    }

    pub async fn test_beacon_states_fork_finalized(self) -> Self {
        for state_id in self.interesting_state_ids() {
            let state_root = state_id.root(&self.chain);
            let state = state_id.state(&self.chain);

            // if .root or .state fail, skip the test. those would be errors outside the scope
            // of this test, here we're testing the finalized field assuming the call to .is_finalized_state
            // occurs after the state_root and state calls, and that the state_root and state calls
            // were correct.
            if state_root.is_err() || state.is_err() {
                continue;
            }

            // now that we know the state is valid, we can unwrap() everything we need
            let result = self
                .client
                .get_beacon_states_fork(state_id.0)
                .await
                .unwrap()
                .unwrap()
                .finalized
                .unwrap();

            let (state_root, _, _) = state_root.unwrap();
            let (state, _, _) = state.unwrap();
            let state_slot = state.slot();
            let expected = self
                .chain
                .is_finalized_state(&state_root, state_slot)
                .unwrap();

            assert_eq!(result, expected, "{:?}", state_id);
        }

        self
    }

    pub async fn test_beacon_states_finality_checkpoints_finalized(self) -> Self {
        for state_id in self.interesting_state_ids() {
            let state_root = state_id.root(&self.chain);
            let state = state_id.state(&self.chain);

            // if .root or .state fail, skip the test. those would be errors outside the scope
            // of this test, here we're testing the finalized field assuming the call to .is_finalized_state
            // occurs after the state_root and state calls, and that the state_root and state calls
            // were correct.
            if state_root.is_err() || state.is_err() {
                continue;
            }

            // now that we know the state is valid, we can unwrap() everything we need
            let result = self
                .client
                .get_beacon_states_finality_checkpoints(state_id.0)
                .await
                .unwrap()
                .unwrap()
                .finalized
                .unwrap();

            let (state_root, _, _) = state_root.unwrap();
            let (state, _, _) = state.unwrap();
            let state_slot = state.slot();
            let expected = self
                .chain
                .is_finalized_state(&state_root, state_slot)
                .unwrap();

            assert_eq!(result, expected, "{:?}", state_id);
        }

        self
    }

    pub async fn test_beacon_headers_block_id_finalized(self) -> Self {
        for block_id in self.interesting_block_ids() {
            let block_root = block_id.root(&self.chain);
            let block = block_id.full_block(&self.chain).await;

            // if .root or .state fail, skip the test. those would be errors outside the scope
            // of this test, here we're testing the finalized field assuming the call to .is_finalized_state
            // occurs after the state_root and state calls, and that the state_root and state calls
            // were correct.
            if block_root.is_err() || block.is_err() {
                continue;
            }

            // now that we know the block is valid, we can unwrap() everything we need
            let result = self
                .client
                .get_beacon_headers_block_id(block_id.0)
                .await
                .unwrap()
                .unwrap()
                .finalized
                .unwrap();

            let (block_root, _, _) = block_root.unwrap();
            let (block, _, _) = block.unwrap();
            let block_slot = block.slot();
            let expected = self
                .chain
                .is_finalized_block(&block_root, block_slot)
                .unwrap();

            assert_eq!(result, expected, "{:?}", block_id);
        }

        self
    }

    pub async fn test_beacon_blocks_finalized<T: EthSpec>(self) -> Self {
        for block_id in self.interesting_block_ids() {
            let block_root = block_id.root(&self.chain);
            let block = block_id.full_block(&self.chain).await;

            // if .root or .full_block fail, skip the test. those would be errors outside the scope
            // of this test, here we're testing the finalized field assuming the call to .is_finalized_block
            // occurs after those calls, and that they were correct.
            if block_root.is_err() || block.is_err() {
                continue;
            }

            // now that we know the block is valid, we can unwrap() everything we need
            let result = self
                .client
                .get_beacon_blocks::<MainnetEthSpec>(block_id.0)
                .await
                .unwrap()
                .unwrap()
                .finalized
                .unwrap();

            let (block_root, _, _) = block_root.unwrap();
            let (block, _, _) = block.unwrap();
            let block_slot = block.slot();
            let expected = self
                .chain
                .is_finalized_block(&block_root, block_slot)
                .unwrap();

            assert_eq!(result, expected, "{:?}", block_id);
        }

        self
    }

    pub async fn test_beacon_blinded_blocks_finalized<T: EthSpec>(self) -> Self {
        for block_id in self.interesting_block_ids() {
            let block_root = block_id.root(&self.chain);
            let block = block_id.full_block(&self.chain).await;

            // if .root or .full_block fail, skip the test. those would be errors outside the scope
            // of this test, here we're testing the finalized field assuming the call to .is_finalized_block
            // occurs after those calls, and that they were correct.
            if block_root.is_err() || block.is_err() {
                continue;
            }

            // now that we know the block is valid, we can unwrap() everything we need
            let result = self
                .client
                .get_beacon_blinded_blocks::<MainnetEthSpec>(block_id.0)
                .await
                .unwrap()
                .unwrap()
                .finalized
                .unwrap();

            let (block_root, _, _) = block_root.unwrap();
            let (block, _, _) = block.unwrap();
            let block_slot = block.slot();
            let expected = self
                .chain
                .is_finalized_block(&block_root, block_slot)
                .unwrap();

            assert_eq!(result, expected, "{:?}", block_id);
        }

        self
    }

    pub async fn test_debug_beacon_states_finalized(self) -> Self {
        for state_id in self.interesting_state_ids() {
            let state_root = state_id.root(&self.chain);
            let state = state_id.state(&self.chain);

            // if .root or .state fail, skip the test. those would be errors outside the scope
            // of this test, here we're testing the finalized field assuming the call to .is_finalized_state
            // occurs after the state_root and state calls, and that the state_root and state calls
            // were correct.
            if state_root.is_err() || state.is_err() {
                continue;
            }

            // now that we know the state is valid, we can unwrap() everything we need
            let result = self
                .client
                .get_debug_beacon_states::<MainnetEthSpec>(state_id.0)
                .await
                .unwrap()
                .unwrap()
                .finalized
                .unwrap();

            let (state_root, _, _) = state_root.unwrap();
            let (state, _, _) = state.unwrap();
            let state_slot = state.slot();
            let expected = self
                .chain
                .is_finalized_state(&state_root, state_slot)
                .unwrap();

            assert_eq!(result, expected, "{:?}", state_id);
        }

        self
    }

    pub async fn test_beacon_states_root(self) -> Self {
        for state_id in self.interesting_state_ids() {
            let result = self
                .client
                .get_beacon_states_root(state_id.0)
                .await
                .unwrap()
                .map(|res| res.data.root);

            let expected = state_id
                .root(&self.chain)
                .ok()
                .map(|(root, _execution_optimistic, _finalized)| root);

            assert_eq!(result, expected, "{:?}", state_id);
        }

        self
    }

    pub async fn test_beacon_states_fork(self) -> Self {
        for state_id in self.interesting_state_ids() {
            let result = self
                .client
                .get_beacon_states_fork(state_id.0)
                .await
                .unwrap()
                .map(|res| res.data);

            let expected = state_id.fork(&self.chain).ok();

            assert_eq!(result, expected, "{:?}", state_id);
        }

        self
    }

    pub async fn test_beacon_states_finality_checkpoints(self) -> Self {
        for state_id in self.interesting_state_ids() {
            let result = self
                .client
                .get_beacon_states_finality_checkpoints(state_id.0)
                .await
                .unwrap()
                .map(|res| res.data);

            let expected = state_id.state(&self.chain).ok().map(
                |(state, _execution_optimistic, _finalized)| FinalityCheckpointsData {
                    previous_justified: state.previous_justified_checkpoint(),
                    current_justified: state.current_justified_checkpoint(),
                    finalized: state.finalized_checkpoint(),
                },
            );

            assert_eq!(result, expected, "{:?}", state_id);
        }

        self
    }

    pub async fn test_beacon_states_validator_balances(self) -> Self {
        for state_id in self.interesting_state_ids() {
            for validator_indices in self.interesting_validator_indices() {
                let state_opt = state_id.state(&self.chain).ok();
                let validators: Vec<Validator> = match state_opt.as_ref() {
                    Some((state, _execution_optimistic, _finalized)) => {
                        state.validators().clone().into()
                    }
                    None => vec![],
                };
                let validator_index_ids = validator_indices
                    .iter()
                    .cloned()
                    .map(|i| ValidatorId::Index(i))
                    .collect::<Vec<ValidatorId>>();
                let validator_pubkey_ids = validator_indices
                    .iter()
                    .cloned()
                    .map(|i| {
                        ValidatorId::PublicKey(
                            validators
                                .get(i as usize)
                                .map_or(PublicKeyBytes::empty(), |val| val.pubkey.clone()),
                        )
                    })
                    .collect::<Vec<ValidatorId>>();

                let result_index_ids = self
                    .client
                    .get_beacon_states_validator_balances(
                        state_id.0,
                        Some(validator_index_ids.as_slice()),
                    )
                    .await
                    .unwrap()
                    .map(|res| res.data);
                let result_pubkey_ids = self
                    .client
                    .get_beacon_states_validator_balances(
                        state_id.0,
                        Some(validator_pubkey_ids.as_slice()),
                    )
                    .await
                    .unwrap()
                    .map(|res| res.data);

                let expected = state_opt.map(|(state, _execution_optimistic, _finalized)| {
                    let mut validators = Vec::with_capacity(validator_indices.len());

                    for i in validator_indices {
                        if i < state.balances().len() as u64 {
                            validators.push(ValidatorBalanceData {
                                index: i as u64,
                                balance: state.balances()[i as usize],
                            });
                        }
                    }

                    validators
                });

                assert_eq!(result_index_ids, expected, "{:?}", state_id);
                assert_eq!(result_pubkey_ids, expected, "{:?}", state_id);
            }
        }

        self
    }

    pub async fn test_beacon_states_validators(self) -> Self {
        for state_id in self.interesting_state_ids() {
            for statuses in self.interesting_validator_statuses() {
                for validator_indices in self.interesting_validator_indices() {
                    let state_opt = state_id
                        .state(&self.chain)
                        .ok()
                        .map(|(state, _execution_optimistic, _finalized)| state);
                    let validators: Vec<Validator> = match state_opt.as_ref() {
                        Some(state) => state.validators().clone().into(),
                        None => vec![],
                    };
                    let validator_index_ids = validator_indices
                        .iter()
                        .cloned()
                        .map(|i| ValidatorId::Index(i))
                        .collect::<Vec<ValidatorId>>();
                    let validator_pubkey_ids = validator_indices
                        .iter()
                        .cloned()
                        .map(|i| {
                            ValidatorId::PublicKey(
                                validators
                                    .get(i as usize)
                                    .map_or(PublicKeyBytes::empty(), |val| val.pubkey.clone()),
                            )
                        })
                        .collect::<Vec<ValidatorId>>();

                    let result_index_ids = self
                        .client
                        .get_beacon_states_validators(
                            state_id.0,
                            Some(validator_index_ids.as_slice()),
                            None,
                        )
                        .await
                        .unwrap()
                        .map(|res| res.data);

                    let result_pubkey_ids = self
                        .client
                        .get_beacon_states_validators(
                            state_id.0,
                            Some(validator_pubkey_ids.as_slice()),
                            None,
                        )
                        .await
                        .unwrap()
                        .map(|res| res.data);

                    let expected = state_opt.map(|state| {
                        let epoch = state.current_epoch();
                        let far_future_epoch = self.chain.spec.far_future_epoch;

                        let mut validators = Vec::with_capacity(validator_indices.len());

                        for i in validator_indices {
                            if i >= state.validators().len() as u64 {
                                continue;
                            }
                            let validator = state.validators()[i as usize].clone();
                            let status = ValidatorStatus::from_validator(
                                &validator,
                                epoch,
                                far_future_epoch,
                            );
                            if statuses.contains(&status)
                                || statuses.is_empty()
                                || statuses.contains(&status.superstatus())
                            {
                                validators.push(ValidatorData {
                                    index: i as u64,
                                    balance: state.balances()[i as usize],
                                    status,
                                    validator,
                                });
                            }
                        }

                        validators
                    });

                    assert_eq!(result_index_ids, expected, "{:?}", state_id);
                    assert_eq!(result_pubkey_ids, expected, "{:?}", state_id);
                }
            }
        }

        self
    }

    pub async fn test_beacon_states_validator_id(self) -> Self {
        for state_id in self.interesting_state_ids() {
            let state_opt = state_id
                .state(&self.chain)
                .ok()
                .map(|(state, _execution_optimistic, _finalized)| state);
            let validators = match state_opt.as_ref() {
                Some(state) => state.validators().clone().into(),
                None => vec![],
            };

            for (i, validator) in validators.into_iter().enumerate() {
                let validator_ids = &[
                    ValidatorId::PublicKey(validator.pubkey.clone()),
                    ValidatorId::Index(i as u64),
                ];

                for validator_id in validator_ids {
                    let result = self
                        .client
                        .get_beacon_states_validator_id(state_id.0, validator_id)
                        .await
                        .unwrap()
                        .map(|res| res.data);

                    if result.is_none() && state_opt.is_none() {
                        continue;
                    }

                    let state = state_opt.as_ref().expect("result should be none");

                    let expected = {
                        let epoch = state.current_epoch();
                        let far_future_epoch = self.chain.spec.far_future_epoch;

                        ValidatorData {
                            index: i as u64,
                            balance: state.balances()[i],
                            status: ValidatorStatus::from_validator(
                                &validator,
                                epoch,
                                far_future_epoch,
                            ),
                            validator: validator.clone(),
                        }
                    };

                    assert_eq!(result, Some(expected), "{:?}, {:?}", state_id, validator_id);
                }
            }
        }

        self
    }

    pub async fn test_beacon_states_committees(self) -> Self {
        for state_id in self.interesting_state_ids() {
            let mut state_opt = state_id
                .state(&self.chain)
                .ok()
                .map(|(state, _execution_optimistic, _finalized)| state);

            let epoch_opt = state_opt.as_ref().map(|state| state.current_epoch());
            let results = self
                .client
                .get_beacon_states_committees(state_id.0, None, None, epoch_opt)
                .await
                .unwrap()
                .map(|res| res.data);

            if results.is_none() && state_opt.is_none() {
                continue;
            }

            let state = state_opt.as_mut().expect("result should be none");

            state.build_all_committee_caches(&self.chain.spec).unwrap();
            let committees = state
                .get_beacon_committees_at_epoch(RelativeEpoch::Current)
                .unwrap();

            for (i, result) in results.unwrap().into_iter().enumerate() {
                let expected = &committees[i];

                assert_eq!(result.index, expected.index, "{}", state_id);
                assert_eq!(result.slot, expected.slot, "{}", state_id);
                assert_eq!(
                    result
                        .validators
                        .into_iter()
                        .map(|i| i as usize)
                        .collect::<Vec<_>>(),
                    expected.committee.to_vec(),
                    "{}",
                    state_id
                );
            }
        }

        self
    }

    pub async fn test_beacon_states_randao(self) -> Self {
        for state_id in self.interesting_state_ids() {
            let mut state_opt = state_id
                .state(&self.chain)
                .ok()
                .map(|(state, _execution_optimistic, _finalized)| state);

            let epoch_opt = state_opt.as_ref().map(|state| state.current_epoch());
            let result = self
                .client
                .get_beacon_states_randao(state_id.0, epoch_opt)
                .await
                .unwrap()
                .map(|res| res.data);

            if result.is_none() && state_opt.is_none() {
                continue;
            }

            let state = state_opt.as_mut().expect("result should be none");
            let randao_mix = state
                .get_randao_mix(state.slot().epoch(E::slots_per_epoch()))
                .unwrap();

            assert_eq!(result.unwrap().randao, *randao_mix);
        }

        self
    }

    pub async fn test_beacon_headers_all_slots(self) -> Self {
        for slot in 0..CHAIN_LENGTH {
            let slot = Slot::from(slot);

            let result = self
                .client
                .get_beacon_headers(Some(slot), None)
                .await
                .unwrap()
                .map(|res| res.data);

            let root = self
                .chain
                .block_root_at_slot(slot, WhenSlotSkipped::None)
                .unwrap();

            if root.is_none() && result.is_none() {
                continue;
            }

            let root = root.unwrap();
            let block = self
                .chain
                .block_at_slot(slot, WhenSlotSkipped::Prev)
                .unwrap()
                .unwrap();
            let header = BlockHeaderData {
                root,
                canonical: true,
                header: BlockHeaderAndSignature {
                    message: block.message().block_header(),
                    signature: block.signature().clone().into(),
                },
            };
            let expected = vec![header];

            assert_eq!(result.unwrap(), expected, "slot {:?}", slot);
        }

        self
    }

    pub async fn test_beacon_headers_all_parents(self) -> Self {
        let mut roots = self
            .chain
            .forwards_iter_block_roots(Slot::new(0))
            .unwrap()
            .map(Result::unwrap)
            .map(|(root, _slot)| root)
            .collect::<Vec<_>>();

        // The iterator natively returns duplicate roots for skipped slots.
        roots.dedup();

        for i in 1..roots.len() {
            let parent_root = roots[i - 1];
            let child_root = roots[i];

            let result = self
                .client
                .get_beacon_headers(None, Some(parent_root))
                .await
                .unwrap()
                .unwrap()
                .data;

            assert_eq!(result.len(), 1, "i {}", i);
            assert_eq!(result[0].root, child_root, "i {}", i);
        }

        self
    }

    pub async fn test_beacon_headers_block_id(self) -> Self {
        for block_id in self.interesting_block_ids() {
            let result = self
                .client
                .get_beacon_headers_block_id(block_id.0)
                .await
                .unwrap()
                .map(|res| res.data);

            let block_root_opt = block_id
                .root(&self.chain)
                .ok()
                .map(|(root, _execution_optimistic, _finalized)| root);

            if let CoreBlockId::Slot(slot) = block_id.0 {
                if block_root_opt.is_none() {
                    assert!(SKIPPED_SLOTS.contains(&slot.as_u64()));
                } else {
                    assert!(!SKIPPED_SLOTS.contains(&slot.as_u64()));
                }
            }

            let block_opt = block_id
                .full_block(&self.chain)
                .await
                .ok()
                .map(|(block, _execution_optimistic, _finalized)| block);

            if block_opt.is_none() && result.is_none() {
                continue;
            }

            let result = result.unwrap();
            let block = block_opt.unwrap();
            let block_root = block_root_opt.unwrap();
            let canonical = self
                .chain
                .block_root_at_slot(block.slot(), WhenSlotSkipped::None)
                .unwrap()
                .map_or(false, |canonical| block_root == canonical);

            assert_eq!(result.canonical, canonical, "{:?}", block_id);
            assert_eq!(result.root, block_root, "{:?}", block_id);
            assert_eq!(
                result.header.message,
                block.message().block_header(),
                "{:?}",
                block_id
            );
            assert_eq!(
                result.header.signature,
                block.signature().clone().into(),
                "{:?}",
                block_id
            );
        }

        self
    }

    pub async fn test_beacon_blocks_root(self) -> Self {
        for block_id in self.interesting_block_ids() {
            let result = self
                .client
                .get_beacon_blocks_root(block_id.0)
                .await
                .unwrap()
                .map(|res| res.data.root);

            let expected = block_id
                .root(&self.chain)
                .ok()
                .map(|(root, _execution_optimistic, _finalized)| root);
            if let CoreBlockId::Slot(slot) = block_id.0 {
                if expected.is_none() {
                    assert!(SKIPPED_SLOTS.contains(&slot.as_u64()));
                } else {
                    assert!(!SKIPPED_SLOTS.contains(&slot.as_u64()));
                }
            }
            assert_eq!(result, expected, "{:?}", block_id);
        }

        self
    }

    pub async fn test_post_beacon_blocks_valid(mut self) -> Self {
        let next_block = self.next_block.clone();

        self.client.post_beacon_blocks(&next_block).await.unwrap();

        assert!(
            self.network_rx.network_recv.recv().await.is_some(),
            "valid blocks should be sent to network"
        );

        self
    }

    pub async fn test_post_beacon_blocks_ssz_valid(mut self) -> Self {
        let next_block = &self.next_block;

        self.client
            .post_beacon_blocks_ssz(next_block)
            .await
            .unwrap();

        assert!(
            self.network_rx.network_recv.recv().await.is_some(),
            "valid blocks should be sent to network"
        );

        self
    }

    pub async fn test_post_beacon_blocks_invalid(mut self) -> Self {
        let block = self
            .harness
            .make_block_with_modifier(
                self.harness.get_current_state(),
                self.harness.get_current_slot(),
                |b| {
                    *b.state_root_mut() = Hash256::zero();
                },
            )
            .await
            .0;

        assert!(self
            .client
            .post_beacon_blocks(&SignedBlockContents::from(block))
            .await
            .is_err());

        assert!(
            self.network_rx.network_recv.recv().await.is_some(),
            "gossip valid blocks should be sent to network"
        );

        self
    }

    pub async fn test_post_beacon_blocks_ssz_invalid(mut self) -> Self {
        let block = self
            .harness
            .make_block_with_modifier(
                self.harness.get_current_state(),
                self.harness.get_current_slot(),
                |b| {
                    *b.state_root_mut() = Hash256::zero();
                },
            )
            .await
            .0;

        assert!(self
            .client
            .post_beacon_blocks_ssz(&SignedBlockContents::from(block))
            .await
            .is_err());

        assert!(
            self.network_rx.network_recv.recv().await.is_some(),
            "gossip valid blocks should be sent to network"
        );

        self
    }

    pub async fn test_post_beacon_blocks_duplicate(self) -> Self {
        let block_contents = self
            .harness
            .make_block(
                self.harness.get_current_state(),
                self.harness.get_current_slot(),
            )
            .await
            .0
            .into();

        assert!(self
            .client
            .post_beacon_blocks(&block_contents)
            .await
            .is_ok());

        // Blinded deneb block contents is just the blinded block
        let blinded_block_contents = block_contents.signed_block().clone_as_blinded();

        // Test all the POST methods in sequence, they should all behave the same.
        let responses = vec![
            self.client
                .post_beacon_blocks(&block_contents)
                .await
                .unwrap_err(),
            self.client
                .post_beacon_blocks_v2(&block_contents, None)
                .await
                .unwrap_err(),
            self.client
                .post_beacon_blocks_ssz(&block_contents)
                .await
                .unwrap_err(),
            self.client
                .post_beacon_blocks_v2_ssz(&block_contents, None)
                .await
                .unwrap_err(),
            self.client
                .post_beacon_blinded_blocks(&blinded_block_contents)
                .await
                .unwrap_err(),
            self.client
                .post_beacon_blinded_blocks_v2(&blinded_block_contents, None)
                .await
                .unwrap_err(),
            self.client
                .post_beacon_blinded_blocks_ssz(&blinded_block_contents)
                .await
                .unwrap_err(),
            self.client
                .post_beacon_blinded_blocks_v2_ssz(&blinded_block_contents, None)
                .await
                .unwrap_err(),
        ];
        for (i, response) in responses.into_iter().enumerate() {
            assert_eq!(
                response.status().unwrap(),
                StatusCode::ACCEPTED,
                "response {i}"
            );
        }

        self
    }

    pub async fn test_beacon_blocks(self) -> Self {
        for block_id in self.interesting_block_ids() {
            let expected = block_id
                .full_block(&self.chain)
                .await
                .ok()
                .map(|(block, _execution_optimistic, _finalized)| block);

            if let CoreBlockId::Slot(slot) = block_id.0 {
                if expected.is_none() {
                    assert!(SKIPPED_SLOTS.contains(&slot.as_u64()));
                } else {
                    assert!(!SKIPPED_SLOTS.contains(&slot.as_u64()));
                }
            }

            // Check the JSON endpoint.
            let json_result = self.client.get_beacon_blocks(block_id.0).await.unwrap();

            if let (Some(json), Some(expected)) = (&json_result, &expected) {
                assert_eq!(&json.data, expected.as_ref(), "{:?}", block_id);
                assert_eq!(
                    json.version,
                    Some(expected.fork_name(&self.chain.spec).unwrap())
                );
            } else {
                assert_eq!(json_result, None);
                assert_eq!(expected, None);
            }

            // Check the SSZ endpoint.
            let ssz_result = self
                .client
                .get_beacon_blocks_ssz(block_id.0, &self.chain.spec)
                .await
                .unwrap();
            assert_eq!(
                ssz_result.as_ref(),
                expected.as_ref().map(|b| b.as_ref()),
                "{:?}",
                block_id
            );

            // Check that the legacy v1 API still works but doesn't return a version field.
            let v1_result = self.client.get_beacon_blocks_v1(block_id.0).await.unwrap();
            if let (Some(v1_result), Some(expected)) = (&v1_result, &expected) {
                assert_eq!(v1_result.version, None);
                assert_eq!(&v1_result.data, expected.as_ref());
            } else {
                assert_eq!(v1_result, None);
                assert_eq!(expected, None);
            }

            // Check that version headers are provided.
            let url = self.client.get_beacon_blocks_path(block_id.0).unwrap();

            let builders: Vec<fn(RequestBuilder) -> RequestBuilder> = vec![
                |b| b,
                |b| b.accept(Accept::Ssz),
                |b| b.accept(Accept::Json),
                |b| b.accept(Accept::Any),
            ];

            for req_builder in builders {
                let raw_res = self
                    .client
                    .get_response(url.clone(), req_builder)
                    .await
                    .optional()
                    .unwrap();
                if let (Some(raw_res), Some(expected)) = (&raw_res, &expected) {
                    assert_eq!(
                        raw_res.fork_name_from_header().unwrap(),
                        Some(expected.fork_name(&self.chain.spec).unwrap())
                    );
                } else {
                    assert!(raw_res.is_none());
                    assert_eq!(expected, None);
                }
            }
        }

        self
    }

    pub async fn test_beacon_blinded_blocks(self) -> Self {
        for block_id in self.interesting_block_ids() {
            let expected = block_id
                .blinded_block(&self.chain)
                .ok()
                .map(|(block, _execution_optimistic, _finalized)| block);

            if let CoreBlockId::Slot(slot) = block_id.0 {
                if expected.is_none() {
                    assert!(SKIPPED_SLOTS.contains(&slot.as_u64()));
                } else {
                    assert!(!SKIPPED_SLOTS.contains(&slot.as_u64()));
                }
            }

            // Check the JSON endpoint.
            let json_result = self
                .client
                .get_beacon_blinded_blocks(block_id.0)
                .await
                .unwrap();

            if let (Some(json), Some(expected)) = (&json_result, &expected) {
                assert_eq!(&json.data, expected, "{:?}", block_id);
                assert_eq!(
                    json.version,
                    Some(expected.fork_name(&self.chain.spec).unwrap())
                );
            } else {
                assert_eq!(json_result, None);
                assert_eq!(expected, None);
            }

            // Check the SSZ endpoint.
            let ssz_result = self
                .client
                .get_beacon_blinded_blocks_ssz(block_id.0, &self.chain.spec)
                .await
                .unwrap();
            assert_eq!(ssz_result.as_ref(), expected.as_ref(), "{:?}", block_id);

            // Check that version headers are provided.
            let url = self
                .client
                .get_beacon_blinded_blocks_path(block_id.0)
                .unwrap();

            let builders: Vec<fn(RequestBuilder) -> RequestBuilder> = vec![
                |b| b,
                |b| b.accept(Accept::Ssz),
                |b| b.accept(Accept::Json),
                |b| b.accept(Accept::Any),
            ];

            for req_builder in builders {
                let raw_res = self
                    .client
                    .get_response(url.clone(), req_builder)
                    .await
                    .optional()
                    .unwrap();
                if let (Some(raw_res), Some(expected)) = (&raw_res, &expected) {
                    assert_eq!(
                        raw_res.fork_name_from_header().unwrap(),
                        Some(expected.fork_name(&self.chain.spec).unwrap())
                    );
                } else {
                    assert!(raw_res.is_none());
                    assert_eq!(expected, None);
                }
            }
        }

        self
    }

    pub async fn test_beacon_blocks_attestations(self) -> Self {
        for block_id in self.interesting_block_ids() {
            let result = self
                .client
                .get_beacon_blocks_attestations(block_id.0)
                .await
                .unwrap()
                .map(|res| res.data);

            let expected = block_id.full_block(&self.chain).await.ok().map(
                |(block, _execution_optimistic, _finalized)| {
                    block.message().body().attestations().clone().into()
                },
            );

            if let CoreBlockId::Slot(slot) = block_id.0 {
                if expected.is_none() {
                    assert!(SKIPPED_SLOTS.contains(&slot.as_u64()));
                } else {
                    assert!(!SKIPPED_SLOTS.contains(&slot.as_u64()));
                }
            }

            assert_eq!(result, expected, "{:?}", block_id);
        }

        self
    }

    pub async fn test_post_beacon_pool_attestations_valid(mut self) -> Self {
        self.client
            .post_beacon_pool_attestations(self.attestations.as_slice())
            .await
            .unwrap();

        assert!(
            self.network_rx.network_recv.recv().await.is_some(),
            "valid attestation should be sent to network"
        );

        self
    }

    pub async fn test_post_beacon_pool_attestations_invalid(mut self) -> Self {
        let mut attestations = Vec::new();
        for attestation in &self.attestations {
            let mut invalid_attestation = attestation.clone();
            invalid_attestation.data.slot += 1;

            // add both to ensure we only fail on invalid attestations
            attestations.push(attestation.clone());
            attestations.push(invalid_attestation);
        }

        let err = self
            .client
            .post_beacon_pool_attestations(attestations.as_slice())
            .await
            .unwrap_err();

        match err {
            Error::ServerIndexedMessage(IndexedErrorMessage {
                code,
                message: _,
                failures,
            }) => {
                assert_eq!(code, 400);
                assert_eq!(failures.len(), self.attestations.len());
            }
            _ => panic!("query did not fail correctly"),
        }

        assert!(
            self.network_rx.network_recv.recv().await.is_some(),
            "if some attestations are valid, we should send them to the network"
        );

        self
    }

    pub async fn test_get_beacon_pool_attestations(self) -> Self {
        let result = self
            .client
            .get_beacon_pool_attestations(None, None)
            .await
            .unwrap()
            .data;

        let mut expected = self.chain.op_pool.get_all_attestations();
        expected.extend(self.chain.naive_aggregation_pool.read().iter().cloned());

        assert_eq!(result, expected);

        self
    }

    pub async fn test_post_beacon_pool_attester_slashings_valid(mut self) -> Self {
        self.client
            .post_beacon_pool_attester_slashings(&self.attester_slashing)
            .await
            .unwrap();

        assert!(
            self.network_rx.network_recv.recv().await.is_some(),
            "valid attester slashing should be sent to network"
        );

        self
    }

    pub async fn test_post_beacon_pool_attester_slashings_invalid(mut self) -> Self {
        let mut slashing = self.attester_slashing.clone();
        slashing.attestation_1.data.slot += 1;

        self.client
            .post_beacon_pool_attester_slashings(&slashing)
            .await
            .unwrap_err();

        assert!(
            self.network_rx.network_recv.recv().now_or_never().is_none(),
            "invalid attester slashing should not be sent to network"
        );

        self
    }

    pub async fn test_get_beacon_pool_attester_slashings(self) -> Self {
        let result = self
            .client
            .get_beacon_pool_attester_slashings()
            .await
            .unwrap()
            .data;

        let expected = self.chain.op_pool.get_all_attester_slashings();

        assert_eq!(result, expected);

        self
    }

    pub async fn test_post_beacon_pool_proposer_slashings_valid(mut self) -> Self {
        self.client
            .post_beacon_pool_proposer_slashings(&self.proposer_slashing)
            .await
            .unwrap();

        assert!(
            self.network_rx.network_recv.recv().await.is_some(),
            "valid proposer slashing should be sent to network"
        );

        self
    }

    pub async fn test_post_beacon_pool_proposer_slashings_invalid(mut self) -> Self {
        let mut slashing = self.proposer_slashing.clone();
        slashing.signed_header_1.message.slot += 1;

        self.client
            .post_beacon_pool_proposer_slashings(&slashing)
            .await
            .unwrap_err();

        assert!(
            self.network_rx.network_recv.recv().now_or_never().is_none(),
            "invalid proposer slashing should not be sent to network"
        );

        self
    }

    pub async fn test_get_beacon_pool_proposer_slashings(self) -> Self {
        let result = self
            .client
            .get_beacon_pool_proposer_slashings()
            .await
            .unwrap()
            .data;

        let expected = self.chain.op_pool.get_all_proposer_slashings();

        assert_eq!(result, expected);

        self
    }

    pub async fn test_post_beacon_pool_voluntary_exits_valid(mut self) -> Self {
        self.client
            .post_beacon_pool_voluntary_exits(&self.voluntary_exit)
            .await
            .unwrap();

        assert!(
            self.network_rx.network_recv.recv().await.is_some(),
            "valid exit should be sent to network"
        );

        self
    }

    pub async fn test_post_beacon_pool_voluntary_exits_invalid(mut self) -> Self {
        let mut exit = self.voluntary_exit.clone();
        exit.message.epoch += 1;

        self.client
            .post_beacon_pool_voluntary_exits(&exit)
            .await
            .unwrap_err();

        assert!(
            self.network_rx.network_recv.recv().now_or_never().is_none(),
            "invalid exit should not be sent to network"
        );

        self
    }

    pub async fn test_get_beacon_pool_voluntary_exits(self) -> Self {
        let result = self
            .client
            .get_beacon_pool_voluntary_exits()
            .await
            .unwrap()
            .data;

        let expected = self.chain.op_pool.get_all_voluntary_exits();

        assert_eq!(result, expected);

        self
    }

    pub async fn test_get_config_fork_schedule(self) -> Self {
        let result = self.client.get_config_fork_schedule().await.unwrap().data;

        let expected: Vec<Fork> = ForkName::list_all()
            .into_iter()
            .filter_map(|fork| self.chain.spec.fork_for_name(fork))
            .collect();

        assert_eq!(result, expected);

        self
    }

    pub async fn test_get_config_spec(self) -> Self {
        let result = self
            .client
            .get_config_spec::<ConfigAndPresetDeneb>()
            .await
            .map(|res| ConfigAndPreset::Deneb(res.data))
            .unwrap();
        let expected = ConfigAndPreset::from_chain_spec::<E>(&self.chain.spec, None);

        assert_eq!(result, expected);

        self
    }

    pub async fn test_get_config_deposit_contract(self) -> Self {
        let result = self
            .client
            .get_config_deposit_contract()
            .await
            .unwrap()
            .data;

        let expected = DepositContractData {
            address: self.chain.spec.deposit_contract_address,
            chain_id: self.chain.spec.deposit_chain_id,
        };

        assert_eq!(result, expected);

        self
    }

    pub async fn test_get_node_version(self) -> Self {
        let result = self.client.get_node_version().await.unwrap().data;

        let expected = VersionData {
            version: lighthouse_version::version_with_platform(),
        };

        assert_eq!(result, expected);

        self
    }

    pub async fn test_get_node_syncing(self) -> Self {
        let result = self.client.get_node_syncing().await.unwrap().data;
        let head_slot = self.chain.canonical_head.cached_head().head_slot();
        let sync_distance = self.chain.slot().unwrap() - head_slot;

        let expected = SyncingData {
            is_syncing: false,
            is_optimistic: Some(false),
            // these tests run without the Bellatrix fork enabled
            el_offline: Some(true),
            head_slot,
            sync_distance,
        };

        assert_eq!(result, expected);

        self
    }

    pub async fn test_get_node_identity(self) -> Self {
        let result = self.client.get_node_identity().await.unwrap().data;

        let expected = IdentityData {
            peer_id: self.local_enr.peer_id().to_string(),
            enr: self.local_enr.clone(),
            p2p_addresses: self.local_enr.multiaddr_p2p_tcp(),
            discovery_addresses: self.local_enr.multiaddr_p2p_udp(),
            metadata: eth2::types::MetaData {
                seq_number: 0,
                attnets: "0x0000000000000000".to_string(),
                syncnets: "0x00".to_string(),
            },
        };

        assert_eq!(result, expected);

        self
    }

    pub async fn test_get_node_health(self) -> Self {
        let status = self.client.get_node_health().await;
        match status {
            Ok(_) => {
                panic!("should return 503 error status code");
            }
            Err(e) => {
                assert_eq!(e.status().unwrap(), 503);
            }
        }
        self
    }

    pub async fn test_get_node_peers_by_id(self) -> Self {
        let result = self
            .client
            .get_node_peers_by_id(self.external_peer_id.clone())
            .await
            .unwrap()
            .data;

        let expected = PeerData {
            peer_id: self.external_peer_id.to_string(),
            enr: None,
            last_seen_p2p_address: EXTERNAL_ADDR.to_string(),
            state: PeerState::Connected,
            direction: PeerDirection::Inbound,
        };

        assert_eq!(result, expected);

        self
    }

    pub async fn test_get_node_peers(self) -> Self {
        let peer_states: Vec<Option<&[PeerState]>> = vec![
            Some(&[PeerState::Connected]),
            Some(&[PeerState::Connecting]),
            Some(&[PeerState::Disconnected]),
            Some(&[PeerState::Disconnecting]),
            None,
            Some(&[PeerState::Connected, PeerState::Connecting]),
        ];
        let peer_dirs: Vec<Option<&[PeerDirection]>> = vec![
            Some(&[PeerDirection::Outbound]),
            Some(&[PeerDirection::Inbound]),
            Some(&[PeerDirection::Inbound, PeerDirection::Outbound]),
            None,
        ];

        for states in peer_states {
            for dirs in peer_dirs.clone() {
                let result = self.client.get_node_peers(states, dirs).await.unwrap();
                let expected_peer = PeerData {
                    peer_id: self.external_peer_id.to_string(),
                    enr: None,
                    last_seen_p2p_address: EXTERNAL_ADDR.to_string(),
                    state: PeerState::Connected,
                    direction: PeerDirection::Inbound,
                };

                let state_match =
                    states.map_or(true, |states| states.contains(&PeerState::Connected));
                let dir_match = dirs.map_or(true, |dirs| dirs.contains(&PeerDirection::Inbound));

                let mut expected_peers = Vec::new();
                if state_match && dir_match {
                    expected_peers.push(expected_peer);
                }

                assert_eq!(
                    result,
                    PeersData {
                        meta: PeersMetaData {
                            count: expected_peers.len() as u64
                        },
                        data: expected_peers,
                    }
                );
            }
        }
        self
    }

    pub async fn test_get_node_peer_count(self) -> Self {
        let result = self.client.get_node_peer_count().await.unwrap().data;
        assert_eq!(
            result,
            PeerCount {
                connected: 1,
                connecting: 0,
                disconnected: 0,
                disconnecting: 0,
            }
        );
        self
    }

    pub async fn test_get_debug_beacon_states(self) -> Self {
        for state_id in self.interesting_state_ids() {
            let result_json = self
                .client
                .get_debug_beacon_states(state_id.0)
                .await
                .unwrap();

            let mut expected = state_id
                .state(&self.chain)
                .ok()
                .map(|(state, _execution_optimistic, _finalized)| state);
            expected.as_mut().map(|state| state.drop_all_caches());

            if let (Some(json), Some(expected)) = (&result_json, &expected) {
                assert_eq!(json.data, *expected, "{:?}", state_id);
                assert_eq!(
                    json.version,
                    Some(expected.fork_name(&self.chain.spec).unwrap())
                );
            } else {
                assert_eq!(result_json, None);
                assert_eq!(expected, None);
            }

            // Check SSZ API.
            let result_ssz = self
                .client
                .get_debug_beacon_states_ssz(state_id.0, &self.chain.spec)
                .await
                .unwrap();
            assert_eq!(result_ssz, expected, "{:?}", state_id);

            // Check that version headers are provided.
            let url = self
                .client
                .get_debug_beacon_states_path(state_id.0)
                .unwrap();

            let builders: Vec<fn(RequestBuilder) -> RequestBuilder> =
                vec![|b| b, |b| b.accept(Accept::Ssz)];

            for req_builder in builders {
                let raw_res = self
                    .client
                    .get_response(url.clone(), req_builder)
                    .await
                    .optional()
                    .unwrap();
                if let (Some(raw_res), Some(expected)) = (&raw_res, &expected) {
                    assert_eq!(
                        raw_res.fork_name_from_header().unwrap(),
                        Some(expected.fork_name(&self.chain.spec).unwrap())
                    );
                } else {
                    assert!(raw_res.is_none());
                    assert_eq!(expected, None);
                }
            }
        }

        self
    }

    pub async fn test_get_debug_beacon_heads(self) -> Self {
        let result = self
            .client
            .get_debug_beacon_heads()
            .await
            .unwrap()
            .data
            .into_iter()
            .map(|head| (head.root, head.slot))
            .collect::<Vec<_>>();

        let expected = self.chain.heads();

        assert_eq!(result, expected);

        self
    }

    pub async fn test_get_debug_fork_choice(self) -> Self {
        let result = self.client.get_debug_fork_choice().await.unwrap();

        let beacon_fork_choice = self.chain.canonical_head.fork_choice_read_lock();

        let expected_proto_array = beacon_fork_choice.proto_array().core_proto_array();

        assert_eq!(
            result.justified_checkpoint,
            expected_proto_array.justified_checkpoint
        );
        assert_eq!(
            result.finalized_checkpoint,
            expected_proto_array.finalized_checkpoint
        );

        let expected_fork_choice_nodes: Vec<ForkChoiceNode> = expected_proto_array
            .nodes
            .iter()
            .map(|node| {
                let execution_status = if node.execution_status.is_execution_enabled() {
                    Some(node.execution_status.to_string())
                } else {
                    None
                };
                ForkChoiceNode {
                    slot: node.slot,
                    block_root: node.root,
                    parent_root: node
                        .parent
                        .and_then(|index| expected_proto_array.nodes.get(index))
                        .map(|parent| parent.root),
                    justified_epoch: node.justified_checkpoint.epoch,
                    finalized_epoch: node.finalized_checkpoint.epoch,
                    weight: node.weight,
                    validity: execution_status,
                    execution_block_hash: node
                        .execution_status
                        .block_hash()
                        .map(|block_hash| block_hash.into_root()),
                }
            })
            .collect();

        assert_eq!(result.fork_choice_nodes, expected_fork_choice_nodes);

        // need to drop beacon_fork_choice here, else borrow checker will complain
        // that self cannot be moved out since beacon_fork_choice borrowed self.chain
        // and might still live after self is moved out
        drop(beacon_fork_choice);
        self
    }

    fn validator_count(&self) -> usize {
        self.chain.head_snapshot().beacon_state.validators().len()
    }

    fn interesting_validator_indices(&self) -> Vec<Vec<u64>> {
        let validator_count = self.validator_count() as u64;

        let mut interesting = vec![
            vec![],
            vec![0],
            vec![0, 1],
            vec![0, 1, 3],
            vec![validator_count],
            vec![validator_count, 1],
            vec![validator_count, 1, 3],
            vec![u64::max_value()],
            vec![u64::max_value(), 1],
            vec![u64::max_value(), 1, 3],
        ];

        interesting.push((0..validator_count).collect());

        interesting
    }

    fn interesting_validator_statuses(&self) -> Vec<Vec<ValidatorStatus>> {
        let interesting = vec![
            vec![],
            vec![ValidatorStatus::Active],
            vec![
                ValidatorStatus::PendingInitialized,
                ValidatorStatus::PendingQueued,
                ValidatorStatus::ActiveOngoing,
                ValidatorStatus::ActiveExiting,
                ValidatorStatus::ActiveSlashed,
                ValidatorStatus::ExitedUnslashed,
                ValidatorStatus::ExitedSlashed,
                ValidatorStatus::WithdrawalPossible,
                ValidatorStatus::WithdrawalDone,
                ValidatorStatus::Active,
                ValidatorStatus::Pending,
                ValidatorStatus::Exited,
                ValidatorStatus::Withdrawal,
            ],
        ];
        interesting
    }

    pub async fn test_get_validator_duties_attester(self) -> Self {
        let current_epoch = self.chain.epoch().unwrap().as_u64();

        let half = current_epoch / 2;
        let first = current_epoch - half;
        let last = current_epoch + half;

        for epoch in first..=last {
            for indices in self.interesting_validator_indices() {
                let epoch = Epoch::from(epoch);

                // The endpoint does not allow getting duties past the next epoch.
                if epoch > current_epoch + 1 {
                    assert_eq!(
                        self.client
                            .post_validator_duties_attester(epoch, indices.as_slice())
                            .await
                            .unwrap_err()
                            .status()
                            .map(Into::into),
                        Some(400)
                    );
                    continue;
                }

                let results = self
                    .client
                    .post_validator_duties_attester(epoch, indices.as_slice())
                    .await
                    .unwrap();

                let dependent_root = self
                    .chain
                    .block_root_at_slot(
                        (epoch - 1).start_slot(E::slots_per_epoch()) - 1,
                        WhenSlotSkipped::Prev,
                    )
                    .unwrap()
                    .unwrap_or(self.chain.head_beacon_block_root());

                assert_eq!(results.dependent_root, dependent_root);

                let result_duties = results.data;

                let mut state = self
                    .chain
                    .state_at_slot(
                        epoch.start_slot(E::slots_per_epoch()),
                        StateSkipConfig::WithStateRoots,
                    )
                    .unwrap();
                state
                    .build_committee_cache(RelativeEpoch::Current, &self.chain.spec)
                    .unwrap();

                let expected_len = indices
                    .iter()
                    .filter(|i| **i < state.validators().len() as u64)
                    .count();

                assert_eq!(result_duties.len(), expected_len);

                for (indices_set, &i) in indices.iter().enumerate() {
                    if let Some(duty) = state
                        .get_attestation_duties(i as usize, RelativeEpoch::Current)
                        .unwrap()
                    {
                        let expected = AttesterData {
                            pubkey: state.validators()[i as usize].pubkey.clone().into(),
                            validator_index: i,
                            committees_at_slot: duty.committees_at_slot,
                            committee_index: duty.index,
                            committee_length: duty.committee_len as u64,
                            validator_committee_index: duty.committee_position as u64,
                            slot: duty.slot,
                        };

                        let result = result_duties
                            .iter()
                            .find(|duty| duty.validator_index == i)
                            .unwrap();

                        assert_eq!(
                            *result, expected,
                            "epoch: {}, indices_set: {}",
                            epoch, indices_set
                        );
                    } else {
                        assert!(
                            !result_duties.iter().any(|duty| duty.validator_index == i),
                            "validator index should not exist in response"
                        );
                    }
                }
            }
        }

        self
    }

    pub async fn test_get_validator_duties_proposer(self) -> Self {
        let current_epoch = self.chain.epoch().unwrap();

        for epoch in 0..=self.chain.epoch().unwrap().as_u64() + 1 {
            let epoch = Epoch::from(epoch);

            let dependent_root = self
                .chain
                .block_root_at_slot(
                    epoch.start_slot(E::slots_per_epoch()) - 1,
                    WhenSlotSkipped::Prev,
                )
                .unwrap()
                .unwrap_or(self.chain.head_beacon_block_root());

            // Presently, the beacon chain harness never runs the code that primes the proposer
            // cache. If this changes in the future then we'll need some smarter logic here, but
            // this is succinct and effective for the time being.
            assert!(
                self.chain
                    .beacon_proposer_cache
                    .lock()
                    .get_epoch::<E>(dependent_root, epoch)
                    .is_none(),
                "the proposer cache should miss initially"
            );

            let result = self
                .client
                .get_validator_duties_proposer(epoch)
                .await
                .unwrap();

            // Check that current-epoch requests prime the proposer cache, whilst non-current
            // requests don't.
            if epoch == current_epoch {
                assert!(
                    self.chain
                        .beacon_proposer_cache
                        .lock()
                        .get_epoch::<E>(dependent_root, epoch)
                        .is_some(),
                    "a current-epoch request should prime the proposer cache"
                );
            } else {
                assert!(
                    self.chain
                        .beacon_proposer_cache
                        .lock()
                        .get_epoch::<E>(dependent_root, epoch)
                        .is_none(),
                    "a non-current-epoch request should not prime the proposer cache"
                );
            }

            let mut state = self
                .chain
                .state_at_slot(
                    epoch.start_slot(E::slots_per_epoch()),
                    StateSkipConfig::WithStateRoots,
                )
                .unwrap();

            state
                .build_committee_cache(RelativeEpoch::Current, &self.chain.spec)
                .unwrap();

            let expected_duties = epoch
                .slot_iter(E::slots_per_epoch())
                .map(|slot| {
                    let index = state
                        .get_beacon_proposer_index(slot, &self.chain.spec)
                        .unwrap();
                    let pubkey = state.validators()[index].pubkey.clone().into();

                    ProposerData {
                        pubkey,
                        validator_index: index as u64,
                        slot,
                    }
                })
                .collect::<Vec<_>>();

            let expected = DutiesResponse {
                data: expected_duties,
                execution_optimistic: Some(false),
                dependent_root,
            };

            assert_eq!(result, expected);

            // If it's the current epoch, check the function with a primed proposer cache.
            if epoch == current_epoch {
                // This is technically a double-check, but it's defensive.
                assert!(
                    self.chain
                        .beacon_proposer_cache
                        .lock()
                        .get_epoch::<E>(dependent_root, epoch)
                        .is_some(),
                    "the request should prime the proposer cache"
                );

                let result = self
                    .client
                    .get_validator_duties_proposer(epoch)
                    .await
                    .unwrap();

                assert_eq!(result, expected);
            }
        }

        // Requests to the epochs after the next epoch should fail.
        self.client
            .get_validator_duties_proposer(current_epoch + 2)
            .await
            .unwrap_err();

        self
    }

    pub async fn test_get_validator_duties_early(self) -> Self {
        let current_epoch = self.chain.epoch().unwrap();
        let next_epoch = current_epoch + 1;
        let current_epoch_start = self
            .chain
            .slot_clock
            .start_of(current_epoch.start_slot(E::slots_per_epoch()))
            .unwrap();

        self.chain.slot_clock.set_current_time(
            current_epoch_start
                - self.chain.spec.maximum_gossip_clock_disparity()
                - Duration::from_millis(1),
        );

        let dependent_root = self
            .chain
            .block_root_at_slot(
                current_epoch.start_slot(E::slots_per_epoch()) - 1,
                WhenSlotSkipped::Prev,
            )
            .unwrap()
            .unwrap_or(self.chain.head_beacon_block_root());

        self.client
            .get_validator_duties_proposer(current_epoch)
            .await
            .expect("should get proposer duties for the next epoch outside of tolerance");

        assert!(
            self.chain
                .beacon_proposer_cache
                .lock()
                .get_epoch::<E>(dependent_root, current_epoch)
                .is_none(),
            "should not prime the proposer cache outside of tolerance"
        );

        assert_eq!(
            self.client
                .post_validator_duties_attester(next_epoch, &[0])
                .await
                .unwrap_err()
                .status()
                .map(Into::into),
            Some(400),
            "should not get attester duties outside of tolerance"
        );

        self.chain.slot_clock.set_current_time(
            current_epoch_start - self.chain.spec.maximum_gossip_clock_disparity(),
        );

        self.client
            .get_validator_duties_proposer(current_epoch)
            .await
            .expect("should get proposer duties within tolerance");

        assert!(
            self.chain
                .beacon_proposer_cache
                .lock()
                .get_epoch::<E>(dependent_root, current_epoch)
                .is_some(),
            "should prime the proposer cache inside the tolerance"
        );

        self.client
            .post_validator_duties_attester(next_epoch, &[0])
            .await
            .expect("should get attester duties within tolerance");

        self
    }

    pub async fn test_block_production(self) -> Self {
        let fork = self.chain.canonical_head.cached_head().head_fork();
        let genesis_validators_root = self.chain.genesis_validators_root;

        for _ in 0..E::slots_per_epoch() * 3 {
            let slot = self.chain.slot().unwrap();
            let epoch = self.chain.epoch().unwrap();

            let proposer_pubkey_bytes = self
                .client
                .get_validator_duties_proposer(epoch)
                .await
                .unwrap()
                .data
                .into_iter()
                .find(|duty| duty.slot == slot)
                .map(|duty| duty.pubkey)
                .unwrap();
            let proposer_pubkey = (&proposer_pubkey_bytes).try_into().unwrap();

            let sk = self
                .validator_keypairs()
                .iter()
                .find(|kp| kp.pk == proposer_pubkey)
                .map(|kp| kp.sk.clone())
                .unwrap();

            let randao_reveal = {
                let domain = self.chain.spec.get_domain(
                    epoch,
                    Domain::Randao,
                    &fork,
                    genesis_validators_root,
                );
                let message = epoch.signing_root(domain);
                sk.sign(message).into()
            };

            let block = self
                .client
                .get_validator_blocks::<E>(slot, &randao_reveal, None)
                .await
                .unwrap()
                .data
                .deconstruct()
                .0;

            let signed_block = block.sign(&sk, &fork, genesis_validators_root, &self.chain.spec);
            let signed_block_contents =
                SignedBlockContents::try_from(signed_block.clone()).unwrap();

            self.client
                .post_beacon_blocks(&signed_block_contents)
                .await
                .unwrap();

            assert_eq!(self.chain.head_beacon_block().as_ref(), &signed_block);

            self.chain.slot_clock.set_slot(slot.as_u64() + 1);
        }

        self
    }

    pub async fn test_block_production_ssz(self) -> Self {
        let fork = self.chain.canonical_head.cached_head().head_fork();
        let genesis_validators_root = self.chain.genesis_validators_root;

        for _ in 0..E::slots_per_epoch() * 3 {
            let slot = self.chain.slot().unwrap();
            let epoch = self.chain.epoch().unwrap();

            let proposer_pubkey_bytes = self
                .client
                .get_validator_duties_proposer(epoch)
                .await
                .unwrap()
                .data
                .into_iter()
                .find(|duty| duty.slot == slot)
                .map(|duty| duty.pubkey)
                .unwrap();
            let proposer_pubkey = (&proposer_pubkey_bytes).try_into().unwrap();

            let sk = self
                .validator_keypairs()
                .iter()
                .find(|kp| kp.pk == proposer_pubkey)
                .map(|kp| kp.sk.clone())
                .unwrap();

            let randao_reveal = {
                let domain = self.chain.spec.get_domain(
                    epoch,
                    Domain::Randao,
                    &fork,
                    genesis_validators_root,
                );
                let message = epoch.signing_root(domain);
                sk.sign(message).into()
            };

            let block_bytes = self
                .client
                .get_validator_blocks_ssz::<E>(slot, &randao_reveal, None)
                .await
                .unwrap()
                .expect("block bytes");

            let block_contents = BlockContents::<E>::from_ssz_bytes(&block_bytes, &self.chain.spec)
                .expect("block contents bytes can be decoded");

            let signed_block_contents =
                block_contents.sign(&sk, &fork, genesis_validators_root, &self.chain.spec);

            self.client
                .post_beacon_blocks_ssz(&signed_block_contents)
                .await
                .unwrap();

            assert_eq!(
                self.chain.head_beacon_block().as_ref(),
                signed_block_contents.signed_block()
            );

            self.chain.slot_clock.set_slot(slot.as_u64() + 1);
        }

        self
    }

    pub async fn test_block_production_v3_ssz(self) -> Self {
        let fork = self.chain.canonical_head.cached_head().head_fork();
        let genesis_validators_root = self.chain.genesis_validators_root;

        for _ in 0..E::slots_per_epoch() * 3 {
            let slot = self.chain.slot().unwrap();
            let epoch = self.chain.epoch().unwrap();

            let proposer_pubkey_bytes = self
                .client
                .get_validator_duties_proposer(epoch)
                .await
                .unwrap()
                .data
                .into_iter()
                .find(|duty| duty.slot == slot)
                .map(|duty| duty.pubkey)
                .unwrap();
            let proposer_pubkey = (&proposer_pubkey_bytes).try_into().unwrap();

            let sk = self
                .validator_keypairs()
                .iter()
                .find(|kp| kp.pk == proposer_pubkey)
                .map(|kp| kp.sk.clone())
                .unwrap();

            let randao_reveal = {
                let domain = self.chain.spec.get_domain(
                    epoch,
                    Domain::Randao,
                    &fork,
                    genesis_validators_root,
                );
                let message = epoch.signing_root(domain);
                sk.sign(message).into()
            };

            let (fork_version_response_bytes, is_blinded_payload) = self
                .client
                .get_validator_blocks_v3_ssz::<E>(slot, &randao_reveal, None)
                .await
                .unwrap();

            if is_blinded_payload {
                let block_contents = <BlockContents<E, BlindedPayload<E>>>::from_ssz_bytes(
                    &fork_version_response_bytes.unwrap(),
                    &self.chain.spec,
                )
                .expect("block contents bytes can be decoded");

                let signed_block_contents =
                    block_contents.sign(&sk, &fork, genesis_validators_root, &self.chain.spec);

                self.client
                    .post_beacon_blocks_ssz(&signed_block_contents)
                    .await
                    .unwrap();

                // This converts the generic `Payload` to a concrete type for comparison.
                let signed_block = signed_block_contents.deconstruct().0;
                let head_block = SignedBeaconBlock::from(signed_block.clone());
                assert_eq!(head_block, signed_block);

                self.chain.slot_clock.set_slot(slot.as_u64() + 1);
            } else {
                let block_contents = <BlockContents<E, FullPayload<E>>>::from_ssz_bytes(
                    &fork_version_response_bytes.unwrap(),
                    &self.chain.spec,
                )
                .expect("block contents bytes can be decoded");

                let signed_block_contents =
                    block_contents.sign(&sk, &fork, genesis_validators_root, &self.chain.spec);

                self.client
                    .post_beacon_blocks_ssz(&signed_block_contents)
                    .await
                    .unwrap();

                assert_eq!(
                    self.chain.head_beacon_block().as_ref(),
                    signed_block_contents.signed_block()
                );

                self.chain.slot_clock.set_slot(slot.as_u64() + 1);
            }
        }

        self
    }

    pub async fn test_block_production_no_verify_randao(self) -> Self {
        for _ in 0..E::slots_per_epoch() {
            let slot = self.chain.slot().unwrap();

            let block = self
                .client
                .get_validator_blocks_modular::<E>(
                    slot,
                    &Signature::infinity().unwrap().into(),
                    None,
                    SkipRandaoVerification::Yes,
                )
                .await
                .unwrap()
                .data
                .deconstruct()
                .0;
            assert_eq!(block.slot(), slot);
            self.chain.slot_clock.set_slot(slot.as_u64() + 1);
        }

        self
    }

    pub async fn test_block_production_verify_randao_invalid(self) -> Self {
        let fork = self.chain.canonical_head.cached_head().head_fork();
        let genesis_validators_root = self.chain.genesis_validators_root;

        for _ in 0..E::slots_per_epoch() {
            let slot = self.chain.slot().unwrap();
            let epoch = self.chain.epoch().unwrap();

            let proposer_pubkey_bytes = self
                .client
                .get_validator_duties_proposer(epoch)
                .await
                .unwrap()
                .data
                .into_iter()
                .find(|duty| duty.slot == slot)
                .map(|duty| duty.pubkey)
                .unwrap();
            let proposer_pubkey = (&proposer_pubkey_bytes).try_into().unwrap();

            let sk = self
                .validator_keypairs()
                .iter()
                .find(|kp| kp.pk == proposer_pubkey)
                .map(|kp| kp.sk.clone())
                .unwrap();

            let bad_randao_reveal = {
                let domain = self.chain.spec.get_domain(
                    epoch,
                    Domain::Randao,
                    &fork,
                    genesis_validators_root,
                );
                let message = (epoch + 1).signing_root(domain);
                sk.sign(message).into()
            };

            // Check failure with no `skip_randao_verification` passed.
            self.client
                .get_validator_blocks::<E>(slot, &bad_randao_reveal, None)
                .await
                .unwrap_err();

            // Check failure with `skip_randao_verification` (requires infinity sig).
            self.client
                .get_validator_blocks_modular::<E>(
                    slot,
                    &bad_randao_reveal,
                    None,
                    SkipRandaoVerification::Yes,
                )
                .await
                .unwrap_err();

            self.chain.slot_clock.set_slot(slot.as_u64() + 1);
        }

        self
    }

    pub async fn test_blinded_block_production(&self) {
        let fork = self.chain.canonical_head.cached_head().head_fork();
        let genesis_validators_root = self.chain.genesis_validators_root;

        for _ in 0..E::slots_per_epoch() * 3 {
            let slot = self.chain.slot().unwrap();
            let epoch = self.chain.epoch().unwrap();

            let proposer_pubkey_bytes = self
                .client
                .get_validator_duties_proposer(epoch)
                .await
                .unwrap()
                .data
                .into_iter()
                .find(|duty| duty.slot == slot)
                .map(|duty| duty.pubkey)
                .unwrap();
            let proposer_pubkey = (&proposer_pubkey_bytes).try_into().unwrap();

            let sk = self
                .validator_keypairs()
                .iter()
                .find(|kp| kp.pk == proposer_pubkey)
                .map(|kp| kp.sk.clone())
                .unwrap();

            let randao_reveal = {
                let domain = self.chain.spec.get_domain(
                    epoch,
                    Domain::Randao,
                    &fork,
                    genesis_validators_root,
                );
                let message = epoch.signing_root(domain);
                sk.sign(message).into()
            };

            let block = self
                .client
                .get_validator_blinded_blocks::<E>(slot, &randao_reveal, None)
                .await
                .unwrap()
                .data;

            let signed_block = block.sign(&sk, &fork, genesis_validators_root, &self.chain.spec);

            self.client
                .post_beacon_blinded_blocks(&signed_block)
                .await
                .unwrap();

            let head_block = self
                .client
                .get_beacon_blocks(CoreBlockId::Head)
                .await
                .unwrap()
                .unwrap()
                .data;

            assert_eq!(head_block.clone_as_blinded(), signed_block);

            self.chain.slot_clock.set_slot(slot.as_u64() + 1);
        }
    }

    pub async fn test_blinded_block_production_ssz(&self) {
        let fork = self.chain.canonical_head.cached_head().head_fork();
        let genesis_validators_root = self.chain.genesis_validators_root;

        for _ in 0..E::slots_per_epoch() * 3 {
            let slot = self.chain.slot().unwrap();
            let epoch = self.chain.epoch().unwrap();

            let proposer_pubkey_bytes = self
                .client
                .get_validator_duties_proposer(epoch)
                .await
                .unwrap()
                .data
                .into_iter()
                .find(|duty| duty.slot == slot)
                .map(|duty| duty.pubkey)
                .unwrap();
            let proposer_pubkey = (&proposer_pubkey_bytes).try_into().unwrap();

            let sk = self
                .validator_keypairs()
                .iter()
                .find(|kp| kp.pk == proposer_pubkey)
                .map(|kp| kp.sk.clone())
                .unwrap();

            let randao_reveal = {
                let domain = self.chain.spec.get_domain(
                    epoch,
                    Domain::Randao,
                    &fork,
                    genesis_validators_root,
                );
                let message = epoch.signing_root(domain);
                sk.sign(message).into()
            };

            let block_contents_bytes = self
                .client
                .get_validator_blinded_blocks_ssz::<E>(slot, &randao_reveal, None)
                .await
                .unwrap()
                .expect("block bytes");

            let block_contents =
                BlockContents::<E>::from_ssz_bytes(&block_contents_bytes, &self.chain.spec)
                    .expect("block contents bytes can be decoded");

            let signed_block_contents =
                block_contents.sign(&sk, &fork, genesis_validators_root, &self.chain.spec);

            self.client
                .post_beacon_blinded_blocks_ssz(
                    &signed_block_contents.signed_block().clone_as_blinded(),
                )
                .await
                .unwrap();

            let head_block = self
                .client
                .get_beacon_blocks(CoreBlockId::Head)
                .await
                .unwrap()
                .unwrap()
                .data;

            let signed_block = signed_block_contents.signed_block();
            assert_eq!(&head_block, signed_block);

            self.chain.slot_clock.set_slot(slot.as_u64() + 1);
        }
    }

    pub async fn test_blinded_block_production_no_verify_randao(self) -> Self {
        for _ in 0..E::slots_per_epoch() {
            let slot = self.chain.slot().unwrap();

            let blinded_block = self
                .client
                .get_validator_blinded_blocks_modular::<E>(
                    slot,
                    &Signature::infinity().unwrap().into(),
                    None,
                    SkipRandaoVerification::Yes,
                )
                .await
                .unwrap()
                .data;
            assert_eq!(blinded_block.slot(), slot);
            self.chain.slot_clock.set_slot(slot.as_u64() + 1);
        }

        self
    }

    pub async fn test_blinded_block_production_verify_randao_invalid(self) -> Self {
        let fork = self.chain.canonical_head.cached_head().head_fork();
        let genesis_validators_root = self.chain.genesis_validators_root;

        for _ in 0..E::slots_per_epoch() {
            let slot = self.chain.slot().unwrap();
            let epoch = self.chain.epoch().unwrap();

            let proposer_pubkey_bytes = self
                .client
                .get_validator_duties_proposer(epoch)
                .await
                .unwrap()
                .data
                .into_iter()
                .find(|duty| duty.slot == slot)
                .map(|duty| duty.pubkey)
                .unwrap();
            let proposer_pubkey = (&proposer_pubkey_bytes).try_into().unwrap();

            let sk = self
                .validator_keypairs()
                .iter()
                .find(|kp| kp.pk == proposer_pubkey)
                .map(|kp| kp.sk.clone())
                .unwrap();

            let bad_randao_reveal = {
                let domain = self.chain.spec.get_domain(
                    epoch,
                    Domain::Randao,
                    &fork,
                    genesis_validators_root,
                );
                let message = (epoch + 1).signing_root(domain);
                sk.sign(message).into()
            };

            // Check failure with full randao verification enabled.
            self.client
                .get_validator_blinded_blocks::<E>(slot, &bad_randao_reveal, None)
                .await
                .unwrap_err();

            // Check failure with `skip_randao_verification` (requires infinity sig).
            self.client
                .get_validator_blinded_blocks_modular::<E>(
                    slot,
                    &bad_randao_reveal,
                    None,
                    SkipRandaoVerification::Yes,
                )
                .await
                .unwrap_err();

            self.chain.slot_clock.set_slot(slot.as_u64() + 1);
        }

        self
    }

    pub async fn test_get_validator_attestation_data(self) -> Self {
        let mut state = self.chain.head_beacon_state_cloned();
        let slot = state.slot();
        state
            .build_committee_cache(RelativeEpoch::Current, &self.chain.spec)
            .unwrap();

        for index in 0..state.get_committee_count_at_slot(slot).unwrap() {
            let result = self
                .client
                .get_validator_attestation_data(slot, index)
                .await
                .unwrap()
                .data;

            let expected = self
                .chain
                .produce_unaggregated_attestation(slot, index)
                .unwrap()
                .data;

            assert_eq!(result, expected);
        }

        self
    }

    pub async fn test_get_validator_aggregate_attestation(self) -> Self {
        let attestation = self
            .chain
            .head_beacon_block()
            .message()
            .body()
            .attestations()[0]
            .clone();

        let result = self
            .client
            .get_validator_aggregate_attestation(
                attestation.data.slot,
                attestation.data.tree_hash_root(),
            )
            .await
            .unwrap()
            .unwrap()
            .data;

        let expected = attestation;

        assert_eq!(result, expected);

        self
    }

    pub async fn get_aggregate(&mut self) -> SignedAggregateAndProof<E> {
        let slot = self.chain.slot().unwrap();
        let epoch = self.chain.epoch().unwrap();

        let mut head = self.chain.head_snapshot().as_ref().clone();
        while head.beacon_state.current_epoch() < epoch {
            per_slot_processing(&mut head.beacon_state, None, &self.chain.spec).unwrap();
        }
        head.beacon_state
            .build_committee_cache(RelativeEpoch::Current, &self.chain.spec)
            .unwrap();

        let committee_len = head.beacon_state.get_committee_count_at_slot(slot).unwrap();
        let fork = head.beacon_state.fork();
        let genesis_validators_root = self.chain.genesis_validators_root;

        let duties = self
            .client
            .post_validator_duties_attester(
                epoch,
                (0..self.validator_keypairs().len() as u64)
                    .collect::<Vec<u64>>()
                    .as_slice(),
            )
            .await
            .unwrap()
            .data;

        let (i, kp, duty, proof) = self
            .validator_keypairs()
            .iter()
            .enumerate()
            .find_map(|(i, kp)| {
                let duty = duties[i].clone();

                let proof = SelectionProof::new::<E>(
                    duty.slot,
                    &kp.sk,
                    &fork,
                    genesis_validators_root,
                    &self.chain.spec,
                );

                if proof
                    .is_aggregator(committee_len as usize, &self.chain.spec)
                    .unwrap()
                {
                    Some((i, kp, duty, proof))
                } else {
                    None
                }
            })
            .expect("there is at least one aggregator for this epoch")
            .clone();

        if duty.slot > slot {
            self.chain.slot_clock.set_slot(duty.slot.into());
        }

        let attestation_data = self
            .client
            .get_validator_attestation_data(duty.slot, duty.committee_index)
            .await
            .unwrap()
            .data;

        let mut attestation = Attestation {
            aggregation_bits: BitList::with_capacity(duty.committee_length as usize).unwrap(),
            data: attestation_data,
            signature: AggregateSignature::infinity(),
        };

        attestation
            .sign(
                &kp.sk,
                duty.validator_committee_index as usize,
                &fork,
                genesis_validators_root,
                &self.chain.spec,
            )
            .unwrap();

        SignedAggregateAndProof::from_aggregate(
            i as u64,
            attestation,
            Some(proof),
            &kp.sk,
            &fork,
            genesis_validators_root,
            &self.chain.spec,
        )
    }

    pub async fn test_get_validator_aggregate_and_proofs_valid(mut self) -> Self {
        let aggregate = self.get_aggregate().await;

        self.client
            .post_validator_aggregate_and_proof::<E>(&[aggregate])
            .await
            .unwrap();

        assert!(self.network_rx.network_recv.recv().await.is_some());

        self
    }

    pub async fn test_get_validator_aggregate_and_proofs_invalid(mut self) -> Self {
        let mut aggregate = self.get_aggregate().await;

        aggregate.message.aggregate.data.slot += 1;

        self.client
            .post_validator_aggregate_and_proof::<E>(&[aggregate])
            .await
            .unwrap_err();

        assert!(self.network_rx.network_recv.recv().now_or_never().is_none());

        self
    }

    pub async fn test_get_validator_beacon_committee_subscriptions(mut self) -> Self {
        let subscription = BeaconCommitteeSubscription {
            validator_index: 0,
            committee_index: 0,
            committees_at_slot: 1,
            slot: Slot::new(1),
            is_aggregator: true,
        };

        self.client
            .post_validator_beacon_committee_subscriptions(&[subscription])
            .await
            .unwrap();

        self.network_rx
            .validator_subscription_recv
            .recv()
            .now_or_never()
            .unwrap();

        self
    }

    pub async fn test_post_validator_register_validator(self) -> Self {
        let mut registrations = vec![];
        let mut fee_recipients = vec![];

        let genesis_epoch = self.chain.spec.genesis_slot.epoch(E::slots_per_epoch());
        let fork = Fork {
            current_version: self.chain.spec.genesis_fork_version,
            previous_version: self.chain.spec.genesis_fork_version,
            epoch: genesis_epoch,
        };

        let expected_gas_limit = 11_111_111;

        for (val_index, keypair) in self.validator_keypairs().iter().enumerate() {
            let pubkey = keypair.pk.compress();
            let fee_recipient = Address::from_low_u64_be(val_index as u64);

            let data = ValidatorRegistrationData {
                fee_recipient,
                gas_limit: expected_gas_limit,
                timestamp: 0,
                pubkey,
            };

            let domain = self.chain.spec.get_domain(
                genesis_epoch,
                Domain::ApplicationMask(ApplicationDomain::Builder),
                &fork,
                Hash256::zero(),
            );
            let message = data.signing_root(domain);
            let signature = keypair.sk.sign(message);

            let signed = SignedValidatorRegistrationData {
                message: data,
                signature,
            };

            fee_recipients.push(fee_recipient);
            registrations.push(signed);
        }

        self.client
            .post_validator_register_validator(&registrations)
            .await
            .unwrap();

        for (val_index, (_, fee_recipient)) in self
            .chain
            .head_snapshot()
            .beacon_state
            .validators()
            .into_iter()
            .zip(fee_recipients.into_iter())
            .enumerate()
        {
            let actual = self
                .chain
                .execution_layer
                .as_ref()
                .unwrap()
                .get_suggested_fee_recipient(val_index as u64)
                .await;
            assert_eq!(actual, fee_recipient);
        }

        self
    }

    pub async fn test_post_validator_register_validator_slashed(self) -> Self {
        // slash a validator
        self.client
            .post_beacon_pool_attester_slashings(&self.attester_slashing)
            .await
            .unwrap();

        self.harness
            .extend_chain(
                1,
                BlockStrategy::OnCanonicalHead,
                AttestationStrategy::AllValidators,
            )
            .await;

        let mut registrations = vec![];
        let mut fee_recipients = vec![];

        let genesis_epoch = self.chain.spec.genesis_slot.epoch(E::slots_per_epoch());
        let fork = Fork {
            current_version: self.chain.spec.genesis_fork_version,
            previous_version: self.chain.spec.genesis_fork_version,
            epoch: genesis_epoch,
        };

        let expected_gas_limit = 11_111_111;

        for (val_index, keypair) in self.validator_keypairs().iter().enumerate() {
            let pubkey = keypair.pk.compress();
            let fee_recipient = Address::from_low_u64_be(val_index as u64);

            let data = ValidatorRegistrationData {
                fee_recipient,
                gas_limit: expected_gas_limit,
                timestamp: 0,
                pubkey,
            };

            let domain = self.chain.spec.get_domain(
                genesis_epoch,
                Domain::ApplicationMask(ApplicationDomain::Builder),
                &fork,
                Hash256::zero(),
            );
            let message = data.signing_root(domain);
            let signature = keypair.sk.sign(message);

            let signed = SignedValidatorRegistrationData {
                message: data,
                signature,
            };

            fee_recipients.push(fee_recipient);
            registrations.push(signed);
        }

        self.client
            .post_validator_register_validator(&registrations)
            .await
            .unwrap();

        for (val_index, (_, fee_recipient)) in self
            .chain
            .head_snapshot()
            .beacon_state
            .validators()
            .into_iter()
            .zip(fee_recipients.into_iter())
            .enumerate()
        {
            let actual = self
                .chain
                .execution_layer
                .as_ref()
                .unwrap()
                .get_suggested_fee_recipient(val_index as u64)
                .await;
            if val_index == 0 || val_index == 1 {
                assert_eq!(actual, Address::from_low_u64_be(val_index as u64));
            } else {
                assert_eq!(actual, fee_recipient);
            }
        }

        self
    }

    pub async fn test_post_validator_liveness_epoch(self) -> Self {
        let epoch = self.chain.epoch().unwrap();
        let head_state = self.chain.head_beacon_state_cloned();
        let indices = (0..head_state.validators().len())
            .map(|i| i as u64)
            .collect::<Vec<_>>();

        // Construct the expected response
        let expected: Vec<StandardLivenessResponseData> = head_state
            .validators()
            .iter()
            .enumerate()
            .map(|(index, _)| StandardLivenessResponseData {
                index: index as u64,
                is_live: false,
            })
            .collect();

        let result = self
            .client
            .post_validator_liveness_epoch(epoch, indices.clone())
            .await
            .unwrap()
            .data;

        assert_eq!(result, expected);

        // Attest to the current slot
        self.client
            .post_beacon_pool_attestations(self.attestations.as_slice())
            .await
            .unwrap();

        let result = self
            .client
            .post_validator_liveness_epoch(epoch, indices.clone())
            .await
            .unwrap()
            .data;

        let committees = head_state
            .get_beacon_committees_at_slot(self.chain.slot().unwrap())
            .unwrap();
        let attesting_validators: Vec<usize> = committees
            .into_iter()
            .flat_map(|committee| committee.committee.iter().cloned())
            .collect();
        // All attesters should now be considered live
        let expected = expected
            .into_iter()
            .map(|mut a| {
                if attesting_validators.contains(&(a.index as usize)) {
                    a.is_live = true;
                }
                a
            })
            .collect::<Vec<_>>();

        assert_eq!(result, expected);

        self
    }

    // Helper function for tests that require a valid RANDAO signature.
    async fn get_test_randao(&self, slot: Slot, epoch: Epoch) -> (u64, SignatureBytes) {
        let fork = self.chain.canonical_head.cached_head().head_fork();
        let genesis_validators_root = self.chain.genesis_validators_root;

        let (proposer_pubkey_bytes, proposer_index) = self
            .client
            .get_validator_duties_proposer(epoch)
            .await
            .unwrap()
            .data
            .into_iter()
            .find(|duty| duty.slot == slot)
            .map(|duty| (duty.pubkey, duty.validator_index))
            .unwrap();
        let proposer_pubkey = (&proposer_pubkey_bytes).try_into().unwrap();

        let sk = self
            .validator_keypairs()
            .iter()
            .find(|kp| kp.pk == proposer_pubkey)
            .map(|kp| kp.sk.clone())
            .unwrap();

        let randao_reveal = {
            let domain =
                self.chain
                    .spec
                    .get_domain(epoch, Domain::Randao, &fork, genesis_validators_root);
            let message = epoch.signing_root(domain);
            sk.sign(message).into()
        };
        (proposer_index, randao_reveal)
    }

    pub async fn test_payload_v3_respects_registration(self) -> Self {
        let slot = self.chain.slot().unwrap();
        let epoch = self.chain.epoch().unwrap();

        let (proposer_index, randao_reveal) = self.get_test_randao(slot, epoch).await;

        let payload_type = self
            .client
            .get_validator_blocks_v3::<E>(slot, &randao_reveal, None)
            .await
            .unwrap();

        let payload: BlindedPayload<E> = match payload_type {
            Blinded(payload) => payload
                .data
                .block()
                .body()
                .execution_payload()
                .unwrap()
                .into(),
            Full(_) => panic!("Expecting a blinded payload"),
        };

        let expected_fee_recipient = Address::from_low_u64_be(proposer_index as u64);
        assert_eq!(payload.fee_recipient(), expected_fee_recipient);
        assert_eq!(payload.gas_limit(), 11_111_111);

        self
    }

    pub async fn test_payload_respects_registration(self) -> Self {
        let slot = self.chain.slot().unwrap();
        let epoch = self.chain.epoch().unwrap();

        let (proposer_index, randao_reveal) = self.get_test_randao(slot, epoch).await;

        let payload: BlindedPayload<E> = self
            .client
            .get_validator_blinded_blocks::<E>(slot, &randao_reveal, None)
            .await
            .unwrap()
            .data
            .body()
            .execution_payload()
            .unwrap()
            .into();

        let expected_fee_recipient = Address::from_low_u64_be(proposer_index as u64);
        assert_eq!(payload.fee_recipient(), expected_fee_recipient);
        assert_eq!(payload.gas_limit(), 11_111_111);

        // If this cache is empty, it indicates fallback was not used, so the payload came from the
        // mock builder.
        assert!(self
            .chain
            .execution_layer
            .as_ref()
            .unwrap()
            .get_payload_by_root(&payload.tree_hash_root())
            .is_none());

        self
    }

    pub async fn test_payload_accepts_mutated_gas_limit(self) -> Self {
        // Mutate gas limit.
        self.mock_builder
            .as_ref()
            .unwrap()
            .add_operation(Operation::GasLimit(30_000_000));

        let slot = self.chain.slot().unwrap();
        let epoch = self.chain.epoch().unwrap();

        let (proposer_index, randao_reveal) = self.get_test_randao(slot, epoch).await;

        let payload: BlindedPayload<E> = self
            .client
            .get_validator_blinded_blocks::<E>(slot, &randao_reveal, None)
            .await
            .unwrap()
            .data
            .body()
            .execution_payload()
            .unwrap()
            .into();

        let expected_fee_recipient = Address::from_low_u64_be(proposer_index as u64);
        assert_eq!(payload.fee_recipient(), expected_fee_recipient);
        assert_eq!(payload.gas_limit(), 30_000_000);

        // This cache should not be populated because fallback should not have been used.
        assert!(self
            .chain
            .execution_layer
            .as_ref()
            .unwrap()
            .get_payload_by_root(&payload.tree_hash_root())
            .is_none());
        self
    }

    pub async fn test_payload_v3_accepts_mutated_gas_limit(self) -> Self {
        // Mutate gas limit.
        self.mock_builder
            .as_ref()
            .unwrap()
            .add_operation(Operation::GasLimit(30_000_000));

        let slot = self.chain.slot().unwrap();
        let epoch = self.chain.epoch().unwrap();

        let (proposer_index, randao_reveal) = self.get_test_randao(slot, epoch).await;

        let payload_type = self
            .client
            .get_validator_blocks_v3::<E>(slot, &randao_reveal, None)
            .await
            .unwrap();

        let payload: BlindedPayload<E> = match payload_type {
            Blinded(payload) => payload
                .data
                .block()
                .body()
                .execution_payload()
                .unwrap()
                .into(),
            Full(_) => panic!("Expecting a blinded payload"),
        };

        let expected_fee_recipient = Address::from_low_u64_be(proposer_index as u64);
        assert_eq!(payload.fee_recipient(), expected_fee_recipient);
        assert_eq!(payload.gas_limit(), 30_000_000);

        self
    }

    pub async fn test_payload_accepts_changed_fee_recipient(self) -> Self {
        let test_fee_recipient = "0x4242424242424242424242424242424242424242"
            .parse::<Address>()
            .unwrap();

        // Mutate fee recipient.
        self.mock_builder
            .as_ref()
            .unwrap()
            .add_operation(Operation::FeeRecipient(test_fee_recipient));

        let slot = self.chain.slot().unwrap();
        let epoch = self.chain.epoch().unwrap();

        let (_, randao_reveal) = self.get_test_randao(slot, epoch).await;

        let payload: BlindedPayload<E> = self
            .client
            .get_validator_blinded_blocks::<E>(slot, &randao_reveal, None)
            .await
            .unwrap()
            .data
            .body()
            .execution_payload()
            .unwrap()
            .into();

        assert_eq!(payload.fee_recipient(), test_fee_recipient);

        // This cache should not be populated because fallback should not have been used.
        assert!(self
            .chain
            .execution_layer
            .as_ref()
            .unwrap()
            .get_payload_by_root(&payload.tree_hash_root())
            .is_none());
        self
    }

    pub async fn test_payload_v3_accepts_changed_fee_recipient(self) -> Self {
        let test_fee_recipient = "0x4242424242424242424242424242424242424242"
            .parse::<Address>()
            .unwrap();

        // Mutate fee recipient.
        self.mock_builder
            .as_ref()
            .unwrap()
            .add_operation(Operation::FeeRecipient(test_fee_recipient));

        let slot = self.chain.slot().unwrap();
        let epoch = self.chain.epoch().unwrap();

        let (_, randao_reveal) = self.get_test_randao(slot, epoch).await;

        let payload_type = self
            .client
            .get_validator_blocks_v3::<E>(slot, &randao_reveal, None)
            .await
            .unwrap();

        let payload: BlindedPayload<E> = match payload_type {
            Blinded(payload) => payload
                .data
                .block()
                .body()
                .execution_payload()
                .unwrap()
                .into(),
            Full(_) => panic!("Expecting a blinded payload"),
        };

        assert_eq!(payload.fee_recipient(), test_fee_recipient);

        self
    }

    pub async fn test_payload_rejects_invalid_parent_hash(self) -> Self {
        let invalid_parent_hash =
            "0x4242424242424242424242424242424242424242424242424242424242424242"
                .parse::<Hash256>()
                .unwrap();

        // Mutate parent hash.
        self.mock_builder
            .as_ref()
            .unwrap()
            .add_operation(Operation::ParentHash(invalid_parent_hash));

        let slot = self.chain.slot().unwrap();
        let epoch = self.chain.epoch().unwrap();
        let expected_parent_hash = self
            .chain
            .head_snapshot()
            .beacon_state
            .latest_execution_payload_header()
            .unwrap()
            .block_hash();

        let (_, randao_reveal) = self.get_test_randao(slot, epoch).await;

        let payload: BlindedPayload<E> = self
            .client
            .get_validator_blinded_blocks::<E>(slot, &randao_reveal, None)
            .await
            .unwrap()
            .data
            .body()
            .execution_payload()
            .unwrap()
            .into();

        assert_eq!(payload.parent_hash(), expected_parent_hash);

        // If this cache is populated, it indicates fallback to the local EE was correctly used.
        assert!(self
            .chain
            .execution_layer
            .as_ref()
            .unwrap()
            .get_payload_by_root(&payload.tree_hash_root())
            .is_some());
        self
    }

    pub async fn test_payload_v3_rejects_invalid_parent_hash(self) -> Self {
        let invalid_parent_hash =
            "0x4242424242424242424242424242424242424242424242424242424242424242"
                .parse::<Hash256>()
                .unwrap();

        // Mutate parent hash.
        self.mock_builder
            .as_ref()
            .unwrap()
            .add_operation(Operation::ParentHash(invalid_parent_hash));

        let slot = self.chain.slot().unwrap();
        let epoch = self.chain.epoch().unwrap();
        let expected_parent_hash = self
            .chain
            .head_snapshot()
            .beacon_state
            .latest_execution_payload_header()
            .unwrap()
            .block_hash();

        let (_, randao_reveal) = self.get_test_randao(slot, epoch).await;

        let payload_type = self
            .client
            .get_validator_blocks_v3::<E>(slot, &randao_reveal, None)
            .await
            .unwrap();

        let payload: FullPayload<E> = match payload_type {
            Full(payload) => payload
                .data
                .block()
                .body()
                .execution_payload()
                .unwrap()
                .into(),
            Blinded(_) => panic!("Expecting a blinded payload"),
        };

        assert_eq!(payload.parent_hash(), expected_parent_hash);

        self
    }

    pub async fn test_payload_rejects_invalid_prev_randao(self) -> Self {
        let invalid_prev_randao =
            "0x4242424242424242424242424242424242424242424242424242424242424242"
                .parse::<Hash256>()
                .unwrap();

        // Mutate prev randao.
        self.mock_builder
            .as_ref()
            .unwrap()
            .add_operation(Operation::PrevRandao(invalid_prev_randao));

        let slot = self.chain.slot().unwrap();
        let epoch = self.chain.epoch().unwrap();
        let expected_prev_randao = self
            .chain
            .canonical_head
            .cached_head()
            .head_random()
            .unwrap();
        let (_, randao_reveal) = self.get_test_randao(slot, epoch).await;

        let payload: BlindedPayload<E> = self
            .client
            .get_validator_blinded_blocks::<E>(slot, &randao_reveal, None)
            .await
            .unwrap()
            .data
            .body()
            .execution_payload()
            .unwrap()
            .into();

        assert_eq!(payload.prev_randao(), expected_prev_randao);

        // If this cache is populated, it indicates fallback to the local EE was correctly used.
        assert!(self
            .chain
            .execution_layer
            .as_ref()
            .unwrap()
            .get_payload_by_root(&payload.tree_hash_root())
            .is_some());
        self
    }

    pub async fn test_payload_v3_rejects_invalid_prev_randao(self) -> Self {
        let invalid_prev_randao =
            "0x4242424242424242424242424242424242424242424242424242424242424242"
                .parse::<Hash256>()
                .unwrap();

        // Mutate prev randao.
        self.mock_builder
            .as_ref()
            .unwrap()
            .add_operation(Operation::PrevRandao(invalid_prev_randao));

        let slot = self.chain.slot().unwrap();
        let epoch = self.chain.epoch().unwrap();
        let expected_prev_randao = self
            .chain
            .canonical_head
            .cached_head()
            .head_random()
            .unwrap();
        let (_, randao_reveal) = self.get_test_randao(slot, epoch).await;

        let payload_type = self
            .client
            .get_validator_blocks_v3::<E>(slot, &randao_reveal, None)
            .await
            .unwrap();

        let payload: FullPayload<E> = match payload_type {
            Full(payload) => payload
                .data
                .block()
                .body()
                .execution_payload()
                .unwrap()
                .into(),
            Blinded(_) => panic!("Expecting a full payload"),
        };

        assert_eq!(payload.prev_randao(), expected_prev_randao);

        self
    }

    pub async fn test_payload_rejects_invalid_block_number(self) -> Self {
        let invalid_block_number = 2;

        // Mutate block number.
        self.mock_builder
            .as_ref()
            .unwrap()
            .add_operation(Operation::BlockNumber(invalid_block_number));

        let slot = self.chain.slot().unwrap();
        let epoch = self.chain.epoch().unwrap();
        let expected_block_number = self
            .chain
            .head_snapshot()
            .beacon_state
            .latest_execution_payload_header()
            .unwrap()
            .block_number()
            + 1;

        let (_, randao_reveal) = self.get_test_randao(slot, epoch).await;

        let payload: BlindedPayload<E> = self
            .client
            .get_validator_blinded_blocks::<E>(slot, &randao_reveal, None)
            .await
            .unwrap()
            .data
            .body()
            .execution_payload()
            .unwrap()
            .into();

        assert_eq!(payload.block_number(), expected_block_number);

        // If this cache is populated, it indicates fallback to the local EE was correctly used.
        assert!(self
            .chain
            .execution_layer
            .as_ref()
            .unwrap()
            .get_payload_by_root(&payload.tree_hash_root())
            .is_some());
        self
    }

    pub async fn test_payload_v3_rejects_invalid_block_number(self) -> Self {
        let invalid_block_number = 2;

        // Mutate block number.
        self.mock_builder
            .as_ref()
            .unwrap()
            .add_operation(Operation::BlockNumber(invalid_block_number));

        let slot = self.chain.slot().unwrap();
        let epoch = self.chain.epoch().unwrap();
        let expected_block_number = self
            .chain
            .head_snapshot()
            .beacon_state
            .latest_execution_payload_header()
            .unwrap()
            .block_number()
            + 1;

        let (_, randao_reveal) = self.get_test_randao(slot, epoch).await;

        let payload_type = self
            .client
            .get_validator_blocks_v3::<E>(slot, &randao_reveal, None)
            .await
            .unwrap();

        let payload: FullPayload<E> = match payload_type {
            Full(payload) => payload
                .data
                .block()
                .body()
                .execution_payload()
                .unwrap()
                .into(),
            Blinded(_) => panic!("Expecting a full payload"),
        };

        assert_eq!(payload.block_number(), expected_block_number);

        self
    }

    pub async fn test_payload_rejects_invalid_timestamp(self) -> Self {
        let invalid_timestamp = 2;

        // Mutate timestamp.
        self.mock_builder
            .as_ref()
            .unwrap()
            .add_operation(Operation::Timestamp(invalid_timestamp));

        let slot = self.chain.slot().unwrap();
        let epoch = self.chain.epoch().unwrap();
        let min_expected_timestamp = self
            .chain
            .head_snapshot()
            .beacon_state
            .latest_execution_payload_header()
            .unwrap()
            .timestamp();

        let (_, randao_reveal) = self.get_test_randao(slot, epoch).await;

        let payload: BlindedPayload<E> = self
            .client
            .get_validator_blinded_blocks::<E>(slot, &randao_reveal, None)
            .await
            .unwrap()
            .data
            .body()
            .execution_payload()
            .unwrap()
            .into();

        assert!(payload.timestamp() > min_expected_timestamp);

        // If this cache is populated, it indicates fallback to the local EE was correctly used.
        assert!(self
            .chain
            .execution_layer
            .as_ref()
            .unwrap()
            .get_payload_by_root(&payload.tree_hash_root())
            .is_some());
        self
    }

    pub async fn test_payload_v3_rejects_invalid_timestamp(self) -> Self {
        let invalid_timestamp = 2;

        // Mutate timestamp.
        self.mock_builder
            .as_ref()
            .unwrap()
            .add_operation(Operation::Timestamp(invalid_timestamp));

        let slot = self.chain.slot().unwrap();
        let epoch = self.chain.epoch().unwrap();
        let min_expected_timestamp = self
            .chain
            .head_snapshot()
            .beacon_state
            .latest_execution_payload_header()
            .unwrap()
            .timestamp();

        let (_, randao_reveal) = self.get_test_randao(slot, epoch).await;

        let payload_type = self
            .client
            .get_validator_blocks_v3::<E>(slot, &randao_reveal, None)
            .await
            .unwrap();

        let payload: FullPayload<E> = match payload_type {
            Full(payload) => payload
                .data
                .block()
                .body()
                .execution_payload()
                .unwrap()
                .into(),
            Blinded(_) => panic!("Expecting a blinded payload"),
        };

        assert!(payload.timestamp() > min_expected_timestamp);

        self
    }

    pub async fn test_payload_rejects_invalid_signature(self) -> Self {
        self.mock_builder.as_ref().unwrap().invalid_signatures();

        let slot = self.chain.slot().unwrap();
        let epoch = self.chain.epoch().unwrap();

        let (_, randao_reveal) = self.get_test_randao(slot, epoch).await;

        let payload: BlindedPayload<E> = self
            .client
            .get_validator_blinded_blocks::<E>(slot, &randao_reveal, None)
            .await
            .unwrap()
            .data
            .body()
            .execution_payload()
            .unwrap()
            .into();

        // If this cache is populated, it indicates fallback to the local EE was correctly used.
        assert!(self
            .chain
            .execution_layer
            .as_ref()
            .unwrap()
            .get_payload_by_root(&payload.tree_hash_root())
            .is_some());
        self
    }

    pub async fn test_payload_v3_rejects_invalid_signature(self) -> Self {
        self.mock_builder.as_ref().unwrap().invalid_signatures();

        let slot = self.chain.slot().unwrap();
        let epoch = self.chain.epoch().unwrap();

        let (_, randao_reveal) = self.get_test_randao(slot, epoch).await;

        let payload_type = self
            .client
            .get_validator_blocks_v3::<E>(slot, &randao_reveal, None)
            .await
            .unwrap();

        match payload_type {
            Full(_) => (),
            Blinded(_) => panic!("Expecting a full payload"),
        };

        self
    }

    pub async fn test_builder_chain_health_skips(self) -> Self {
        let slot = self.chain.slot().unwrap();

        // Since we are proposing this slot, start the count from the previous slot.
        let prev_slot = slot - Slot::new(1);
        let head_slot = self.chain.canonical_head.cached_head().head_slot();
        let epoch = self.chain.epoch().unwrap();

        // Inclusive here to make sure we advance one slot past the threshold.
        for _ in (prev_slot - head_slot).as_usize()..=self.chain.config.builder_fallback_skips {
            self.harness.advance_slot();
        }

        let (_, randao_reveal) = self.get_test_randao(slot, epoch).await;

        let payload: BlindedPayload<E> = self
            .client
            .get_validator_blinded_blocks::<E>(slot, &randao_reveal, None)
            .await
            .unwrap()
            .data
            .body()
            .execution_payload()
            .unwrap()
            .into();

        // If this cache is populated, it indicates fallback to the local EE was correctly used.
        assert!(self
            .chain
            .execution_layer
            .as_ref()
            .unwrap()
            .get_payload_by_root(&payload.tree_hash_root())
            .is_some());
        self
    }

    pub async fn test_builder_v3_chain_health_skips(self) -> Self {
        let slot = self.chain.slot().unwrap();

        // Since we are proposing this slot, start the count from the previous slot.
        let prev_slot = slot - Slot::new(1);
        let head_slot = self.chain.canonical_head.cached_head().head_slot();
        let epoch = self.chain.epoch().unwrap();

        // Inclusive here to make sure we advance one slot past the threshold.
        for _ in (prev_slot - head_slot).as_usize()..=self.chain.config.builder_fallback_skips {
            self.harness.advance_slot();
        }

        let (_, randao_reveal) = self.get_test_randao(slot, epoch).await;

        let payload_type = self
            .client
            .get_validator_blocks_v3::<E>(slot, &randao_reveal, None)
            .await
            .unwrap();

        match payload_type {
            Full(_) => (),
            Blinded(_) => panic!("Expecting a full payload"),
        };

        self
    }

    pub async fn test_builder_chain_health_skips_per_epoch(self) -> Self {
        // Fill an epoch with `builder_fallback_skips_per_epoch` skip slots.
        for i in 0..E::slots_per_epoch() {
            if i == 0 || i as usize > self.chain.config.builder_fallback_skips_per_epoch {
                self.harness
                    .extend_chain(
                        1,
                        BlockStrategy::OnCanonicalHead,
                        AttestationStrategy::AllValidators,
                    )
                    .await;
            }
            self.harness.advance_slot();
        }

        let next_slot = self.chain.slot().unwrap();

        let (_, randao_reveal) = self
            .get_test_randao(next_slot, next_slot.epoch(E::slots_per_epoch()))
            .await;

        let payload: BlindedPayload<E> = self
            .client
            .get_validator_blinded_blocks::<E>(next_slot, &randao_reveal, None)
            .await
            .unwrap()
            .data
            .body()
            .execution_payload()
            .unwrap()
            .into();

        // This cache should not be populated because fallback should not have been used.
        assert!(self
            .chain
            .execution_layer
            .as_ref()
            .unwrap()
            .get_payload_by_root(&payload.tree_hash_root())
            .is_none());

        // Without proposing, advance into the next slot, this should make us cross the threshold
        // number of skips, causing us to use the fallback.
        self.harness.advance_slot();
        let next_slot = self.chain.slot().unwrap();

        let (_, randao_reveal) = self
            .get_test_randao(next_slot, next_slot.epoch(E::slots_per_epoch()))
            .await;

        let payload: BlindedPayload<E> = self
            .client
            .get_validator_blinded_blocks::<E>(next_slot, &randao_reveal, None)
            .await
            .unwrap()
            .data
            .body()
            .execution_payload()
            .unwrap()
            .into();

        // If this cache is populated, it indicates fallback to the local EE was correctly used.
        assert!(self
            .chain
            .execution_layer
            .as_ref()
            .unwrap()
            .get_payload_by_root(&payload.tree_hash_root())
            .is_some());

        self
    }

    pub async fn test_builder_v3_chain_health_skips_per_epoch(self) -> Self {
        // Fill an epoch with `builder_fallback_skips_per_epoch` skip slots.
        for i in 0..E::slots_per_epoch() {
            if i == 0 || i as usize > self.chain.config.builder_fallback_skips_per_epoch {
                self.harness
                    .extend_chain(
                        1,
                        BlockStrategy::OnCanonicalHead,
                        AttestationStrategy::AllValidators,
                    )
                    .await;
            }
            self.harness.advance_slot();
        }

        let next_slot = self.chain.slot().unwrap();

        let (_, randao_reveal) = self
            .get_test_randao(next_slot, next_slot.epoch(E::slots_per_epoch()))
            .await;

        let payload_type = self
            .client
            .get_validator_blocks_v3::<E>(next_slot, &randao_reveal, None)
            .await
            .unwrap();

        match payload_type {
            Blinded(_) => (),
            Full(_) => panic!("Expecting a blinded payload"),
        };

        // Without proposing, advance into the next slot, this should make us cross the threshold
        // number of skips, causing us to use the fallback.
        self.harness.advance_slot();
        let next_slot = self.chain.slot().unwrap();

        let (_, randao_reveal) = self
            .get_test_randao(next_slot, next_slot.epoch(E::slots_per_epoch()))
            .await;

        let payload_type = self
            .client
            .get_validator_blocks_v3::<E>(next_slot, &randao_reveal, None)
            .await
            .unwrap();

        match payload_type {
            Full(_) => (),
            Blinded(_) => panic!("Expecting a full payload"),
        };

        self
    }

    pub async fn test_builder_chain_health_epochs_since_finalization(self) -> Self {
        let skips = E::slots_per_epoch()
            * self.chain.config.builder_fallback_epochs_since_finalization as u64;

        for _ in 0..skips {
            self.harness.advance_slot();
        }

        // Fill the next epoch with blocks, should be enough to justify, not finalize.
        for _ in 0..E::slots_per_epoch() {
            self.harness
                .extend_chain(
                    1,
                    BlockStrategy::OnCanonicalHead,
                    AttestationStrategy::AllValidators,
                )
                .await;
            self.harness.advance_slot();
        }

        let next_slot = self.chain.slot().unwrap();

        let (_, randao_reveal) = self
            .get_test_randao(next_slot, next_slot.epoch(E::slots_per_epoch()))
            .await;

        let payload: BlindedPayload<E> = self
            .client
            .get_validator_blinded_blocks::<E>(next_slot, &randao_reveal, None)
            .await
            .unwrap()
            .data
            .body()
            .execution_payload()
            .unwrap()
            .into();

        // If this cache is populated, it indicates fallback to the local EE was correctly used.
        assert!(self
            .chain
            .execution_layer
            .as_ref()
            .unwrap()
            .get_payload_by_root(&payload.tree_hash_root())
            .is_some());

        // Fill another epoch with blocks, should be enough to finalize. (Sneaky plus 1 because this
        // scenario starts at an epoch boundary).
        for _ in 0..E::slots_per_epoch() + 1 {
            self.harness
                .extend_chain(
                    1,
                    BlockStrategy::OnCanonicalHead,
                    AttestationStrategy::AllValidators,
                )
                .await;
            self.harness.advance_slot();
        }

        let next_slot = self.chain.slot().unwrap();

        let (_, randao_reveal) = self
            .get_test_randao(next_slot, next_slot.epoch(E::slots_per_epoch()))
            .await;

        let payload: BlindedPayload<E> = self
            .client
            .get_validator_blinded_blocks::<E>(next_slot, &randao_reveal, None)
            .await
            .unwrap()
            .data
            .body()
            .execution_payload()
            .unwrap()
            .into();

        // This cache should not be populated because fallback should not have been used.
        assert!(self
            .chain
            .execution_layer
            .as_ref()
            .unwrap()
            .get_payload_by_root(&payload.tree_hash_root())
            .is_none());

        self
    }

    pub async fn test_builder_v3_chain_health_epochs_since_finalization(self) -> Self {
        let skips = E::slots_per_epoch()
            * self.chain.config.builder_fallback_epochs_since_finalization as u64;

        for _ in 0..skips {
            self.harness.advance_slot();
        }

        // Fill the next epoch with blocks, should be enough to justify, not finalize.
        for _ in 0..E::slots_per_epoch() {
            self.harness
                .extend_chain(
                    1,
                    BlockStrategy::OnCanonicalHead,
                    AttestationStrategy::AllValidators,
                )
                .await;
            self.harness.advance_slot();
        }

        let next_slot = self.chain.slot().unwrap();

        let (_, randao_reveal) = self
            .get_test_randao(next_slot, next_slot.epoch(E::slots_per_epoch()))
            .await;

        let payload_type = self
            .client
            .get_validator_blocks_v3::<E>(next_slot, &randao_reveal, None)
            .await
            .unwrap();

        match payload_type {
            Full(_) => (),
            Blinded(_) => panic!("Expecting a full payload"),
        };

        // Fill another epoch with blocks, should be enough to finalize. (Sneaky plus 1 because this
        // scenario starts at an epoch boundary).
        for _ in 0..E::slots_per_epoch() + 1 {
            self.harness
                .extend_chain(
                    1,
                    BlockStrategy::OnCanonicalHead,
                    AttestationStrategy::AllValidators,
                )
                .await;
            self.harness.advance_slot();
        }

        let next_slot = self.chain.slot().unwrap();

        let (_, randao_reveal) = self
            .get_test_randao(next_slot, next_slot.epoch(E::slots_per_epoch()))
            .await;

        let payload_type = self
            .client
            .get_validator_blocks_v3::<E>(next_slot, &randao_reveal, None)
            .await
            .unwrap();

        match payload_type {
            Blinded(_) => (),
            Full(_) => panic!("Expecting a blinded payload"),
        };

        self
    }

    pub async fn test_builder_chain_health_optimistic_head(self) -> Self {
        // Make sure the next payload verification will return optimistic before advancing the chain.
        self.harness.mock_execution_layer.as_ref().map(|el| {
            el.server.all_payloads_syncing(true);
            el
        });
        self.harness
            .extend_chain(
                1,
                BlockStrategy::OnCanonicalHead,
                AttestationStrategy::AllValidators,
            )
            .await;
        self.harness.advance_slot();

        let slot = self.chain.slot().unwrap();
        let epoch = self.chain.epoch().unwrap();

        let (proposer_index, randao_reveal) = self.get_test_randao(slot, epoch).await;

        let payload: BlindedPayload<E> = self
            .client
            .get_validator_blinded_blocks::<E>(slot, &randao_reveal, None)
            .await
            .unwrap()
            .data
            .body()
            .execution_payload()
            .unwrap()
            .into();

        let expected_fee_recipient = Address::from_low_u64_be(proposer_index as u64);
        assert_eq!(payload.fee_recipient(), expected_fee_recipient);

        // If this cache is populated, it indicates fallback to the local EE was correctly used.
        assert!(self
            .chain
            .execution_layer
            .as_ref()
            .unwrap()
            .get_payload_by_root(&payload.tree_hash_root())
            .is_some());

        self
    }

    pub async fn test_builder_v3_chain_health_optimistic_head(self) -> Self {
        // Make sure the next payload verification will return optimistic before advancing the chain.
        self.harness.mock_execution_layer.as_ref().map(|el| {
            el.server.all_payloads_syncing(true);
            el
        });
        self.harness
            .extend_chain(
                1,
                BlockStrategy::OnCanonicalHead,
                AttestationStrategy::AllValidators,
            )
            .await;
        self.harness.advance_slot();

        let slot = self.chain.slot().unwrap();
        let epoch = self.chain.epoch().unwrap();

        let (proposer_index, randao_reveal) = self.get_test_randao(slot, epoch).await;

        let payload_type = self
            .client
            .get_validator_blocks_v3::<E>(slot, &randao_reveal, None)
            .await
            .unwrap();

        let payload: FullPayload<E> = match payload_type {
            Full(payload) => payload
                .data
                .block()
                .body()
                .execution_payload()
                .unwrap()
                .into(),
            Blinded(_) => panic!("Expecting a full payload"),
        };

        let expected_fee_recipient = Address::from_low_u64_be(proposer_index as u64);
        assert_eq!(payload.fee_recipient(), expected_fee_recipient);

        self
    }

    pub async fn test_payload_rejects_inadequate_builder_threshold(self) -> Self {
        // Mutate value.
        self.mock_builder
            .as_ref()
            .unwrap()
            .add_operation(Operation::Value(Uint256::from(
                DEFAULT_BUILDER_THRESHOLD_WEI - 1,
            )));

        let slot = self.chain.slot().unwrap();
        let epoch = self.chain.epoch().unwrap();

        let (_, randao_reveal) = self.get_test_randao(slot, epoch).await;

        let payload: BlindedPayload<E> = self
            .client
            .get_validator_blinded_blocks::<E>(slot, &randao_reveal, None)
            .await
            .unwrap()
            .data
            .body()
            .execution_payload()
            .unwrap()
            .into();

        // If this cache is populated, it indicates fallback to the local EE was correctly used.
        assert!(self
            .chain
            .execution_layer
            .as_ref()
            .unwrap()
            .get_payload_by_root(&payload.tree_hash_root())
            .is_some());
        self
    }

    pub async fn test_payload_v3_rejects_inadequate_builder_threshold(self) -> Self {
        // Mutate value.
        self.mock_builder
            .as_ref()
            .unwrap()
            .add_operation(Operation::Value(Uint256::from(
                DEFAULT_BUILDER_THRESHOLD_WEI - 1,
            )));

        let slot = self.chain.slot().unwrap();
        let epoch = self.chain.epoch().unwrap();

        let (_, randao_reveal) = self.get_test_randao(slot, epoch).await;

        let payload_type = self
            .client
            .get_validator_blocks_v3::<E>(slot, &randao_reveal, None)
            .await
            .unwrap();

        match payload_type {
            Full(_) => (),
            Blinded(_) => panic!("Expecting a full payload"),
        };

        self
    }

    pub async fn test_builder_payload_chosen_when_more_profitable(self) -> Self {
        // Mutate value.
        self.mock_builder
            .as_ref()
            .unwrap()
            .add_operation(Operation::Value(Uint256::from(
                DEFAULT_MOCK_EL_PAYLOAD_VALUE_WEI + 1,
            )));

        let slot = self.chain.slot().unwrap();
        let epoch = self.chain.epoch().unwrap();

        let (_, randao_reveal) = self.get_test_randao(slot, epoch).await;

        let payload: BlindedPayload<E> = self
            .client
            .get_validator_blinded_blocks::<E>(slot, &randao_reveal, None)
            .await
            .unwrap()
            .data
            .body()
            .execution_payload()
            .unwrap()
            .into();

        // The builder's payload should've been chosen, so this cache should not be populated
        assert!(self
            .chain
            .execution_layer
            .as_ref()
            .unwrap()
            .get_payload_by_root(&payload.tree_hash_root())
            .is_none());
        self
    }

    pub async fn test_builder_payload_v3_chosen_when_more_profitable(self) -> Self {
        // Mutate value.
        self.mock_builder
            .as_ref()
            .unwrap()
            .add_operation(Operation::Value(Uint256::from(
                DEFAULT_MOCK_EL_PAYLOAD_VALUE_WEI + 1,
            )));

        let slot = self.chain.slot().unwrap();
        let epoch = self.chain.epoch().unwrap();

        let (_, randao_reveal) = self.get_test_randao(slot, epoch).await;

        let payload_type = self
            .client
            .get_validator_blocks_v3::<E>(slot, &randao_reveal, None)
            .await
            .unwrap();

        match payload_type {
            Blinded(_) => (),
            Full(_) => panic!("Expecting a blinded payload"),
        };

        self
    }

    pub async fn test_local_payload_chosen_when_equally_profitable(self) -> Self {
        // Mutate value.
        self.mock_builder
            .as_ref()
            .unwrap()
            .add_operation(Operation::Value(Uint256::from(
                DEFAULT_MOCK_EL_PAYLOAD_VALUE_WEI,
            )));

        let slot = self.chain.slot().unwrap();
        let epoch = self.chain.epoch().unwrap();

        let (_, randao_reveal) = self.get_test_randao(slot, epoch).await;

        let payload: BlindedPayload<E> = self
            .client
            .get_validator_blinded_blocks::<E>(slot, &randao_reveal, None)
            .await
            .unwrap()
            .data
            .body()
            .execution_payload()
            .unwrap()
            .into();

        // The local payload should've been chosen, so this cache should be populated
        assert!(self
            .chain
            .execution_layer
            .as_ref()
            .unwrap()
            .get_payload_by_root(&payload.tree_hash_root())
            .is_some());
        self
    }

    pub async fn test_local_payload_v3_chosen_when_equally_profitable(self) -> Self {
        // Mutate value.
        self.mock_builder
            .as_ref()
            .unwrap()
            .add_operation(Operation::Value(Uint256::from(
                DEFAULT_MOCK_EL_PAYLOAD_VALUE_WEI,
            )));

        let slot = self.chain.slot().unwrap();
        let epoch = self.chain.epoch().unwrap();

        let (_, randao_reveal) = self.get_test_randao(slot, epoch).await;

        let payload_type = self
            .client
            .get_validator_blocks_v3::<E>(slot, &randao_reveal, None)
            .await
            .unwrap();

        match payload_type {
            Full(_) => (),
            Blinded(_) => panic!("Expecting a full payload"),
        };

        self
    }

    pub async fn test_local_payload_chosen_when_more_profitable(self) -> Self {
        // Mutate value.
        self.mock_builder
            .as_ref()
            .unwrap()
            .add_operation(Operation::Value(Uint256::from(
                DEFAULT_MOCK_EL_PAYLOAD_VALUE_WEI - 1,
            )));

        let slot = self.chain.slot().unwrap();
        let epoch = self.chain.epoch().unwrap();

        let (_, randao_reveal) = self.get_test_randao(slot, epoch).await;

        let payload: BlindedPayload<E> = self
            .client
            .get_validator_blinded_blocks::<E>(slot, &randao_reveal, None)
            .await
            .unwrap()
            .data
            .body()
            .execution_payload()
            .unwrap()
            .into();

        // The local payload should've been chosen, so this cache should be populated
        assert!(self
            .chain
            .execution_layer
            .as_ref()
            .unwrap()
            .get_payload_by_root(&payload.tree_hash_root())
            .is_some());
        self
    }

    pub async fn test_local_payload_v3_chosen_when_more_profitable(self) -> Self {
        // Mutate value.
        self.mock_builder
            .as_ref()
            .unwrap()
            .add_operation(Operation::Value(Uint256::from(
                DEFAULT_MOCK_EL_PAYLOAD_VALUE_WEI - 1,
            )));

        let slot = self.chain.slot().unwrap();
        let epoch = self.chain.epoch().unwrap();

        let (_, randao_reveal) = self.get_test_randao(slot, epoch).await;

        let payload_type = self
            .client
            .get_validator_blocks_v3::<E>(slot, &randao_reveal, None)
            .await
            .unwrap();

        match payload_type {
            Full(_) => (),
            Blinded(_) => panic!("Expecting a full payload"),
        };

        self
    }

    pub async fn test_builder_works_post_capella(self) -> Self {
        // Ensure builder payload is chosen
        self.mock_builder
            .as_ref()
            .unwrap()
            .add_operation(Operation::Value(Uint256::from(
                DEFAULT_MOCK_EL_PAYLOAD_VALUE_WEI + 1,
            )));

        let slot = self.chain.slot().unwrap();
        let epoch = self.chain.epoch().unwrap();
        let (_, randao_reveal) = self.get_test_randao(slot, epoch).await;

        let payload: BlindedPayload<E> = self
            .client
            .get_validator_blinded_blocks::<E>(slot, &randao_reveal, None)
            .await
            .unwrap()
            .data
            .body()
            .execution_payload()
            .unwrap()
            .into();

        // The builder's payload should've been chosen, so this cache should not be populated
        assert!(self
            .chain
            .execution_layer
            .as_ref()
            .unwrap()
            .get_payload_by_root(&payload.tree_hash_root())
            .is_none());
        self
    }

    pub async fn test_builder_works_post_deneb(self) -> Self {
        // Ensure builder payload is chosen
        self.mock_builder
            .as_ref()
            .unwrap()
            .add_operation(Operation::Value(Uint256::from(
                DEFAULT_MOCK_EL_PAYLOAD_VALUE_WEI + 1,
            )));

        let slot = self.chain.slot().unwrap();
        let epoch = self.chain.epoch().unwrap();
        let (_, randao_reveal) = self.get_test_randao(slot, epoch).await;

        let payload_type = self
            .client
<<<<<<< HEAD
            .get_validator_blinded_blocks::<E>(slot, &randao_reveal, None)
            .await
            .unwrap()
            .data;

        // The builder's payload should've been chosen, so this cache should not be populated
        let payload: BlindedPayload<E> = block_contents.body().execution_payload().unwrap().into();
        assert!(self
            .chain
            .execution_layer
            .as_ref()
            .unwrap()
            .get_payload_by_root(&payload.tree_hash_root())
            .is_none());
=======
            .get_validator_blocks_v3::<E>(slot, &randao_reveal, None)
            .await
            .unwrap();

        let block_contents = match payload_type {
            Blinded(payload) => payload.data,
            Full(_) => panic!("Expecting a blinded payload"),
        };

        let (_, maybe_sidecars) = block_contents.deconstruct();

        // Response should contain blob sidecars
        assert!(maybe_sidecars.is_some());

>>>>>>> e856a904
        self
    }

    pub async fn test_lighthouse_rejects_invalid_withdrawals_root(self) -> Self {
        // Ensure builder payload *would be* chosen
        self.mock_builder
            .as_ref()
            .unwrap()
            .add_operation(Operation::Value(Uint256::from(
                DEFAULT_MOCK_EL_PAYLOAD_VALUE_WEI + 1,
            )));
        // Set withdrawals root to something invalid
        self.mock_builder
            .as_ref()
            .unwrap()
            .add_operation(Operation::WithdrawalsRoot(Hash256::repeat_byte(0x42)));

        let slot = self.chain.slot().unwrap();
        let epoch = self.chain.epoch().unwrap();
        let (_, randao_reveal) = self.get_test_randao(slot, epoch).await;

        let payload: BlindedPayload<E> = self
            .client
            .get_validator_blinded_blocks::<E>(slot, &randao_reveal, None)
            .await
            .unwrap()
            .data
            .body()
            .execution_payload()
            .unwrap()
            .into();

        // The local payload should've been chosen because the builder's was invalid
        assert!(self
            .chain
            .execution_layer
            .as_ref()
            .unwrap()
            .get_payload_by_root(&payload.tree_hash_root())
            .is_some());
        self
    }

    pub async fn test_lighthouse_rejects_invalid_withdrawals_root_v3(self) -> Self {
        // Ensure builder payload *would be* chosen
        self.mock_builder
            .as_ref()
            .unwrap()
            .add_operation(Operation::Value(Uint256::from(
                DEFAULT_MOCK_EL_PAYLOAD_VALUE_WEI + 1,
            )));
        // Set withdrawals root to something invalid
        self.mock_builder
            .as_ref()
            .unwrap()
            .add_operation(Operation::WithdrawalsRoot(Hash256::repeat_byte(0x42)));

        let slot = self.chain.slot().unwrap();
        let epoch = self.chain.epoch().unwrap();
        let (_, randao_reveal) = self.get_test_randao(slot, epoch).await;

        let payload_type = self
            .client
            .get_validator_blocks_v3::<E>(slot, &randao_reveal, None)
            .await
            .unwrap();

        match payload_type {
            Full(_) => (),
            Blinded(_) => panic!("Expecting a full payload"),
        };

        self
    }

    #[cfg(target_os = "linux")]
    pub async fn test_get_lighthouse_health(self) -> Self {
        self.client.get_lighthouse_health().await.unwrap();

        self
    }

    #[cfg(not(target_os = "linux"))]
    pub async fn test_get_lighthouse_health(self) -> Self {
        self.client.get_lighthouse_health().await.unwrap_err();

        self
    }

    pub async fn test_get_lighthouse_syncing(self) -> Self {
        self.client.get_lighthouse_syncing().await.unwrap();

        self
    }

    pub async fn test_get_lighthouse_proto_array(self) -> Self {
        self.client.get_lighthouse_proto_array().await.unwrap();

        self
    }

    pub async fn test_get_lighthouse_validator_inclusion_global(self) -> Self {
        let epoch = self.chain.epoch().unwrap() - 1;
        self.client
            .get_lighthouse_validator_inclusion_global(epoch)
            .await
            .unwrap();

        self
    }

    pub async fn test_get_lighthouse_validator_inclusion(self) -> Self {
        let epoch = self.chain.epoch().unwrap() - 1;
        self.client
            .get_lighthouse_validator_inclusion(epoch, ValidatorId::Index(0))
            .await
            .unwrap();

        self
    }

    pub async fn test_get_lighthouse_eth1_syncing(self) -> Self {
        self.client.get_lighthouse_eth1_syncing().await.unwrap();

        self
    }

    pub async fn test_get_lighthouse_eth1_block_cache(self) -> Self {
        let blocks = self.client.get_lighthouse_eth1_block_cache().await.unwrap();

        assert!(blocks.data.is_empty());

        self
    }

    pub async fn test_get_lighthouse_eth1_deposit_cache(self) -> Self {
        let deposits = self
            .client
            .get_lighthouse_eth1_deposit_cache()
            .await
            .unwrap();

        assert!(deposits.data.is_empty());

        self
    }

    pub async fn test_get_lighthouse_beacon_states_ssz(self) -> Self {
        for state_id in self.interesting_state_ids() {
            let result = self
                .client
                .get_lighthouse_beacon_states_ssz(&state_id.0, &self.chain.spec)
                .await
                .unwrap();

            let mut expected = state_id
                .state(&self.chain)
                .ok()
                .map(|(state, _execution_optimistic, _finalized)| state);
            expected.as_mut().map(|state| state.drop_all_caches());

            assert_eq!(result, expected, "{:?}", state_id);
        }

        self
    }

    pub async fn test_get_lighthouse_staking(self) -> Self {
        let result = self.client.get_lighthouse_staking().await.unwrap();

        assert_eq!(result, self.chain.eth1_chain.is_some());

        self
    }

    pub async fn test_get_lighthouse_database_info(self) -> Self {
        let info = self.client.get_lighthouse_database_info().await.unwrap();

        assert_eq!(info.anchor, self.chain.store.get_anchor_info());
        assert_eq!(info.split, self.chain.store.get_split_info());
        assert_eq!(
            info.schema_version,
            store::metadata::CURRENT_SCHEMA_VERSION.as_u64()
        );

        self
    }

    pub async fn test_post_lighthouse_database_reconstruct(self) -> Self {
        let response = self
            .client
            .post_lighthouse_database_reconstruct()
            .await
            .unwrap();
        assert_eq!(response, "success");
        self
    }

    pub async fn test_post_lighthouse_liveness(self) -> Self {
        let epoch = self.chain.epoch().unwrap();
        let head_state = self.chain.head_beacon_state_cloned();
        let indices = (0..head_state.validators().len())
            .map(|i| i as u64)
            .collect::<Vec<_>>();

        // Construct the expected response
        let expected: Vec<LivenessResponseData> = head_state
            .validators()
            .iter()
            .enumerate()
            .map(|(index, _)| LivenessResponseData {
                index: index as u64,
                is_live: false,
                epoch,
            })
            .collect();

        let result = self
            .client
            .post_lighthouse_liveness(indices.as_slice(), epoch)
            .await
            .unwrap()
            .data;

        assert_eq!(result, expected);

        // Attest to the current slot
        self.client
            .post_beacon_pool_attestations(self.attestations.as_slice())
            .await
            .unwrap();

        let result = self
            .client
            .post_lighthouse_liveness(indices.as_slice(), epoch)
            .await
            .unwrap()
            .data;

        let committees = head_state
            .get_beacon_committees_at_slot(self.chain.slot().unwrap())
            .unwrap();
        let attesting_validators: Vec<usize> = committees
            .into_iter()
            .flat_map(|committee| committee.committee.iter().cloned())
            .collect();
        // All attesters should now be considered live
        let expected = expected
            .into_iter()
            .map(|mut a| {
                if attesting_validators.contains(&(a.index as usize)) {
                    a.is_live = true;
                }
                a
            })
            .collect::<Vec<_>>();

        assert_eq!(result, expected);

        self
    }

    pub async fn test_get_events(self) -> Self {
        // Subscribe to all events
        let topics = vec![
            EventTopic::Attestation,
            EventTopic::VoluntaryExit,
            EventTopic::Block,
            EventTopic::Head,
            EventTopic::FinalizedCheckpoint,
        ];
        let mut events_future = self
            .client
            .get_events::<E>(topics.as_slice())
            .await
            .unwrap();

        let expected_attestation_len = self.attestations.len();

        self.client
            .post_beacon_pool_attestations(self.attestations.as_slice())
            .await
            .unwrap();

        let attestation_events = poll_events(
            &mut events_future,
            expected_attestation_len,
            Duration::from_millis(10000),
        )
        .await;
        assert_eq!(
            attestation_events.as_slice(),
            self.attestations
                .clone()
                .into_iter()
                .map(|attestation| EventKind::Attestation(Box::new(attestation)))
                .collect::<Vec<_>>()
                .as_slice()
        );

        // Produce a voluntary exit event
        self.client
            .post_beacon_pool_voluntary_exits(&self.voluntary_exit)
            .await
            .unwrap();

        let exit_events = poll_events(&mut events_future, 1, Duration::from_millis(10000)).await;
        assert_eq!(
            exit_events.as_slice(),
            &[EventKind::VoluntaryExit(self.voluntary_exit.clone())]
        );

        // Submit the next block, which is on an epoch boundary, so this will produce a finalized
        // checkpoint event, head event, and block event
        let block_root = self.next_block.signed_block().canonical_root();

        // current_duty_dependent_root = block root because this is the first slot of the epoch
        let current_duty_dependent_root = self.chain.head_beacon_block_root();
        let current_slot = self.chain.slot().unwrap();
        let next_slot = self.next_block.signed_block().slot();
        let finalization_distance = E::slots_per_epoch() * 2;

        let expected_block = EventKind::Block(SseBlock {
            block: block_root,
            slot: next_slot,
            execution_optimistic: false,
        });

        let expected_head = EventKind::Head(SseHead {
            block: block_root,
            slot: next_slot,
            state: self.next_block.signed_block().state_root(),
            current_duty_dependent_root,
            previous_duty_dependent_root: self
                .chain
                .block_root_at_slot(current_slot - E::slots_per_epoch(), WhenSlotSkipped::Prev)
                .unwrap()
                .unwrap(),
            epoch_transition: true,
            execution_optimistic: false,
        });

        let finalized_block_root = self
            .chain
            .block_root_at_slot(next_slot - finalization_distance, WhenSlotSkipped::Prev)
            .unwrap()
            .unwrap();
        let finalized_block = self
            .chain
            .get_blinded_block(&finalized_block_root)
            .unwrap()
            .unwrap();
        let finalized_state_root = finalized_block.state_root();

        let expected_finalized = EventKind::FinalizedCheckpoint(SseFinalizedCheckpoint {
            block: finalized_block_root,
            state: finalized_state_root,
            epoch: Epoch::new(3),
            execution_optimistic: false,
        });

        self.client
            .post_beacon_blocks(&self.next_block)
            .await
            .unwrap();

        let block_events = poll_events(&mut events_future, 3, Duration::from_millis(10000)).await;
        assert_eq!(
            block_events.as_slice(),
            &[expected_block, expected_head, expected_finalized]
        );

        // Test a reorg event
        let mut chain_reorg_event_future = self
            .client
            .get_events::<E>(&[EventTopic::ChainReorg])
            .await
            .unwrap();

        let expected_reorg = EventKind::ChainReorg(SseChainReorg {
            slot: self.reorg_block.signed_block().slot(),
            depth: 1,
            old_head_block: self.next_block.signed_block().canonical_root(),
            old_head_state: self.next_block.signed_block().state_root(),
            new_head_block: self.reorg_block.signed_block().canonical_root(),
            new_head_state: self.reorg_block.signed_block().state_root(),
            epoch: self
                .next_block
                .signed_block()
                .slot()
                .epoch(E::slots_per_epoch()),
            execution_optimistic: false,
        });

        self.harness.advance_slot();

        self.client
            .post_beacon_blocks(&self.reorg_block)
            .await
            .unwrap();

        let reorg_event = poll_events(
            &mut chain_reorg_event_future,
            1,
            Duration::from_millis(10000),
        )
        .await;
        assert_eq!(reorg_event.as_slice(), &[expected_reorg]);

        self
    }

    pub async fn test_get_expected_withdrawals_invalid_state(self) -> Self {
        let state_id = CoreStateId::Root(Hash256::zero());

        let result = self.client.get_expected_withdrawals(&state_id).await;

        match result {
            Err(e) => {
                assert_eq!(e.status().unwrap(), 404);
            }
            _ => panic!("query did not fail correctly"),
        }

        self
    }

    pub async fn test_get_expected_withdrawals_capella(self) -> Self {
        let slot = self.chain.slot().unwrap();
        let state_id = CoreStateId::Slot(slot);

        // calculate the expected withdrawals
        let (mut state, _, _) = StateId(state_id).state(&self.chain).unwrap();
        let proposal_slot = state.slot() + 1;
        let proposal_epoch = proposal_slot.epoch(E::slots_per_epoch());
        let (state_root, _, _) = StateId(state_id).root(&self.chain).unwrap();
        if proposal_epoch != state.current_epoch() {
            let _ = partial_state_advance(
                &mut state,
                Some(state_root),
                proposal_slot,
                &self.chain.spec,
            );
        }
        let expected_withdrawals = get_expected_withdrawals(&state, &self.chain.spec).unwrap();

        // fetch expected withdrawals from the client
        let result = self.client.get_expected_withdrawals(&state_id).await;
        match result {
            Ok(withdrawal_response) => {
                assert_eq!(withdrawal_response.execution_optimistic, Some(false));
                assert_eq!(withdrawal_response.finalized, Some(false));
                assert_eq!(withdrawal_response.data, expected_withdrawals.to_vec());
            }
            Err(_) => {
                panic!("query failed incorrectly");
            }
        }

        self
    }

    pub async fn test_get_expected_withdrawals_pre_capella(self) -> Self {
        let state_id = CoreStateId::Head;

        let result = self.client.get_expected_withdrawals(&state_id).await;

        match result {
            Err(e) => {
                assert_eq!(e.status().unwrap(), 400);
            }
            _ => panic!("query did not fail correctly"),
        }

        self
    }

    pub async fn test_get_events_altair(self) -> Self {
        let topics = vec![EventTopic::ContributionAndProof];
        let mut events_future = self
            .client
            .get_events::<E>(topics.as_slice())
            .await
            .unwrap();

        let expected_contribution_len = self.contribution_and_proofs.len();

        self.client
            .post_validator_contribution_and_proofs(self.contribution_and_proofs.as_slice())
            .await
            .unwrap();

        let contribution_events = poll_events(
            &mut events_future,
            expected_contribution_len,
            Duration::from_millis(10000),
        )
        .await;
        assert_eq!(
            contribution_events.as_slice(),
            self.contribution_and_proofs
                .clone()
                .into_iter()
                .map(|contribution| EventKind::ContributionAndProof(Box::new(contribution)))
                .collect::<Vec<_>>()
                .as_slice()
        );

        self
    }

    pub async fn test_get_events_from_genesis(self) -> Self {
        let topics = vec![EventTopic::Block, EventTopic::Head];
        let mut events_future = self
            .client
            .get_events::<E>(topics.as_slice())
            .await
            .unwrap();

        let block_root = self.next_block.signed_block().canonical_root();
        let next_slot = self.next_block.signed_block().slot();

        let expected_block = EventKind::Block(SseBlock {
            block: block_root,
            slot: next_slot,
            execution_optimistic: false,
        });

        let expected_head = EventKind::Head(SseHead {
            block: block_root,
            slot: next_slot,
            state: self.next_block.signed_block().state_root(),
            current_duty_dependent_root: self.chain.genesis_block_root,
            previous_duty_dependent_root: self.chain.genesis_block_root,
            epoch_transition: false,
            execution_optimistic: false,
        });

        self.client
            .post_beacon_blocks(&self.next_block)
            .await
            .unwrap();

        let block_events = poll_events(&mut events_future, 2, Duration::from_millis(10000)).await;
        assert_eq!(block_events.as_slice(), &[expected_block, expected_head]);

        self
    }

    pub async fn test_check_optimistic_responses(&mut self) {
        // Check responses are not optimistic.
        let result = self
            .client
            .get_beacon_headers_block_id(CoreBlockId::Head)
            .await
            .unwrap()
            .unwrap();

        assert_eq!(result.execution_optimistic, Some(false));

        // Change head to be optimistic.
        self.chain
            .canonical_head
            .fork_choice_write_lock()
            .proto_array_mut()
            .core_proto_array_mut()
            .nodes
            .last_mut()
            .map(|head_node| {
                head_node.execution_status = ExecutionStatus::Optimistic(ExecutionBlockHash::zero())
            });

        // Check responses are now optimistic.
        let result = self
            .client
            .get_beacon_headers_block_id(CoreBlockId::Head)
            .await
            .unwrap()
            .unwrap();

        assert_eq!(result.execution_optimistic, Some(true));
    }
}

async fn poll_events<S: Stream<Item = Result<EventKind<T>, eth2::Error>> + Unpin, T: EthSpec>(
    stream: &mut S,
    num_events: usize,
    timeout: Duration,
) -> Vec<EventKind<T>> {
    let mut events = Vec::new();

    let collect_stream_fut = async {
        loop {
            if let Some(result) = stream.next().await {
                events.push(result.unwrap());
                if events.len() == num_events {
                    return;
                }
            }
        }
    };

    tokio::select! {
            _ = collect_stream_fut => {events}
            _ = tokio::time::sleep(timeout) => { return events; }
    }
}

#[tokio::test(flavor = "multi_thread", worker_threads = 2)]
async fn get_events() {
    ApiTester::new().await.test_get_events().await;
}

#[tokio::test(flavor = "multi_thread", worker_threads = 2)]
async fn get_events_altair() {
    let mut config = ApiTesterConfig::default();
    config.spec.altair_fork_epoch = Some(Epoch::new(0));
    ApiTester::new_from_config(config)
        .await
        .test_get_events_altair()
        .await;
}

#[tokio::test(flavor = "multi_thread", worker_threads = 2)]
async fn get_events_from_genesis() {
    ApiTester::new_from_genesis()
        .await
        .test_get_events_from_genesis()
        .await;
}

#[tokio::test(flavor = "multi_thread", worker_threads = 2)]
async fn beacon_get() {
    ApiTester::new()
        .await
        .test_beacon_genesis()
        .await
        .test_beacon_states_root_finalized()
        .await
        .test_beacon_states_fork_finalized()
        .await
        .test_beacon_states_finality_checkpoints_finalized()
        .await
        .test_beacon_headers_block_id_finalized()
        .await
        .test_beacon_blocks_finalized::<MainnetEthSpec>()
        .await
        .test_beacon_blinded_blocks_finalized::<MainnetEthSpec>()
        .await
        .test_debug_beacon_states_finalized()
        .await
        .test_beacon_states_root()
        .await
        .test_beacon_states_fork()
        .await
        .test_beacon_states_finality_checkpoints()
        .await
        .test_beacon_states_validators()
        .await
        .test_beacon_states_validator_balances()
        .await
        .test_beacon_states_committees()
        .await
        .test_beacon_states_validator_id()
        .await
        .test_beacon_states_randao()
        .await
        .test_beacon_headers_all_slots()
        .await
        .test_beacon_headers_all_parents()
        .await
        .test_beacon_headers_block_id()
        .await
        .test_beacon_blocks()
        .await
        .test_beacon_blinded_blocks()
        .await
        .test_beacon_blocks_attestations()
        .await
        .test_beacon_blocks_root()
        .await
        .test_get_beacon_pool_attestations()
        .await
        .test_get_beacon_pool_attester_slashings()
        .await
        .test_get_beacon_pool_proposer_slashings()
        .await
        .test_get_beacon_pool_voluntary_exits()
        .await;
}

#[tokio::test(flavor = "multi_thread", worker_threads = 2)]
async fn post_beacon_blocks_valid() {
    ApiTester::new().await.test_post_beacon_blocks_valid().await;
}

#[tokio::test(flavor = "multi_thread", worker_threads = 2)]
async fn post_beacon_blocks_ssz_valid() {
    ApiTester::new()
        .await
        .test_post_beacon_blocks_ssz_valid()
        .await;
}

#[tokio::test(flavor = "multi_thread", worker_threads = 2)]
async fn test_post_beacon_blocks_ssz_invalid() {
    ApiTester::new()
        .await
        .test_post_beacon_blocks_ssz_invalid()
        .await;
}

#[tokio::test(flavor = "multi_thread", worker_threads = 2)]
async fn post_beacon_blocks_invalid() {
    ApiTester::new()
        .await
        .test_post_beacon_blocks_invalid()
        .await;
}

#[tokio::test(flavor = "multi_thread", worker_threads = 2)]
async fn post_beacon_blocks_duplicate() {
    ApiTester::new()
        .await
        .test_post_beacon_blocks_duplicate()
        .await;
}

#[tokio::test(flavor = "multi_thread", worker_threads = 2)]
async fn beacon_pools_post_attestations_valid() {
    ApiTester::new()
        .await
        .test_post_beacon_pool_attestations_valid()
        .await;
}

#[tokio::test(flavor = "multi_thread", worker_threads = 2)]
async fn beacon_pools_post_attestations_invalid() {
    ApiTester::new()
        .await
        .test_post_beacon_pool_attestations_invalid()
        .await;
}

#[tokio::test(flavor = "multi_thread", worker_threads = 2)]
async fn beacon_pools_post_attester_slashings_valid() {
    ApiTester::new()
        .await
        .test_post_beacon_pool_attester_slashings_valid()
        .await;
}

#[tokio::test(flavor = "multi_thread", worker_threads = 2)]
async fn beacon_pools_post_attester_slashings_invalid() {
    ApiTester::new()
        .await
        .test_post_beacon_pool_attester_slashings_invalid()
        .await;
}

#[tokio::test(flavor = "multi_thread", worker_threads = 2)]
async fn beacon_pools_post_proposer_slashings_valid() {
    ApiTester::new()
        .await
        .test_post_beacon_pool_proposer_slashings_valid()
        .await;
}

#[tokio::test(flavor = "multi_thread", worker_threads = 2)]
async fn beacon_pools_post_proposer_slashings_invalid() {
    ApiTester::new()
        .await
        .test_post_beacon_pool_proposer_slashings_invalid()
        .await;
}

#[tokio::test(flavor = "multi_thread", worker_threads = 2)]
async fn beacon_pools_post_voluntary_exits_valid() {
    ApiTester::new()
        .await
        .test_post_beacon_pool_voluntary_exits_valid()
        .await;
}

#[tokio::test(flavor = "multi_thread", worker_threads = 2)]
async fn beacon_pools_post_voluntary_exits_invalid() {
    ApiTester::new()
        .await
        .test_post_beacon_pool_voluntary_exits_invalid()
        .await;
}

#[tokio::test(flavor = "multi_thread", worker_threads = 2)]
async fn config_get() {
    ApiTester::new()
        .await
        .test_get_config_fork_schedule()
        .await
        .test_get_config_spec()
        .await
        .test_get_config_deposit_contract()
        .await;
}

#[tokio::test(flavor = "multi_thread", worker_threads = 2)]
async fn debug_get() {
    ApiTester::new()
        .await
        .test_get_debug_beacon_states()
        .await
        .test_get_debug_beacon_heads()
        .await
        .test_get_debug_fork_choice()
        .await;
}

#[tokio::test(flavor = "multi_thread", worker_threads = 2)]
async fn node_get() {
    ApiTester::new()
        .await
        .test_get_node_version()
        .await
        .test_get_node_syncing()
        .await
        .test_get_node_identity()
        .await
        .test_get_node_health()
        .await
        .test_get_node_peers_by_id()
        .await
        .test_get_node_peers()
        .await
        .test_get_node_peer_count()
        .await;
}

#[tokio::test(flavor = "multi_thread", worker_threads = 2)]
async fn get_validator_duties_early() {
    ApiTester::new()
        .await
        .test_get_validator_duties_early()
        .await;
}

#[tokio::test(flavor = "multi_thread", worker_threads = 2)]
async fn get_validator_duties_attester() {
    ApiTester::new()
        .await
        .test_get_validator_duties_attester()
        .await;
}

#[tokio::test(flavor = "multi_thread", worker_threads = 2)]
async fn get_validator_duties_attester_with_skip_slots() {
    ApiTester::new()
        .await
        .skip_slots(E::slots_per_epoch() * 2)
        .test_get_validator_duties_attester()
        .await;
}

#[tokio::test(flavor = "multi_thread", worker_threads = 2)]
async fn get_validator_duties_proposer() {
    ApiTester::new_from_config(ApiTesterConfig::default().retain_historic_states())
        .await
        .test_get_validator_duties_proposer()
        .await;
}

#[tokio::test(flavor = "multi_thread", worker_threads = 2)]
async fn get_validator_duties_proposer_with_skip_slots() {
    ApiTester::new_from_config(ApiTesterConfig::default().retain_historic_states())
        .await
        .skip_slots(E::slots_per_epoch() * 2)
        .test_get_validator_duties_proposer()
        .await;
}

#[tokio::test(flavor = "multi_thread", worker_threads = 2)]
async fn block_production() {
    ApiTester::new().await.test_block_production().await;
}

#[tokio::test(flavor = "multi_thread", worker_threads = 2)]
async fn block_production_with_skip_slots() {
    ApiTester::new()
        .await
        .skip_slots(E::slots_per_epoch() * 2)
        .test_block_production()
        .await;
}

#[tokio::test(flavor = "multi_thread", worker_threads = 2)]
async fn block_production_no_verify_randao() {
    ApiTester::new()
        .await
        .test_block_production_no_verify_randao()
        .await;
}

#[tokio::test(flavor = "multi_thread", worker_threads = 2)]
async fn block_production_verify_randao_invalid() {
    ApiTester::new()
        .await
        .test_block_production_verify_randao_invalid()
        .await;
}

#[tokio::test(flavor = "multi_thread", worker_threads = 2)]
async fn block_production_ssz_full_payload() {
    ApiTester::new().await.test_block_production_ssz().await;
}

#[tokio::test(flavor = "multi_thread", worker_threads = 2)]
async fn block_production_ssz_with_skip_slots() {
    ApiTester::new()
        .await
        .skip_slots(E::slots_per_epoch() * 2)
        .test_block_production_ssz()
        .await;
}

#[tokio::test(flavor = "multi_thread", worker_threads = 2)]
async fn block_production_ssz_v3() {
    ApiTester::new().await.test_block_production_v3_ssz().await;
}

#[tokio::test(flavor = "multi_thread", worker_threads = 2)]
async fn block_production_v3_ssz_with_skip_slots() {
    ApiTester::new()
        .await
        .skip_slots(E::slots_per_epoch() * 2)
        .test_block_production_v3_ssz()
        .await;
}

#[tokio::test(flavor = "multi_thread", worker_threads = 2)]
async fn blinded_block_production_full_payload_premerge() {
    ApiTester::new().await.test_blinded_block_production().await;
}

#[tokio::test(flavor = "multi_thread", worker_threads = 2)]
async fn blinded_block_production_ssz_full_payload_premerge() {
    ApiTester::new()
        .await
        .test_blinded_block_production_ssz()
        .await;
}

#[tokio::test(flavor = "multi_thread", worker_threads = 2)]
async fn blinded_block_production_with_skip_slots_full_payload_premerge() {
    ApiTester::new()
        .await
        .skip_slots(E::slots_per_epoch() * 2)
        .test_blinded_block_production()
        .await;
}

#[tokio::test(flavor = "multi_thread", worker_threads = 2)]
async fn blinded_block_production_ssz_with_skip_slots_full_payload_premerge() {
    ApiTester::new()
        .await
        .skip_slots(E::slots_per_epoch() * 2)
        .test_blinded_block_production_ssz()
        .await;
}

#[tokio::test(flavor = "multi_thread", worker_threads = 2)]
async fn blinded_block_production_no_verify_randao_full_payload_premerge() {
    ApiTester::new()
        .await
        .test_blinded_block_production_no_verify_randao()
        .await;
}

#[tokio::test(flavor = "multi_thread", worker_threads = 2)]
async fn blinded_block_production_verify_randao_invalid_full_payload_premerge() {
    ApiTester::new()
        .await
        .test_blinded_block_production_verify_randao_invalid()
        .await;
}

#[tokio::test(flavor = "multi_thread", worker_threads = 2)]
async fn blinded_block_production_blinded_payload_premerge() {
    ApiTester::new().await.test_blinded_block_production().await;
}

#[tokio::test(flavor = "multi_thread", worker_threads = 2)]
async fn blinded_block_production_with_skip_slots_blinded_payload_premerge() {
    ApiTester::new()
        .await
        .skip_slots(E::slots_per_epoch() * 2)
        .test_blinded_block_production()
        .await;
}

#[tokio::test(flavor = "multi_thread", worker_threads = 2)]
async fn blinded_block_production_no_verify_randao_blinded_payload_premerge() {
    ApiTester::new()
        .await
        .test_blinded_block_production_no_verify_randao()
        .await;
}

#[tokio::test(flavor = "multi_thread", worker_threads = 2)]
async fn blinded_block_production_verify_randao_invalid_blinded_payload_premerge() {
    ApiTester::new()
        .await
        .test_blinded_block_production_verify_randao_invalid()
        .await;
}

#[tokio::test(flavor = "multi_thread", worker_threads = 2)]
async fn get_validator_attestation_data() {
    ApiTester::new()
        .await
        .test_get_validator_attestation_data()
        .await;
}

#[tokio::test(flavor = "multi_thread", worker_threads = 2)]
async fn get_validator_attestation_data_with_skip_slots() {
    ApiTester::new()
        .await
        .skip_slots(E::slots_per_epoch() * 2)
        .test_get_validator_attestation_data()
        .await;
}

#[tokio::test(flavor = "multi_thread", worker_threads = 2)]
async fn get_validator_aggregate_attestation() {
    ApiTester::new()
        .await
        .test_get_validator_aggregate_attestation()
        .await;
}

#[tokio::test(flavor = "multi_thread", worker_threads = 2)]
async fn get_validator_aggregate_attestation_with_skip_slots() {
    ApiTester::new()
        .await
        .skip_slots(E::slots_per_epoch() * 2)
        .test_get_validator_aggregate_attestation()
        .await;
}

#[tokio::test(flavor = "multi_thread", worker_threads = 2)]
async fn get_validator_aggregate_and_proofs_valid() {
    ApiTester::new()
        .await
        .test_get_validator_aggregate_and_proofs_valid()
        .await;
}

#[tokio::test(flavor = "multi_thread", worker_threads = 2)]
async fn get_validator_aggregate_and_proofs_valid_with_skip_slots() {
    ApiTester::new()
        .await
        .skip_slots(E::slots_per_epoch() * 2)
        .test_get_validator_aggregate_and_proofs_valid()
        .await;
}

#[tokio::test(flavor = "multi_thread", worker_threads = 2)]
async fn get_validator_aggregate_and_proofs_invalid() {
    ApiTester::new()
        .await
        .test_get_validator_aggregate_and_proofs_invalid()
        .await;
}

#[tokio::test(flavor = "multi_thread", worker_threads = 2)]
async fn get_validator_aggregate_and_proofs_invalid_with_skip_slots() {
    ApiTester::new()
        .await
        .skip_slots(E::slots_per_epoch() * 2)
        .test_get_validator_aggregate_and_proofs_invalid()
        .await;
}

#[tokio::test(flavor = "multi_thread", worker_threads = 2)]
async fn get_validator_beacon_committee_subscriptions() {
    ApiTester::new()
        .await
        .test_get_validator_beacon_committee_subscriptions()
        .await;
}

#[tokio::test(flavor = "multi_thread", worker_threads = 2)]
async fn post_validator_register_validator() {
    ApiTester::new()
        .await
        .test_post_validator_register_validator()
        .await;
}

#[tokio::test(flavor = "multi_thread", worker_threads = 2)]
async fn post_validator_register_validator_slashed() {
    ApiTester::new()
        .await
        .test_post_validator_register_validator_slashed()
        .await;
}

#[tokio::test(flavor = "multi_thread", worker_threads = 2)]
async fn post_validator_register_valid() {
    ApiTester::new_mev_tester()
        .await
        .test_payload_respects_registration()
        .await;
}

#[tokio::test(flavor = "multi_thread", worker_threads = 2)]
async fn post_validator_register_valid_v3() {
    ApiTester::new_mev_tester()
        .await
        .test_payload_v3_respects_registration()
        .await;
}

#[tokio::test(flavor = "multi_thread", worker_threads = 2)]
async fn post_validator_register_gas_limit_mutation() {
    ApiTester::new_mev_tester()
        .await
        .test_payload_accepts_mutated_gas_limit()
        .await;
}

#[tokio::test(flavor = "multi_thread", worker_threads = 2)]
async fn post_validator_register_gas_limit_mutation_v3() {
    ApiTester::new_mev_tester()
        .await
        .test_payload_v3_accepts_mutated_gas_limit()
        .await;
}

#[tokio::test(flavor = "multi_thread", worker_threads = 2)]
async fn post_validator_register_fee_recipient_mutation() {
    ApiTester::new_mev_tester()
        .await
        .test_payload_accepts_changed_fee_recipient()
        .await;
}

#[tokio::test(flavor = "multi_thread", worker_threads = 2)]
async fn post_validator_register_fee_recipient_mutation_v3() {
    ApiTester::new_mev_tester()
        .await
        .test_payload_v3_accepts_changed_fee_recipient()
        .await;
}

#[tokio::test(flavor = "multi_thread", worker_threads = 2)]
async fn get_blinded_block_invalid_parent_hash() {
    ApiTester::new_mev_tester()
        .await
        .test_payload_rejects_invalid_parent_hash()
        .await;
}

#[tokio::test(flavor = "multi_thread", worker_threads = 2)]
async fn get_full_block_invalid_parent_hash_v3() {
    ApiTester::new_mev_tester()
        .await
        .test_payload_v3_rejects_invalid_parent_hash()
        .await;
}

#[tokio::test(flavor = "multi_thread", worker_threads = 2)]
async fn get_blinded_block_invalid_prev_randao() {
    ApiTester::new_mev_tester()
        .await
        .test_payload_rejects_invalid_prev_randao()
        .await;
}

#[tokio::test(flavor = "multi_thread", worker_threads = 2)]
async fn get_full_block_invalid_prev_randao_v3() {
    ApiTester::new_mev_tester()
        .await
        .test_payload_v3_rejects_invalid_prev_randao()
        .await;
}

#[tokio::test(flavor = "multi_thread", worker_threads = 2)]
async fn get_blinded_block_invalid_block_number() {
    ApiTester::new_mev_tester()
        .await
        .test_payload_rejects_invalid_block_number()
        .await;
}

#[tokio::test(flavor = "multi_thread", worker_threads = 2)]
async fn get_full_block_invalid_block_number_v3() {
    ApiTester::new_mev_tester()
        .await
        .test_payload_v3_rejects_invalid_block_number()
        .await;
}

#[tokio::test(flavor = "multi_thread", worker_threads = 2)]
async fn get_blinded_block_invalid_timestamp() {
    ApiTester::new_mev_tester()
        .await
        .test_payload_rejects_invalid_timestamp()
        .await;
}

#[tokio::test(flavor = "multi_thread", worker_threads = 2)]
async fn get_full_block_invalid_timestamp_v3() {
    ApiTester::new_mev_tester()
        .await
        .test_payload_v3_rejects_invalid_timestamp()
        .await;
}

#[tokio::test(flavor = "multi_thread", worker_threads = 2)]
async fn get_blinded_block_invalid_signature() {
    ApiTester::new_mev_tester()
        .await
        .test_payload_rejects_invalid_signature()
        .await;
}

#[tokio::test(flavor = "multi_thread", worker_threads = 2)]
async fn get_full_block_invalid_signature_v3() {
    ApiTester::new_mev_tester()
        .await
        .test_payload_v3_rejects_invalid_signature()
        .await;
}

#[tokio::test(flavor = "multi_thread", worker_threads = 2)]
async fn builder_chain_health_skips() {
    ApiTester::new_mev_tester()
        .await
        .test_builder_chain_health_skips()
        .await;
}

#[tokio::test(flavor = "multi_thread", worker_threads = 2)]
async fn builder_chain_health_skips_v3() {
    ApiTester::new_mev_tester()
        .await
        .test_builder_v3_chain_health_skips()
        .await;
}

#[tokio::test(flavor = "multi_thread", worker_threads = 2)]
async fn builder_chain_health_skips_per_epoch() {
    ApiTester::new_mev_tester()
        .await
        .test_builder_chain_health_skips_per_epoch()
        .await;
}

#[tokio::test(flavor = "multi_thread", worker_threads = 2)]
async fn builder_chain_health_skips_per_epoch_v3() {
    ApiTester::new_mev_tester()
        .await
        .test_builder_v3_chain_health_skips_per_epoch()
        .await;
}

#[tokio::test(flavor = "multi_thread", worker_threads = 2)]
async fn builder_chain_health_epochs_since_finalization() {
    ApiTester::new_mev_tester()
        .await
        .test_builder_chain_health_epochs_since_finalization()
        .await;
}

#[tokio::test(flavor = "multi_thread", worker_threads = 2)]
async fn builder_chain_health_epochs_since_finalization_v3() {
    ApiTester::new_mev_tester()
        .await
        .test_builder_v3_chain_health_epochs_since_finalization()
        .await;
}

#[tokio::test(flavor = "multi_thread", worker_threads = 2)]
async fn builder_chain_health_optimistic_head() {
    ApiTester::new_mev_tester()
        .await
        .test_builder_chain_health_optimistic_head()
        .await;
}

#[tokio::test(flavor = "multi_thread", worker_threads = 2)]
async fn builder_chain_health_optimistic_head_v3() {
    ApiTester::new_mev_tester()
        .await
        .test_builder_v3_chain_health_optimistic_head()
        .await;
}

#[tokio::test(flavor = "multi_thread", worker_threads = 2)]
async fn builder_inadequate_builder_threshold() {
    ApiTester::new_mev_tester()
        .await
        .test_payload_rejects_inadequate_builder_threshold()
        .await;
}

#[tokio::test(flavor = "multi_thread", worker_threads = 2)]
async fn builder_inadequate_builder_threshold_v3() {
    ApiTester::new_mev_tester()
        .await
        .test_payload_v3_rejects_inadequate_builder_threshold()
        .await;
}

#[tokio::test(flavor = "multi_thread", worker_threads = 2)]
async fn builder_payload_chosen_by_profit() {
    ApiTester::new_mev_tester_no_builder_threshold()
        .await
        .test_builder_payload_chosen_when_more_profitable()
        .await
        .test_local_payload_chosen_when_equally_profitable()
        .await
        .test_local_payload_chosen_when_more_profitable()
        .await;
}

#[tokio::test(flavor = "multi_thread", worker_threads = 2)]
async fn builder_payload_chosen_by_profit_v3() {
    ApiTester::new_mev_tester_no_builder_threshold()
        .await
        .test_builder_payload_v3_chosen_when_more_profitable()
        .await
        .test_local_payload_v3_chosen_when_equally_profitable()
        .await
        .test_local_payload_v3_chosen_when_more_profitable()
        .await;
}

#[tokio::test(flavor = "multi_thread", worker_threads = 2)]
async fn builder_works_post_capella() {
    let mut config = ApiTesterConfig {
        builder_threshold: Some(0),
        retain_historic_states: false,
        spec: E::default_spec(),
    };
    config.spec.altair_fork_epoch = Some(Epoch::new(0));
    config.spec.bellatrix_fork_epoch = Some(Epoch::new(0));
    config.spec.capella_fork_epoch = Some(Epoch::new(0));

    ApiTester::new_from_config(config)
        .await
        .test_post_validator_register_validator()
        .await
        .test_builder_works_post_capella()
        .await
        .test_lighthouse_rejects_invalid_withdrawals_root()
        .await;
}

#[tokio::test(flavor = "multi_thread", worker_threads = 2)]
async fn builder_works_post_deneb() {
    let mut config = ApiTesterConfig {
        builder_threshold: Some(0),
        retain_historic_states: false,
        spec: E::default_spec(),
    };
    config.spec.altair_fork_epoch = Some(Epoch::new(0));
    config.spec.bellatrix_fork_epoch = Some(Epoch::new(0));
    config.spec.capella_fork_epoch = Some(Epoch::new(0));
    config.spec.deneb_fork_epoch = Some(Epoch::new(0));

    ApiTester::new_from_config(config)
        .await
        .test_post_validator_register_validator()
        .await
        .test_builder_works_post_deneb()
        .await
        .test_lighthouse_rejects_invalid_withdrawals_root_v3()
        .await;
}

#[tokio::test(flavor = "multi_thread", worker_threads = 2)]
async fn post_validator_liveness_epoch() {
    ApiTester::new()
        .await
        .test_post_validator_liveness_epoch()
        .await;
}

#[tokio::test(flavor = "multi_thread", worker_threads = 2)]
async fn lighthouse_endpoints() {
    ApiTester::new()
        .await
        .test_get_lighthouse_health()
        .await
        .test_get_lighthouse_syncing()
        .await
        .test_get_lighthouse_proto_array()
        .await
        .test_get_lighthouse_validator_inclusion()
        .await
        .test_get_lighthouse_validator_inclusion_global()
        .await
        .test_get_lighthouse_eth1_syncing()
        .await
        .test_get_lighthouse_eth1_block_cache()
        .await
        .test_get_lighthouse_eth1_deposit_cache()
        .await
        .test_get_lighthouse_beacon_states_ssz()
        .await
        .test_get_lighthouse_staking()
        .await
        .test_get_lighthouse_database_info()
        .await
        .test_post_lighthouse_database_reconstruct()
        .await
        .test_post_lighthouse_liveness()
        .await;
}

#[tokio::test(flavor = "multi_thread", worker_threads = 2)]
async fn optimistic_responses() {
    ApiTester::new_with_hard_forks(true, true)
        .await
        .test_check_optimistic_responses()
        .await;
}

#[tokio::test(flavor = "multi_thread", worker_threads = 2)]
async fn expected_withdrawals_invalid_pre_capella() {
    let mut config = ApiTesterConfig::default();
    config.spec.altair_fork_epoch = Some(Epoch::new(0));
    ApiTester::new_from_config(config)
        .await
        .test_get_expected_withdrawals_pre_capella()
        .await;
}

#[tokio::test(flavor = "multi_thread", worker_threads = 2)]
async fn expected_withdrawals_invalid_state() {
    let mut config = ApiTesterConfig::default();
    config.spec.altair_fork_epoch = Some(Epoch::new(0));
    config.spec.bellatrix_fork_epoch = Some(Epoch::new(0));
    config.spec.capella_fork_epoch = Some(Epoch::new(0));
    ApiTester::new_from_config(config)
        .await
        .test_get_expected_withdrawals_invalid_state()
        .await;
}

#[tokio::test(flavor = "multi_thread", worker_threads = 2)]
async fn expected_withdrawals_valid_capella() {
    let mut config = ApiTesterConfig::default();
    config.spec.altair_fork_epoch = Some(Epoch::new(0));
    config.spec.bellatrix_fork_epoch = Some(Epoch::new(0));
    config.spec.capella_fork_epoch = Some(Epoch::new(0));
    ApiTester::new_from_config(config)
        .await
        .test_get_expected_withdrawals_capella()
        .await;
}<|MERGE_RESOLUTION|>--- conflicted
+++ resolved
@@ -4835,22 +4835,6 @@
 
         let payload_type = self
             .client
-<<<<<<< HEAD
-            .get_validator_blinded_blocks::<E>(slot, &randao_reveal, None)
-            .await
-            .unwrap()
-            .data;
-
-        // The builder's payload should've been chosen, so this cache should not be populated
-        let payload: BlindedPayload<E> = block_contents.body().execution_payload().unwrap().into();
-        assert!(self
-            .chain
-            .execution_layer
-            .as_ref()
-            .unwrap()
-            .get_payload_by_root(&payload.tree_hash_root())
-            .is_none());
-=======
             .get_validator_blocks_v3::<E>(slot, &randao_reveal, None)
             .await
             .unwrap();
@@ -4865,7 +4849,6 @@
         // Response should contain blob sidecars
         assert!(maybe_sidecars.is_some());
 
->>>>>>> e856a904
         self
     }
 

use crate::attestation_verification::{
    batch_verify_aggregated_attestations, batch_verify_unaggregated_attestations,
    Error as AttestationError, VerifiedAggregatedAttestation, VerifiedAttestation,
    VerifiedUnaggregatedAttestation,
};
use crate::attester_cache::{AttesterCache, AttesterCacheKey};
use crate::beacon_proposer_cache::compute_proposer_duties_from_head;
use crate::beacon_proposer_cache::BeaconProposerCache;
use crate::blob_cache::BlobCache;
use crate::blob_verification::{
<<<<<<< HEAD
    AsBlock, AvailableBlock, BlobError, Blobs, BlockWrapper, IntoAvailableBlock,
=======
    self, AsBlock, AvailableBlock, BlobError, BlockWrapper, GossipVerifiedBlob, IntoAvailableBlock,
    VerifiedBlobs,
>>>>>>> 463ce3d1
};
use crate::block_times_cache::BlockTimesCache;
use crate::block_verification::{
    check_block_is_finalized_checkpoint_or_descendant, check_block_relevancy, get_block_root,
    signature_verify_chain_segment, BlockError, ExecutedBlock, ExecutionPendingBlock,
    GossipVerifiedBlock, IntoExecutionPendingBlock, PayloadVerificationOutcome, POS_PANDA_BANNER,
};
pub use crate::canonical_head::{CanonicalHead, CanonicalHeadRwLock};
use crate::chain_config::ChainConfig;
use crate::early_attester_cache::EarlyAttesterCache;
use crate::errors::{BeaconChainError as Error, BlockProductionError};
use crate::eth1_chain::{Eth1Chain, Eth1ChainBackend};
use crate::eth1_finalization_cache::{Eth1FinalizationCache, Eth1FinalizationData};
use crate::events::ServerSentEventHandler;
use crate::execution_payload::{get_execution_payload, NotifyExecutionLayer, PreparePayloadHandle};
use crate::fork_choice_signal::{ForkChoiceSignalRx, ForkChoiceSignalTx, ForkChoiceWaitResult};
use crate::gossip_blob_cache::{Availability, AvailabilityCheckError, DataAvailabilityChecker};
use crate::head_tracker::HeadTracker;
use crate::historical_blocks::HistoricalBlockError;
use crate::kzg_utils;
use crate::light_client_finality_update_verification::{
    Error as LightClientFinalityUpdateError, VerifiedLightClientFinalityUpdate,
};
use crate::light_client_optimistic_update_verification::{
    Error as LightClientOptimisticUpdateError, VerifiedLightClientOptimisticUpdate,
};
use crate::migrate::BackgroundMigrator;
use crate::naive_aggregation_pool::{
    AggregatedAttestationMap, Error as NaiveAggregationError, NaiveAggregationPool,
    SyncContributionAggregateMap,
};
use crate::observed_aggregates::{
    Error as AttestationObservationError, ObservedAggregateAttestations, ObservedSyncContributions,
};
use crate::observed_attesters::{
    ObservedAggregators, ObservedAttesters, ObservedSyncAggregators, ObservedSyncContributors,
};
use crate::observed_block_producers::ObservedBlockProducers;
use crate::observed_operations::{ObservationOutcome, ObservedOperations};
use crate::persisted_beacon_chain::{PersistedBeaconChain, DUMMY_CANONICAL_HEAD_BLOCK_ROOT};
use crate::persisted_fork_choice::PersistedForkChoice;
use crate::pre_finalization_cache::PreFinalizationBlockCache;
use crate::shuffling_cache::{BlockShufflingIds, ShufflingCache};
use crate::snapshot_cache::{BlockProductionPreState, SnapshotCache};
use crate::sync_committee_verification::{
    Error as SyncCommitteeError, VerifiedSyncCommitteeMessage, VerifiedSyncContribution,
};
use crate::timeout_rw_lock::TimeoutRwLock;
use crate::validator_monitor::{
    get_slot_delay_ms, timestamp_now, ValidatorMonitor,
    HISTORIC_EPOCHS as VALIDATOR_MONITOR_HISTORIC_EPOCHS,
};
use crate::validator_pubkey_cache::ValidatorPubkeyCache;
use crate::{metrics, BeaconChainError, BeaconForkChoiceStore, BeaconSnapshot, CachedHead};
use eth2::types::{EventKind, SseBlock, SseExtendedPayloadAttributes, SyncDuty};
use execution_layer::{
    BlockProposalContents, BuilderParams, ChainHealth, ExecutionLayer, FailedCondition,
    PayloadAttributes, PayloadStatus,
};
pub use fork_choice::CountUnrealized;
use fork_choice::{
    AttestationFromBlock, ExecutionStatus, ForkChoice, ForkchoiceUpdateParameters,
    InvalidationOperation, PayloadVerificationStatus, ResetPayloadStatuses,
};
use futures::channel::mpsc::Sender;
use itertools::process_results;
use itertools::Itertools;
use kzg::Kzg;
use oneshot_broadcast::Receiver;
use operation_pool::{AttestationRef, OperationPool, PersistedOperationPool, ReceivedPreCapella};
use parking_lot::{Mutex, RwLock};
use proto_array::{CountUnrealizedFull, DoNotReOrg, ProposerHeadError};
use safe_arith::SafeArith;
use slasher::Slasher;
use slog::{crit, debug, error, info, trace, warn, Logger};
use slot_clock::SlotClock;
use ssz::Encode;
use state_processing::per_block_processing::eip4844::eip4844::verify_kzg_commitments_against_transactions;
use state_processing::{
    common::get_attesting_indices_from_state,
    per_block_processing,
    per_block_processing::{
        errors::AttestationValidationError, get_expected_withdrawals,
        verify_attestation_for_block_inclusion, VerifySignatures,
    },
    per_slot_processing,
    state_advance::{complete_state_advance, partial_state_advance},
    BlockSignatureStrategy, ConsensusContext, SigVerifiedOp, VerifyBlockRoot, VerifyOperation,
};
use std::borrow::Cow;
use std::cmp::Ordering;
use std::collections::HashMap;
use std::collections::HashSet;
use std::future::Future;
use std::io::prelude::*;
use std::marker::PhantomData;
use std::sync::Arc;
use std::time::{Duration, Instant};
use store::iter::{BlockRootsIterator, ParentRootBlockIterator, StateRootsIterator};
use store::{
    DatabaseBlock, Error as DBError, HotColdDB, KeyValueStore, KeyValueStoreOp, StoreItem, StoreOp,
};
use task_executor::{ShutdownReason, TaskExecutor};
use tokio::task::JoinHandle;
use tree_hash::TreeHash;
use types::beacon_block_body::KzgCommitments;
use types::beacon_state::CloneConfig;
<<<<<<< HEAD
=======
use types::blob_sidecar::{BlobIdentifier, BlobSidecarArcList, Blobs};
>>>>>>> 463ce3d1
use types::consts::eip4844::MIN_EPOCHS_FOR_BLOBS_SIDECARS_REQUESTS;
use types::consts::merge::INTERVALS_PER_SLOT;
use types::*;

pub type ForkChoiceError = fork_choice::Error<crate::ForkChoiceStoreError>;

/// Alias to appease clippy.
type HashBlockTuple<E> = (Hash256, BlockWrapper<E>);

/// The time-out before failure during an operation to take a read/write RwLock on the block
/// processing cache.
pub const BLOCK_PROCESSING_CACHE_LOCK_TIMEOUT: Duration = Duration::from_secs(1);
/// The time-out before failure during an operation to take a read/write RwLock on the
/// attestation cache.
pub const ATTESTATION_CACHE_LOCK_TIMEOUT: Duration = Duration::from_secs(1);

/// The time-out before failure during an operation to take a read/write RwLock on the
/// validator pubkey cache.
pub const VALIDATOR_PUBKEY_CACHE_LOCK_TIMEOUT: Duration = Duration::from_secs(1);

/// The timeout for the eth1 finalization cache
pub const ETH1_FINALIZATION_CACHE_LOCK_TIMEOUT: Duration = Duration::from_millis(200);

/// The latest delay from the start of the slot at which to attempt a 1-slot re-org.
fn max_re_org_slot_delay(seconds_per_slot: u64) -> Duration {
    // Allow at least half of the attestation deadline for the block to propagate.
    Duration::from_secs(seconds_per_slot) / INTERVALS_PER_SLOT as u32 / 2
}

// These keys are all zero because they get stored in different columns, see `DBColumn` type.
pub const BEACON_CHAIN_DB_KEY: Hash256 = Hash256::zero();
pub const OP_POOL_DB_KEY: Hash256 = Hash256::zero();
pub const ETH1_CACHE_DB_KEY: Hash256 = Hash256::zero();
pub const FORK_CHOICE_DB_KEY: Hash256 = Hash256::zero();

/// Defines how old a block can be before it's no longer a candidate for the early attester cache.
const EARLY_ATTESTER_CACHE_HISTORIC_SLOTS: u64 = 4;

/// Defines a distance between the head block slot and the current slot.
///
/// If the head block is older than this value, don't bother preparing beacon proposers.
const PREPARE_PROPOSER_HISTORIC_EPOCHS: u64 = 4;

/// If the head is more than `MAX_PER_SLOT_FORK_CHOICE_DISTANCE` slots behind the wall-clock slot, DO NOT
/// run the per-slot tasks (primarily fork choice).
///
/// This prevents unnecessary work during sync.
///
/// The value is set to 256 since this would be just over one slot (12.8s) when syncing at
/// 20 slots/second. Having a single fork-choice run interrupt syncing would have very little
/// impact whilst having 8 epochs without a block is a comfortable grace period.
const MAX_PER_SLOT_FORK_CHOICE_DISTANCE: u64 = 256;

/// Reported to the user when the justified block has an invalid execution payload.
pub const INVALID_JUSTIFIED_PAYLOAD_SHUTDOWN_REASON: &str =
    "Justified block has an invalid execution payload.";

pub const INVALID_FINALIZED_MERGE_TRANSITION_BLOCK_SHUTDOWN_REASON: &str =
    "Finalized merge transition block is invalid.";

/// Defines the behaviour when a block/block-root for a skipped slot is requested.
pub enum WhenSlotSkipped {
    /// If the slot is a skip slot, return `None`.
    ///
    /// This is how the HTTP API behaves.
    None,
    /// If the slot it a skip slot, return the previous non-skipped block.
    ///
    /// This is generally how the specification behaves.
    Prev,
}

#[derive(Debug)]
pub enum AvailabilityProcessingStatus {
    PendingBlobs(Vec<BlobIdentifier>),
    PendingBlock(Hash256),
    Imported(Hash256),
}

//TODO(sean) using this in tests for now
impl TryInto<SignedBeaconBlockHash> for AvailabilityProcessingStatus {
    type Error = ();

    fn try_into(self) -> Result<SignedBeaconBlockHash, Self::Error> {
        match self {
            AvailabilityProcessingStatus::Imported(hash) => Ok(hash.into()),
            _ => Err(()),
        }
    }
}

/// The result of a chain segment processing.
pub enum ChainSegmentResult<T: EthSpec> {
    /// Processing this chain segment finished successfully.
    Successful { imported_blocks: usize },
    /// There was an error processing this chain segment. Before the error, some blocks could
    /// have been imported.
    Failed {
        imported_blocks: usize,
        error: BlockError<T>,
    },
}

/// Configure the signature verification of produced blocks.
pub enum ProduceBlockVerification {
    VerifyRandao,
    NoVerification,
}

/// Payload attributes for which the `beacon_chain` crate is responsible.
pub struct PrePayloadAttributes {
    pub proposer_index: u64,
    pub prev_randao: Hash256,
    /// The parent block number is not part of the payload attributes sent to the EL, but *is*
    /// sent to builders via SSE.
    pub parent_block_number: u64,
}

/// Define whether a forkchoiceUpdate needs to be checked for an override (`Yes`) or has already
/// been checked (`AlreadyApplied`). It is safe to specify `Yes` even if re-orgs are disabled.
#[derive(Debug, Default, Clone, Copy, PartialEq, Eq)]
pub enum OverrideForkchoiceUpdate {
    #[default]
    Yes,
    AlreadyApplied,
}

/// The accepted clock drift for nodes gossiping blocks and attestations. See:
///
/// https://github.com/ethereum/eth2.0-specs/blob/v0.12.1/specs/phase0/p2p-interface.md#configuration
pub const MAXIMUM_GOSSIP_CLOCK_DISPARITY: Duration = Duration::from_millis(500);

#[derive(Debug, PartialEq)]
pub enum AttestationProcessingOutcome {
    Processed,
    EmptyAggregationBitfield,
    UnknownHeadBlock {
        beacon_block_root: Hash256,
    },
    /// The attestation is attesting to a state that is later than itself. (Viz., attesting to the
    /// future).
    AttestsToFutureBlock {
        block: Slot,
        attestation: Slot,
    },
    /// The slot is finalized, no need to import.
    FinalizedSlot {
        attestation: Slot,
        finalized: Slot,
    },
    FutureEpoch {
        attestation_epoch: Epoch,
        current_epoch: Epoch,
    },
    PastEpoch {
        attestation_epoch: Epoch,
        current_epoch: Epoch,
    },
    BadTargetEpoch,
    UnknownTargetRoot(Hash256),
    InvalidSignature,
    NoCommitteeForSlotAndIndex {
        slot: Slot,
        index: CommitteeIndex,
    },
    Invalid(AttestationValidationError),
}

/// Defines how a `BeaconState` should be "skipped" through skip-slots.
pub enum StateSkipConfig {
    /// Calculate the state root during each skip slot, producing a fully-valid `BeaconState`.
    WithStateRoots,
    /// Don't calculate the state root at each slot, instead just use the zero hash. This is orders
    /// of magnitude faster, however it produces a partially invalid state.
    ///
    /// This state is useful for operations that don't use the state roots; e.g., for calculating
    /// the shuffling.
    WithoutStateRoots,
}

pub trait BeaconChainTypes: Send + Sync + 'static {
    type HotStore: store::ItemStore<Self::EthSpec>;
    type ColdStore: store::ItemStore<Self::EthSpec>;
    type SlotClock: slot_clock::SlotClock;
    type Eth1Chain: Eth1ChainBackend<Self::EthSpec>;
    type EthSpec: types::EthSpec;
}

/// Used internally to split block production into discrete functions.
struct PartialBeaconBlock<E: EthSpec, Payload: AbstractExecPayload<E>> {
    state: BeaconState<E>,
    slot: Slot,
    proposer_index: u64,
    parent_root: Hash256,
    randao_reveal: Signature,
    eth1_data: Eth1Data,
    graffiti: Graffiti,
    proposer_slashings: Vec<ProposerSlashing>,
    attester_slashings: Vec<AttesterSlashing<E>>,
    attestations: Vec<Attestation<E>>,
    deposits: Vec<Deposit>,
    voluntary_exits: Vec<SignedVoluntaryExit>,
    sync_aggregate: Option<SyncAggregate<E>>,
    prepare_payload_handle: Option<PreparePayloadHandle<E, Payload>>,
    bls_to_execution_changes: Vec<SignedBlsToExecutionChange>,
}

pub type BeaconForkChoice<T> = ForkChoice<
    BeaconForkChoiceStore<
        <T as BeaconChainTypes>::EthSpec,
        <T as BeaconChainTypes>::HotStore,
        <T as BeaconChainTypes>::ColdStore,
    >,
    <T as BeaconChainTypes>::EthSpec,
>;

pub type BeaconStore<T> = Arc<
    HotColdDB<
        <T as BeaconChainTypes>::EthSpec,
        <T as BeaconChainTypes>::HotStore,
        <T as BeaconChainTypes>::ColdStore,
    >,
>;

/// Represents the "Beacon Chain" component of Ethereum 2.0. Allows import of blocks and block
/// operations and chooses a canonical head.
pub struct BeaconChain<T: BeaconChainTypes> {
    pub spec: ChainSpec,
    /// Configuration for `BeaconChain` runtime behaviour.
    pub config: ChainConfig,
    /// Persistent storage for blocks, states, etc. Typically an on-disk store, such as LevelDB.
    pub store: BeaconStore<T>,
    /// Used for spawning async and blocking tasks.
    pub task_executor: TaskExecutor,
    /// Database migrator for running background maintenance on the store.
    pub store_migrator: BackgroundMigrator<T::EthSpec, T::HotStore, T::ColdStore>,
    /// Reports the current slot, typically based upon the system clock.
    pub slot_clock: T::SlotClock,
    /// Stores all operations (e.g., `Attestation`, `Deposit`, etc) that are candidates for
    /// inclusion in a block.
    pub op_pool: OperationPool<T::EthSpec>,
    /// A pool of attestations dedicated to the "naive aggregation strategy" defined in the eth2
    /// specs.
    ///
    /// This pool accepts `Attestation` objects that only have one aggregation bit set and provides
    /// a method to get an aggregated `Attestation` for some `AttestationData`.
    pub naive_aggregation_pool: RwLock<NaiveAggregationPool<AggregatedAttestationMap<T::EthSpec>>>,
    /// A pool of `SyncCommitteeContribution` dedicated to the "naive aggregation strategy" defined in the eth2
    /// specs.
    ///
    /// This pool accepts `SyncCommitteeContribution` objects that only have one aggregation bit set and provides
    /// a method to get an aggregated `SyncCommitteeContribution` for some `SyncCommitteeContributionData`.
    pub naive_sync_aggregation_pool:
        RwLock<NaiveAggregationPool<SyncContributionAggregateMap<T::EthSpec>>>,
    /// Contains a store of attestations which have been observed by the beacon chain.
    pub(crate) observed_attestations: RwLock<ObservedAggregateAttestations<T::EthSpec>>,
    /// Contains a store of sync contributions which have been observed by the beacon chain.
    pub(crate) observed_sync_contributions: RwLock<ObservedSyncContributions<T::EthSpec>>,
    /// Maintains a record of which validators have been seen to publish gossip attestations in
    /// recent epochs.
    pub observed_gossip_attesters: RwLock<ObservedAttesters<T::EthSpec>>,
    /// Maintains a record of which validators have been seen to have attestations included in
    /// blocks in recent epochs.
    pub observed_block_attesters: RwLock<ObservedAttesters<T::EthSpec>>,
    /// Maintains a record of which validators have been seen sending sync messages in recent epochs.
    pub(crate) observed_sync_contributors: RwLock<ObservedSyncContributors<T::EthSpec>>,
    /// Maintains a record of which validators have been seen to create `SignedAggregateAndProofs`
    /// in recent epochs.
    pub observed_aggregators: RwLock<ObservedAggregators<T::EthSpec>>,
    /// Maintains a record of which validators have been seen to create `SignedContributionAndProofs`
    /// in recent epochs.
    pub(crate) observed_sync_aggregators: RwLock<ObservedSyncAggregators<T::EthSpec>>,
    /// Maintains a record of which validators have proposed blocks for each slot.
    pub(crate) observed_block_producers: RwLock<ObservedBlockProducers<T::EthSpec>>,
    /// Maintains a record of which validators have submitted voluntary exits.
    pub(crate) observed_voluntary_exits: Mutex<ObservedOperations<SignedVoluntaryExit, T::EthSpec>>,
    /// Maintains a record of which validators we've seen proposer slashings for.
    pub(crate) observed_proposer_slashings: Mutex<ObservedOperations<ProposerSlashing, T::EthSpec>>,
    /// Maintains a record of which validators we've seen attester slashings for.
    pub(crate) observed_attester_slashings:
        Mutex<ObservedOperations<AttesterSlashing<T::EthSpec>, T::EthSpec>>,
    /// Maintains a record of which validators we've seen BLS to execution changes for.
    pub(crate) observed_bls_to_execution_changes:
        Mutex<ObservedOperations<SignedBlsToExecutionChange, T::EthSpec>>,
    /// The most recently validated light client finality update received on gossip.
    pub latest_seen_finality_update: Mutex<Option<LightClientFinalityUpdate<T::EthSpec>>>,
    /// The most recently validated light client optimistic update received on gossip.
    pub latest_seen_optimistic_update: Mutex<Option<LightClientOptimisticUpdate<T::EthSpec>>>,
    /// Provides information from the Ethereum 1 (PoW) chain.
    pub eth1_chain: Option<Eth1Chain<T::Eth1Chain, T::EthSpec>>,
    /// Interfaces with the execution client.
    pub execution_layer: Option<ExecutionLayer<T::EthSpec>>,
    /// Stores information about the canonical head and finalized/justified checkpoints of the
    /// chain. Also contains the fork choice struct, for computing the canonical head.
    pub canonical_head: CanonicalHead<T>,
    /// The root of the genesis block.
    pub genesis_block_root: Hash256,
    /// The root of the genesis state.
    pub genesis_state_root: Hash256,
    /// The root of the list of genesis validators, used during syncing.
    pub genesis_validators_root: Hash256,
    /// Transmitter used to indicate that slot-start fork choice has completed running.
    pub fork_choice_signal_tx: Option<ForkChoiceSignalTx>,
    /// Receiver used by block production to wait on slot-start fork choice.
    pub fork_choice_signal_rx: Option<ForkChoiceSignalRx>,
    /// The genesis time of this `BeaconChain` (seconds since UNIX epoch).
    pub genesis_time: u64,
    /// A handler for events generated by the beacon chain. This is only initialized when the
    /// HTTP server is enabled.
    pub event_handler: Option<ServerSentEventHandler<T::EthSpec>>,
    /// Used to track the heads of the beacon chain.
    pub(crate) head_tracker: Arc<HeadTracker>,
    /// A cache dedicated to block processing.
    pub(crate) snapshot_cache: TimeoutRwLock<SnapshotCache<T::EthSpec>>,
    /// Caches the attester shuffling for a given epoch and shuffling key root.
    pub shuffling_cache: TimeoutRwLock<ShufflingCache>,
    /// A cache of eth1 deposit data at epoch boundaries for deposit finalization
    pub eth1_finalization_cache: TimeoutRwLock<Eth1FinalizationCache>,
    /// Caches the beacon block proposer shuffling for a given epoch and shuffling key root.
    pub beacon_proposer_cache: Mutex<BeaconProposerCache>,
    /// Caches a map of `validator_index -> validator_pubkey`.
    pub(crate) validator_pubkey_cache: TimeoutRwLock<ValidatorPubkeyCache<T>>,
    /// A cache used when producing attestations.
    pub(crate) attester_cache: Arc<AttesterCache>,
    /// A cache used when producing attestations whilst the head block is still being imported.
    pub early_attester_cache: EarlyAttesterCache<T::EthSpec>,
    /// A cache used to keep track of various block timings.
    pub block_times_cache: Arc<RwLock<BlockTimesCache>>,
    /// A cache used to track pre-finalization block roots for quick rejection.
    pub pre_finalization_block_cache: PreFinalizationBlockCache,
    /// Sender given to tasks, so that if they encounter a state in which execution cannot
    /// continue they can request that everything shuts down.
    pub shutdown_sender: Sender<ShutdownReason>,
    /// Logging to CLI, etc.
    pub(crate) log: Logger,
    /// Arbitrary bytes included in the blocks.
    pub(crate) graffiti: Graffiti,
    /// Optional slasher.
    pub slasher: Option<Arc<Slasher<T::EthSpec>>>,
    /// Provides monitoring of a set of explicitly defined validators.
    pub validator_monitor: RwLock<ValidatorMonitor<T::EthSpec>>,
<<<<<<< HEAD
    pub blob_cache: BlobCache<T::EthSpec>,
=======
    pub proposal_blob_cache: BlobCache<T::EthSpec>,
    pub data_availability_checker: DataAvailabilityChecker<T::EthSpec>,
>>>>>>> 463ce3d1
    pub kzg: Option<Arc<Kzg>>,
}

type BeaconBlockAndState<T, Payload> = (BeaconBlock<T, Payload>, BeaconState<T>);

impl<T: BeaconChainTypes> BeaconChain<T> {
    /// Persists the head tracker and fork choice.
    ///
    /// We do it atomically even though no guarantees need to be made about blocks from
    /// the head tracker also being present in fork choice.
    pub fn persist_head_and_fork_choice(&self) -> Result<(), Error> {
        let mut batch = vec![];

        let _head_timer = metrics::start_timer(&metrics::PERSIST_HEAD);
        batch.push(self.persist_head_in_batch());

        let _fork_choice_timer = metrics::start_timer(&metrics::PERSIST_FORK_CHOICE);
        batch.push(self.persist_fork_choice_in_batch());

        self.store.hot_db.do_atomically(batch)?;

        Ok(())
    }

    /// Return a `PersistedBeaconChain` without reference to a `BeaconChain`.
    pub fn make_persisted_head(
        genesis_block_root: Hash256,
        head_tracker: &HeadTracker,
    ) -> PersistedBeaconChain {
        PersistedBeaconChain {
            _canonical_head_block_root: DUMMY_CANONICAL_HEAD_BLOCK_ROOT,
            genesis_block_root,
            ssz_head_tracker: head_tracker.to_ssz_container(),
        }
    }

    /// Return a database operation for writing the beacon chain head to disk.
    pub fn persist_head_in_batch(&self) -> KeyValueStoreOp {
        Self::persist_head_in_batch_standalone(self.genesis_block_root, &self.head_tracker)
    }

    pub fn persist_head_in_batch_standalone(
        genesis_block_root: Hash256,
        head_tracker: &HeadTracker,
    ) -> KeyValueStoreOp {
        Self::make_persisted_head(genesis_block_root, head_tracker)
            .as_kv_store_op(BEACON_CHAIN_DB_KEY)
    }

    /// Load fork choice from disk, returning `None` if it isn't found.
    pub fn load_fork_choice(
        store: BeaconStore<T>,
        reset_payload_statuses: ResetPayloadStatuses,
        count_unrealized_full: CountUnrealizedFull,
        spec: &ChainSpec,
        log: &Logger,
    ) -> Result<Option<BeaconForkChoice<T>>, Error> {
        let persisted_fork_choice =
            match store.get_item::<PersistedForkChoice>(&FORK_CHOICE_DB_KEY)? {
                Some(fc) => fc,
                None => return Ok(None),
            };

        let fc_store =
            BeaconForkChoiceStore::from_persisted(persisted_fork_choice.fork_choice_store, store)?;

        Ok(Some(ForkChoice::from_persisted(
            persisted_fork_choice.fork_choice,
            reset_payload_statuses,
            fc_store,
            count_unrealized_full,
            spec,
            log,
        )?))
    }

    /// Persists `self.op_pool` to disk.
    ///
    /// ## Notes
    ///
    /// This operation is typically slow and causes a lot of allocations. It should be used
    /// sparingly.
    pub fn persist_op_pool(&self) -> Result<(), Error> {
        let _timer = metrics::start_timer(&metrics::PERSIST_OP_POOL);

        self.store.put_item(
            &OP_POOL_DB_KEY,
            &PersistedOperationPool::from_operation_pool(&self.op_pool),
        )?;

        Ok(())
    }

    /// Persists `self.eth1_chain` and its caches to disk.
    pub fn persist_eth1_cache(&self) -> Result<(), Error> {
        let _timer = metrics::start_timer(&metrics::PERSIST_OP_POOL);

        if let Some(eth1_chain) = self.eth1_chain.as_ref() {
            self.store
                .put_item(&ETH1_CACHE_DB_KEY, &eth1_chain.as_ssz_container())?;
        }

        Ok(())
    }

    /// Returns the slot _right now_ according to `self.slot_clock`. Returns `Err` if the slot is
    /// unavailable.
    ///
    /// The slot might be unavailable due to an error with the system clock, or if the present time
    /// is before genesis (i.e., a negative slot).
    pub fn slot(&self) -> Result<Slot, Error> {
        self.slot_clock.now().ok_or(Error::UnableToReadSlot)
    }

    /// Returns the epoch _right now_ according to `self.slot_clock`. Returns `Err` if the epoch is
    /// unavailable.
    ///
    /// The epoch might be unavailable due to an error with the system clock, or if the present time
    /// is before genesis (i.e., a negative epoch).
    pub fn epoch(&self) -> Result<Epoch, Error> {
        self.slot()
            .map(|slot| slot.epoch(T::EthSpec::slots_per_epoch()))
    }

    /// Iterates across all `(block_root, slot)` pairs from `start_slot`
    /// to the head of the chain (inclusive).
    ///
    /// ## Notes
    ///
    /// - `slot` always increases by `1`.
    /// - Skipped slots contain the root of the closest prior
    ///     non-skipped slot (identical to the way they are stored in `state.block_roots`).
    /// - Iterator returns `(Hash256, Slot)`.
    ///
    /// Will return a `BlockOutOfRange` error if the requested start slot is before the period of
    /// history for which we have blocks stored. See `get_oldest_block_slot`.
    pub fn forwards_iter_block_roots(
        &self,
        start_slot: Slot,
    ) -> Result<impl Iterator<Item = Result<(Hash256, Slot), Error>> + '_, Error> {
        let oldest_block_slot = self.store.get_oldest_block_slot();
        if start_slot < oldest_block_slot {
            return Err(Error::HistoricalBlockError(
                HistoricalBlockError::BlockOutOfRange {
                    slot: start_slot,
                    oldest_block_slot,
                },
            ));
        }

        let local_head = self.head_snapshot();

        let iter = self.store.forwards_block_roots_iterator(
            start_slot,
            local_head.beacon_state.clone_with(CloneConfig::none()),
            local_head.beacon_block_root,
            &self.spec,
        )?;

        Ok(iter.map(|result| result.map_err(Into::into)))
    }

    /// Even more efficient variant of `forwards_iter_block_roots` that will avoid cloning the head
    /// state if it isn't required for the requested range of blocks.
    /// The range [start_slot, end_slot] is inclusive (ie `start_slot <= end_slot`)
    pub fn forwards_iter_block_roots_until(
        &self,
        start_slot: Slot,
        end_slot: Slot,
    ) -> Result<impl Iterator<Item = Result<(Hash256, Slot), Error>> + '_, Error> {
        let oldest_block_slot = self.store.get_oldest_block_slot();
        if start_slot < oldest_block_slot {
            return Err(Error::HistoricalBlockError(
                HistoricalBlockError::BlockOutOfRange {
                    slot: start_slot,
                    oldest_block_slot,
                },
            ));
        }

        self.with_head(move |head| {
            let iter = self.store.forwards_block_roots_iterator_until(
                start_slot,
                end_slot,
                || {
                    Ok((
                        head.beacon_state.clone_with_only_committee_caches(),
                        head.beacon_block_root,
                    ))
                },
                &self.spec,
            )?;
            Ok(iter
                .map(|result| result.map_err(Into::into))
                .take_while(move |result| {
                    result.as_ref().map_or(true, |(_, slot)| *slot <= end_slot)
                }))
        })
    }

    /// Traverse backwards from `block_root` to find the block roots of its ancestors.
    ///
    /// ## Notes
    ///
    /// - `slot` always decreases by `1`.
    /// - Skipped slots contain the root of the closest prior
    ///     non-skipped slot (identical to the way they are stored in `state.block_roots`) .
    /// - Iterator returns `(Hash256, Slot)`.
    /// - The provided `block_root` is included as the first item in the iterator.
    pub fn rev_iter_block_roots_from(
        &self,
        block_root: Hash256,
    ) -> Result<impl Iterator<Item = Result<(Hash256, Slot), Error>> + '_, Error> {
        let block = self
            .get_blinded_block(&block_root)?
            .ok_or(Error::MissingBeaconBlock(block_root))?;
        let state = self
            .get_state(&block.state_root(), Some(block.slot()))?
            .ok_or_else(|| Error::MissingBeaconState(block.state_root()))?;
        let iter = BlockRootsIterator::owned(&self.store, state);
        Ok(std::iter::once(Ok((block_root, block.slot())))
            .chain(iter)
            .map(|result| result.map_err(|e| e.into())))
    }

    /// Iterates backwards across all `(state_root, slot)` pairs starting from
    /// an arbitrary `BeaconState` to the earliest reachable ancestor (may or may not be genesis).
    ///
    /// ## Notes
    ///
    /// - `slot` always decreases by `1`.
    /// - Iterator returns `(Hash256, Slot)`.
    /// - As this iterator starts at the `head` of the chain (viz., the best block), the first slot
    ///     returned may be earlier than the wall-clock slot.
    pub fn rev_iter_state_roots_from<'a>(
        &'a self,
        state_root: Hash256,
        state: &'a BeaconState<T::EthSpec>,
    ) -> impl Iterator<Item = Result<(Hash256, Slot), Error>> + 'a {
        std::iter::once(Ok((state_root, state.slot())))
            .chain(StateRootsIterator::new(&self.store, state))
            .map(|result| result.map_err(Into::into))
    }

    /// Iterates across all `(state_root, slot)` pairs from `start_slot`
    /// to the head of the chain (inclusive).
    ///
    /// ## Notes
    ///
    /// - `slot` always increases by `1`.
    /// - Iterator returns `(Hash256, Slot)`.
    pub fn forwards_iter_state_roots(
        &self,
        start_slot: Slot,
    ) -> Result<impl Iterator<Item = Result<(Hash256, Slot), Error>> + '_, Error> {
        let local_head = self.head_snapshot();

        let iter = self.store.forwards_state_roots_iterator(
            start_slot,
            local_head.beacon_state_root(),
            local_head.beacon_state.clone_with(CloneConfig::none()),
            &self.spec,
        )?;

        Ok(iter.map(|result| result.map_err(Into::into)))
    }

    /// Super-efficient forwards state roots iterator that avoids cloning the head if the state
    /// roots lie entirely within the freezer database.
    ///
    /// The iterator returned will include roots for `start_slot..=end_slot`, i.e.  it
    /// is endpoint inclusive.
    pub fn forwards_iter_state_roots_until(
        &self,
        start_slot: Slot,
        end_slot: Slot,
    ) -> Result<impl Iterator<Item = Result<(Hash256, Slot), Error>> + '_, Error> {
        self.with_head(move |head| {
            let iter = self.store.forwards_state_roots_iterator_until(
                start_slot,
                end_slot,
                || {
                    Ok((
                        head.beacon_state.clone_with_only_committee_caches(),
                        head.beacon_state_root(),
                    ))
                },
                &self.spec,
            )?;
            Ok(iter
                .map(|result| result.map_err(Into::into))
                .take_while(move |result| {
                    result.as_ref().map_or(true, |(_, slot)| *slot <= end_slot)
                }))
        })
    }

    /// Returns the block at the given slot, if any. Only returns blocks in the canonical chain.
    ///
    /// Use the `skips` parameter to define the behaviour when `request_slot` is a skipped slot.
    ///
    /// ## Errors
    ///
    /// May return a database error.
    pub fn block_at_slot(
        &self,
        request_slot: Slot,
        skips: WhenSlotSkipped,
    ) -> Result<Option<SignedBlindedBeaconBlock<T::EthSpec>>, Error> {
        let root = self.block_root_at_slot(request_slot, skips)?;

        if let Some(block_root) = root {
            Ok(self.store.get_blinded_block(&block_root)?)
        } else {
            Ok(None)
        }
    }

    /// Returns the state root at the given slot, if any. Only returns state roots in the canonical chain.
    ///
    /// ## Errors
    ///
    /// May return a database error.
    pub fn state_root_at_slot(&self, request_slot: Slot) -> Result<Option<Hash256>, Error> {
        if request_slot > self.slot()? {
            return Ok(None);
        } else if request_slot == self.spec.genesis_slot {
            return Ok(Some(self.genesis_state_root));
        }

        // Check limits w.r.t historic state bounds.
        let (historic_lower_limit, historic_upper_limit) = self.store.get_historic_state_limits();
        if request_slot > historic_lower_limit && request_slot < historic_upper_limit {
            return Ok(None);
        }

        // Try an optimized path of reading the root directly from the head state.
        let fast_lookup: Option<Hash256> = self.with_head(|head| {
            if head.beacon_block.slot() <= request_slot {
                // Return the head state root if all slots between the request and the head are skipped.
                Ok(Some(head.beacon_state_root()))
            } else if let Ok(root) = head.beacon_state.get_state_root(request_slot) {
                // Return the root if it's easily accessible from the head state.
                Ok(Some(*root))
            } else {
                // Fast lookup is not possible.
                Ok::<_, Error>(None)
            }
        })?;

        if let Some(root) = fast_lookup {
            return Ok(Some(root));
        }

        process_results(
            self.forwards_iter_state_roots_until(request_slot, request_slot)?,
            |mut iter| {
                if let Some((root, slot)) = iter.next() {
                    if slot == request_slot {
                        Ok(Some(root))
                    } else {
                        // Sanity check.
                        Err(Error::InconsistentForwardsIter { request_slot, slot })
                    }
                } else {
                    Ok(None)
                }
            },
        )?
    }

    /// Returns the block root at the given slot, if any. Only returns roots in the canonical chain.
    ///
    /// ## Notes
    ///
    /// - Use the `skips` parameter to define the behaviour when `request_slot` is a skipped slot.
    /// - Returns `Ok(None)` for any slot higher than the current wall-clock slot, or less than
    ///   the oldest known block slot.
    pub fn block_root_at_slot(
        &self,
        request_slot: Slot,
        skips: WhenSlotSkipped,
    ) -> Result<Option<Hash256>, Error> {
        match skips {
            WhenSlotSkipped::None => self.block_root_at_slot_skips_none(request_slot),
            WhenSlotSkipped::Prev => self.block_root_at_slot_skips_prev(request_slot),
        }
        .or_else(|e| match e {
            Error::HistoricalBlockError(_) => Ok(None),
            e => Err(e),
        })
    }

    /// Returns the block root at the given slot, if any. Only returns roots in the canonical chain.
    ///
    /// ## Notes
    ///
    /// - Returns `Ok(None)` if the given `Slot` was skipped.
    /// - Returns `Ok(None)` for any slot higher than the current wall-clock slot.
    ///
    /// ## Errors
    ///
    /// May return a database error.
    fn block_root_at_slot_skips_none(&self, request_slot: Slot) -> Result<Option<Hash256>, Error> {
        if request_slot > self.slot()? {
            return Ok(None);
        } else if request_slot == self.spec.genesis_slot {
            return Ok(Some(self.genesis_block_root));
        }

        let prev_slot = request_slot.saturating_sub(1_u64);

        // Try an optimized path of reading the root directly from the head state.
        let fast_lookup: Option<Option<Hash256>> = self.with_head(|head| {
            let state = &head.beacon_state;

            // Try find the root for the `request_slot`.
            let request_root_opt = match state.slot().cmp(&request_slot) {
                // It's always a skip slot if the head is less than the request slot, return early.
                Ordering::Less => return Ok(Some(None)),
                // The request slot is the head slot.
                Ordering::Equal => Some(head.beacon_block_root),
                // Try find the request slot in the state.
                Ordering::Greater => state.get_block_root(request_slot).ok().copied(),
            };

            if let Some(request_root) = request_root_opt {
                if let Ok(prev_root) = state.get_block_root(prev_slot) {
                    return Ok(Some((*prev_root != request_root).then_some(request_root)));
                }
            }

            // Fast lookup is not possible.
            Ok::<_, Error>(None)
        })?;
        if let Some(root_opt) = fast_lookup {
            return Ok(root_opt);
        }

        if let Some(((prev_root, _), (curr_root, curr_slot))) = process_results(
            self.forwards_iter_block_roots_until(prev_slot, request_slot)?,
            |iter| iter.tuple_windows().next(),
        )? {
            // Sanity check.
            if curr_slot != request_slot {
                return Err(Error::InconsistentForwardsIter {
                    request_slot,
                    slot: curr_slot,
                });
            }
            Ok((curr_root != prev_root).then_some(curr_root))
        } else {
            Ok(None)
        }
    }

    /// Returns the block root at the given slot, if any. Only returns roots in the canonical chain.
    ///
    /// ## Notes
    ///
    /// - Returns the root at the previous non-skipped slot if the given `Slot` was skipped.
    /// - Returns `Ok(None)` for any slot higher than the current wall-clock slot.
    ///
    /// ## Errors
    ///
    /// May return a database error.
    fn block_root_at_slot_skips_prev(&self, request_slot: Slot) -> Result<Option<Hash256>, Error> {
        if request_slot > self.slot()? {
            return Ok(None);
        } else if request_slot == self.spec.genesis_slot {
            return Ok(Some(self.genesis_block_root));
        }

        // Try an optimized path of reading the root directly from the head state.
        let fast_lookup: Option<Hash256> = self.with_head(|head| {
            if head.beacon_block.slot() <= request_slot {
                // Return the head root if all slots between the request and the head are skipped.
                Ok(Some(head.beacon_block_root))
            } else if let Ok(root) = head.beacon_state.get_block_root(request_slot) {
                // Return the root if it's easily accessible from the head state.
                Ok(Some(*root))
            } else {
                // Fast lookup is not possible.
                Ok::<_, Error>(None)
            }
        })?;
        if let Some(root) = fast_lookup {
            return Ok(Some(root));
        }

        process_results(
            self.forwards_iter_block_roots_until(request_slot, request_slot)?,
            |mut iter| {
                if let Some((root, slot)) = iter.next() {
                    if slot == request_slot {
                        Ok(Some(root))
                    } else {
                        // Sanity check.
                        Err(Error::InconsistentForwardsIter { request_slot, slot })
                    }
                } else {
                    Ok(None)
                }
            },
        )?
    }

    /// Returns the block at the given root, if any.
    ///
    /// Will also check the early attester cache for the block. Because of this, there's no
    /// guarantee that a block returned from this function has a `BeaconState` available in
    /// `self.store`. The expected use for this function is *only* for returning blocks requested
    /// from P2P peers.
    ///
    /// ## Errors
    ///
    /// May return a database error.
    pub async fn get_block_checking_early_attester_cache(
        &self,
        block_root: &Hash256,
    ) -> Result<Option<Arc<SignedBeaconBlock<T::EthSpec>>>, Error> {
        if let Some(block) = self.early_attester_cache.get_block(*block_root) {
            return Ok(Some(block));
        }
        Ok(self.get_block(block_root).await?.map(Arc::new))
    }

    pub async fn get_block_and_blobs_checking_early_attester_cache(
        &self,
        block_root: &Hash256,
    ) -> Result<Option<()>, Error> {
        //TODO(sean) use the rpc blobs cache and revert this to the current block cache logic
        Ok(Some(()))
    }

    /// Returns the block at the given root, if any.
    ///
    /// ## Errors
    ///
    /// May return a database error.
    pub async fn get_block(
        &self,
        block_root: &Hash256,
    ) -> Result<Option<SignedBeaconBlock<T::EthSpec>>, Error> {
        // Load block from database, returning immediately if we have the full block w payload
        // stored.
        let blinded_block = match self.store.try_get_full_block(block_root)? {
            Some(DatabaseBlock::Full(block)) => return Ok(Some(block)),
            Some(DatabaseBlock::Blinded(block)) => block,
            None => return Ok(None),
        };
        let fork = blinded_block.fork_name(&self.spec)?;

        // If we only have a blinded block, load the execution payload from the EL.
        let block_message = blinded_block.message();
        let execution_payload_header = block_message
            .execution_payload()
            .map_err(|_| Error::BlockVariantLacksExecutionPayload(*block_root))?
            .to_execution_payload_header();

        let exec_block_hash = execution_payload_header.block_hash();

        let execution_payload = self
            .execution_layer
            .as_ref()
            .ok_or(Error::ExecutionLayerMissing)?
            .get_payload_by_block_hash(exec_block_hash, fork)
            .await
            .map_err(|e| {
                Error::ExecutionLayerErrorPayloadReconstruction(exec_block_hash, Box::new(e))
            })?
            .ok_or(Error::BlockHashMissingFromExecutionLayer(exec_block_hash))?;

        // Verify payload integrity.
        let header_from_payload = ExecutionPayloadHeader::from(execution_payload.to_ref());
        if header_from_payload != execution_payload_header {
            for txn in execution_payload.transactions() {
                debug!(
                    self.log,
                    "Reconstructed txn";
                    "bytes" => format!("0x{}", hex::encode(&**txn)),
                );
            }

            return Err(Error::InconsistentPayloadReconstructed {
                slot: blinded_block.slot(),
                exec_block_hash,
                canonical_transactions_root: execution_payload_header.transactions_root(),
                reconstructed_transactions_root: header_from_payload.transactions_root(),
            });
        }

        // Add the payload to the block to form a full block.
        blinded_block
            .try_into_full_block(Some(execution_payload))
            .ok_or(Error::AddPayloadLogicError)
            .map(Some)
    }

    /// Returns the blobs at the given root, if any.
    ///
    /// Returns `Ok(None)` if the blobs and associated block are not found.
    ///
    /// If we can find the corresponding block in our database, we know whether we *should* have
    /// blobs. If we should have blobs and no blobs are found, this will error. If we shouldn't,
    /// this will reconstruct an empty `BlobsSidecar`.
    ///
    /// ## Errors
    /// - any database read errors
    /// - block and blobs are inconsistent in the database
    /// - this method is called with a pre-eip4844 block root
    /// - this method is called for a blob that is beyond the prune depth
    pub fn get_blobs(
        &self,
        block_root: &Hash256,
<<<<<<< HEAD
    ) -> Result<Option<BlobSidecarList<T::EthSpec>>, Error> {
        self.store.get_blobs(block_root)
=======
    ) -> Result<Option<BlobSidecarArcList<T::EthSpec>>, Error> {
        Ok(self.store.get_blobs(block_root)?)
>>>>>>> 463ce3d1
    }

    pub fn get_blinded_block(
        &self,
        block_root: &Hash256,
    ) -> Result<Option<SignedBlindedBeaconBlock<T::EthSpec>>, Error> {
        Ok(self.store.get_blinded_block(block_root)?)
    }

    /// Returns the state at the given root, if any.
    ///
    /// ## Errors
    ///
    /// May return a database error.
    pub fn get_state(
        &self,
        state_root: &Hash256,
        slot: Option<Slot>,
    ) -> Result<Option<BeaconState<T::EthSpec>>, Error> {
        Ok(self.store.get_state(state_root, slot)?)
    }

    /// Return the sync committee at `slot + 1` from the canonical chain.
    ///
    /// This is useful when dealing with sync committee messages, because messages are signed
    /// and broadcast one slot prior to the slot of the sync committee (which is relevant at
    /// sync committee period boundaries).
    pub fn sync_committee_at_next_slot(
        &self,
        slot: Slot,
    ) -> Result<Arc<SyncCommittee<T::EthSpec>>, Error> {
        let epoch = slot.safe_add(1)?.epoch(T::EthSpec::slots_per_epoch());
        self.sync_committee_at_epoch(epoch)
    }

    /// Return the sync committee at `epoch` from the canonical chain.
    pub fn sync_committee_at_epoch(
        &self,
        epoch: Epoch,
    ) -> Result<Arc<SyncCommittee<T::EthSpec>>, Error> {
        // Try to read a committee from the head. This will work most of the time, but will fail
        // for faraway committees, or if there are skipped slots at the transition to Altair.
        let spec = &self.spec;
        let committee_from_head =
            self.with_head(
                |head| match head.beacon_state.get_built_sync_committee(epoch, spec) {
                    Ok(committee) => Ok(Some(committee.clone())),
                    Err(BeaconStateError::SyncCommitteeNotKnown { .. })
                    | Err(BeaconStateError::IncorrectStateVariant) => Ok(None),
                    Err(e) => Err(Error::from(e)),
                },
            )?;

        if let Some(committee) = committee_from_head {
            Ok(committee)
        } else {
            // Slow path: load a state (or advance the head).
            let sync_committee_period = epoch.sync_committee_period(spec)?;
            let committee = self
                .state_for_sync_committee_period(sync_committee_period)?
                .get_built_sync_committee(epoch, spec)?
                .clone();
            Ok(committee)
        }
    }

    /// Load a state suitable for determining the sync committee for the given period.
    ///
    /// Specifically, the state at the start of the *previous* sync committee period.
    ///
    /// This is sufficient for historical duties, and efficient in the case where the head
    /// is lagging the current period and we need duties for the next period (because we only
    /// have to transition the head to start of the current period).
    ///
    /// We also need to ensure that the load slot is after the Altair fork.
    ///
    /// **WARNING**: the state returned will have dummy state roots. It should only be used
    /// for its sync committees (determining duties, etc).
    pub fn state_for_sync_committee_period(
        &self,
        sync_committee_period: u64,
    ) -> Result<BeaconState<T::EthSpec>, Error> {
        let altair_fork_epoch = self
            .spec
            .altair_fork_epoch
            .ok_or(Error::AltairForkDisabled)?;

        let load_slot = std::cmp::max(
            self.spec.epochs_per_sync_committee_period * sync_committee_period.saturating_sub(1),
            altair_fork_epoch,
        )
        .start_slot(T::EthSpec::slots_per_epoch());

        self.state_at_slot(load_slot, StateSkipConfig::WithoutStateRoots)
    }

    /// Returns the current heads of the `BeaconChain`. For the canonical head, see `Self::head`.
    ///
    /// Returns `(block_root, block_slot)`.
    pub fn heads(&self) -> Vec<(Hash256, Slot)> {
        self.head_tracker.heads()
    }

    pub fn knows_head(&self, block_hash: &SignedBeaconBlockHash) -> bool {
        self.head_tracker.contains_head((*block_hash).into())
    }

    /// Returns the `BeaconState` at the given slot.
    ///
    /// Returns `None` when the state is not found in the database or there is an error skipping
    /// to a future state.
    pub fn state_at_slot(
        &self,
        slot: Slot,
        config: StateSkipConfig,
    ) -> Result<BeaconState<T::EthSpec>, Error> {
        let head_state = self.head_beacon_state_cloned();

        match slot.cmp(&head_state.slot()) {
            Ordering::Equal => Ok(head_state),
            Ordering::Greater => {
                if slot > head_state.slot() + T::EthSpec::slots_per_epoch() {
                    warn!(
                        self.log,
                        "Skipping more than an epoch";
                        "head_slot" => head_state.slot(),
                        "request_slot" => slot
                    )
                }

                let start_slot = head_state.slot();
                let task_start = Instant::now();
                let max_task_runtime = Duration::from_secs(self.spec.seconds_per_slot);

                let head_state_slot = head_state.slot();
                let mut state = head_state;

                let skip_state_root = match config {
                    StateSkipConfig::WithStateRoots => None,
                    StateSkipConfig::WithoutStateRoots => Some(Hash256::zero()),
                };

                while state.slot() < slot {
                    // Do not allow and forward state skip that takes longer than the maximum task duration.
                    //
                    // This is a protection against nodes doing too much work when they're not synced
                    // to a chain.
                    if task_start + max_task_runtime < Instant::now() {
                        return Err(Error::StateSkipTooLarge {
                            start_slot,
                            requested_slot: slot,
                            max_task_runtime,
                        });
                    }

                    // Note: supplying some `state_root` when it is known would be a cheap and easy
                    // optimization.
                    match per_slot_processing(&mut state, skip_state_root, &self.spec) {
                        Ok(_) => (),
                        Err(e) => {
                            warn!(
                                self.log,
                                "Unable to load state at slot";
                                "error" => ?e,
                                "head_slot" => head_state_slot,
                                "requested_slot" => slot
                            );
                            return Err(Error::NoStateForSlot(slot));
                        }
                    };
                }
                Ok(state)
            }
            Ordering::Less => {
                let state_root =
                    process_results(self.forwards_iter_state_roots_until(slot, slot)?, |iter| {
                        iter.take_while(|(_, current_slot)| *current_slot >= slot)
                            .find(|(_, current_slot)| *current_slot == slot)
                            .map(|(root, _slot)| root)
                    })?
                    .ok_or(Error::NoStateForSlot(slot))?;

                Ok(self
                    .get_state(&state_root, Some(slot))?
                    .ok_or(Error::NoStateForSlot(slot))?)
            }
        }
    }

    /// Returns the `BeaconState` the current slot (viz., `self.slot()`).
    ///
    ///  - A reference to the head state (note: this keeps a read lock on the head, try to use
    ///  sparingly).
    ///  - The head state, but with skipped slots (for states later than the head).
    ///
    ///  Returns `None` when there is an error skipping to a future state or the slot clock cannot
    ///  be read.
    pub fn wall_clock_state(&self) -> Result<BeaconState<T::EthSpec>, Error> {
        self.state_at_slot(self.slot()?, StateSkipConfig::WithStateRoots)
    }

    /// Returns the validator index (if any) for the given public key.
    ///
    /// ## Notes
    ///
    /// This query uses the `validator_pubkey_cache` which contains _all_ validators ever seen,
    /// even if those validators aren't included in the head state. It is important to remember
    /// that just because a validator exists here, it doesn't necessarily exist in all
    /// `BeaconStates`.
    ///
    /// ## Errors
    ///
    /// May return an error if acquiring a read-lock on the `validator_pubkey_cache` times out.
    pub fn validator_index(&self, pubkey: &PublicKeyBytes) -> Result<Option<usize>, Error> {
        let pubkey_cache = self
            .validator_pubkey_cache
            .try_read_for(VALIDATOR_PUBKEY_CACHE_LOCK_TIMEOUT)
            .ok_or(Error::ValidatorPubkeyCacheLockTimeout)?;

        Ok(pubkey_cache.get_index(pubkey))
    }

    /// Return the validator indices of all public keys fetched from an iterator.
    ///
    /// If any public key doesn't belong to a known validator then an error will be returned.
    /// We could consider relaxing this by returning `Vec<Option<usize>>` in future.
    pub fn validator_indices<'a>(
        &self,
        validator_pubkeys: impl Iterator<Item = &'a PublicKeyBytes>,
    ) -> Result<Vec<u64>, Error> {
        let pubkey_cache = self
            .validator_pubkey_cache
            .try_read_for(VALIDATOR_PUBKEY_CACHE_LOCK_TIMEOUT)
            .ok_or(Error::ValidatorPubkeyCacheLockTimeout)?;

        validator_pubkeys
            .map(|pubkey| {
                pubkey_cache
                    .get_index(pubkey)
                    .map(|id| id as u64)
                    .ok_or(Error::ValidatorPubkeyUnknown(*pubkey))
            })
            .collect()
    }

    /// Returns the validator pubkey (if any) for the given validator index.
    ///
    /// ## Notes
    ///
    /// This query uses the `validator_pubkey_cache` which contains _all_ validators ever seen,
    /// even if those validators aren't included in the head state. It is important to remember
    /// that just because a validator exists here, it doesn't necessarily exist in all
    /// `BeaconStates`.
    ///
    /// ## Errors
    ///
    /// May return an error if acquiring a read-lock on the `validator_pubkey_cache` times out.
    pub fn validator_pubkey(&self, validator_index: usize) -> Result<Option<PublicKey>, Error> {
        let pubkey_cache = self
            .validator_pubkey_cache
            .try_read_for(VALIDATOR_PUBKEY_CACHE_LOCK_TIMEOUT)
            .ok_or(Error::ValidatorPubkeyCacheLockTimeout)?;

        Ok(pubkey_cache.get(validator_index).cloned())
    }

    /// As per `Self::validator_pubkey`, but returns `PublicKeyBytes`.
    pub fn validator_pubkey_bytes(
        &self,
        validator_index: usize,
    ) -> Result<Option<PublicKeyBytes>, Error> {
        let pubkey_cache = self
            .validator_pubkey_cache
            .try_read_for(VALIDATOR_PUBKEY_CACHE_LOCK_TIMEOUT)
            .ok_or(Error::ValidatorPubkeyCacheLockTimeout)?;

        Ok(pubkey_cache.get_pubkey_bytes(validator_index).copied())
    }

    /// As per `Self::validator_pubkey_bytes` but will resolve multiple indices at once to avoid
    /// bouncing the read-lock on the pubkey cache.
    ///
    /// Returns a map that may have a length less than `validator_indices.len()` if some indices
    /// were unable to be resolved.
    pub fn validator_pubkey_bytes_many(
        &self,
        validator_indices: &[usize],
    ) -> Result<HashMap<usize, PublicKeyBytes>, Error> {
        let pubkey_cache = self
            .validator_pubkey_cache
            .try_read_for(VALIDATOR_PUBKEY_CACHE_LOCK_TIMEOUT)
            .ok_or(Error::ValidatorPubkeyCacheLockTimeout)?;

        let mut map = HashMap::with_capacity(validator_indices.len());
        for &validator_index in validator_indices {
            if let Some(pubkey) = pubkey_cache.get_pubkey_bytes(validator_index) {
                map.insert(validator_index, *pubkey);
            }
        }
        Ok(map)
    }

    /// Returns the block canonical root of the current canonical chain at a given slot, starting from the given state.
    ///
    /// Returns `None` if the given slot doesn't exist in the chain.
    pub fn root_at_slot_from_state(
        &self,
        target_slot: Slot,
        beacon_block_root: Hash256,
        state: &BeaconState<T::EthSpec>,
    ) -> Result<Option<Hash256>, Error> {
        let iter = BlockRootsIterator::new(&self.store, state);
        let iter_with_head = std::iter::once(Ok((beacon_block_root, state.slot())))
            .chain(iter)
            .map(|result| result.map_err(|e| e.into()));

        process_results(iter_with_head, |mut iter| {
            iter.find(|(_, slot)| *slot == target_slot)
                .map(|(root, _)| root)
        })
    }

    /// Returns the attestation duties for the given validator indices using the shuffling cache.
    ///
    /// An error may be returned if `head_block_root` is a finalized block, this function is only
    /// designed for operations at the head of the chain.
    ///
    /// The returned `Vec` will have the same length as `validator_indices`, any
    /// non-existing/inactive validators will have `None` values.
    ///
    /// ## Notes
    ///
    /// This function will try to use the shuffling cache to return the value. If the value is not
    /// in the shuffling cache, it will be added. Care should be taken not to wash out the
    /// shuffling cache with historical/useless values.
    pub fn validator_attestation_duties(
        &self,
        validator_indices: &[u64],
        epoch: Epoch,
        head_block_root: Hash256,
    ) -> Result<(Vec<Option<AttestationDuty>>, Hash256, ExecutionStatus), Error> {
        let execution_status = self
            .canonical_head
            .fork_choice_read_lock()
            .get_block_execution_status(&head_block_root)
            .ok_or(Error::AttestationHeadNotInForkChoice(head_block_root))?;

        let (duties, dependent_root) = self.with_committee_cache(
            head_block_root,
            epoch,
            |committee_cache, dependent_root| {
                let duties = validator_indices
                    .iter()
                    .map(|validator_index| {
                        let validator_index = *validator_index as usize;
                        committee_cache.get_attestation_duties(validator_index)
                    })
                    .collect();

                Ok((duties, dependent_root))
            },
        )?;
        Ok((duties, dependent_root, execution_status))
    }

    /// Returns an aggregated `Attestation`, if any, that has a matching `attestation.data`.
    ///
    /// The attestation will be obtained from `self.naive_aggregation_pool`.
    pub fn get_aggregated_attestation(
        &self,
        data: &AttestationData,
    ) -> Result<Option<Attestation<T::EthSpec>>, Error> {
        if let Some(attestation) = self.naive_aggregation_pool.read().get(data) {
            self.filter_optimistic_attestation(attestation)
                .map(Option::Some)
        } else {
            Ok(None)
        }
    }

    /// Returns an aggregated `Attestation`, if any, that has a matching
    /// `attestation.data.tree_hash_root()`.
    ///
    /// The attestation will be obtained from `self.naive_aggregation_pool`.
    pub fn get_aggregated_attestation_by_slot_and_root(
        &self,
        slot: Slot,
        attestation_data_root: &Hash256,
    ) -> Result<Option<Attestation<T::EthSpec>>, Error> {
        if let Some(attestation) = self
            .naive_aggregation_pool
            .read()
            .get_by_slot_and_root(slot, attestation_data_root)
        {
            self.filter_optimistic_attestation(attestation)
                .map(Option::Some)
        } else {
            Ok(None)
        }
    }

    /// Returns `Ok(attestation)` if the supplied `attestation` references a valid
    /// `beacon_block_root`.
    fn filter_optimistic_attestation(
        &self,
        attestation: Attestation<T::EthSpec>,
    ) -> Result<Attestation<T::EthSpec>, Error> {
        let beacon_block_root = attestation.data.beacon_block_root;
        match self
            .canonical_head
            .fork_choice_read_lock()
            .get_block_execution_status(&beacon_block_root)
        {
            // The attestation references a block that is not in fork choice, it must be
            // pre-finalization.
            None => Err(Error::CannotAttestToFinalizedBlock { beacon_block_root }),
            // The attestation references a fully valid `beacon_block_root`.
            Some(execution_status) if execution_status.is_valid_or_irrelevant() => Ok(attestation),
            // The attestation references a block that has not been verified by an EL (i.e. it
            // is optimistic or invalid). Don't return the block, return an error instead.
            Some(execution_status) => Err(Error::HeadBlockNotFullyVerified {
                beacon_block_root,
                execution_status,
            }),
        }
    }

    /// Return an aggregated `SyncCommitteeContribution` matching the given `root`.
    pub fn get_aggregated_sync_committee_contribution(
        &self,
        sync_contribution_data: &SyncContributionData,
    ) -> Result<Option<SyncCommitteeContribution<T::EthSpec>>, Error> {
        if let Some(contribution) = self
            .naive_sync_aggregation_pool
            .read()
            .get(sync_contribution_data)
        {
            self.filter_optimistic_sync_committee_contribution(contribution)
                .map(Option::Some)
        } else {
            Ok(None)
        }
    }

    fn filter_optimistic_sync_committee_contribution(
        &self,
        contribution: SyncCommitteeContribution<T::EthSpec>,
    ) -> Result<SyncCommitteeContribution<T::EthSpec>, Error> {
        let beacon_block_root = contribution.beacon_block_root;
        match self
            .canonical_head
            .fork_choice_read_lock()
            .get_block_execution_status(&beacon_block_root)
        {
            // The contribution references a block that is not in fork choice, it must be
            // pre-finalization.
            None => Err(Error::SyncContributionDataReferencesFinalizedBlock { beacon_block_root }),
            // The contribution references a fully valid `beacon_block_root`.
            Some(execution_status) if execution_status.is_valid_or_irrelevant() => Ok(contribution),
            // The contribution references a block that has not been verified by an EL (i.e. it
            // is optimistic or invalid). Don't return the block, return an error instead.
            Some(execution_status) => Err(Error::HeadBlockNotFullyVerified {
                beacon_block_root,
                execution_status,
            }),
        }
    }

    /// Produce an unaggregated `Attestation` that is valid for the given `slot` and `index`.
    ///
    /// The produced `Attestation` will not be valid until it has been signed by exactly one
    /// validator that is in the committee for `slot` and `index` in the canonical chain.
    ///
    /// Always attests to the canonical chain.
    ///
    /// ## Errors
    ///
    /// May return an error if the `request_slot` is too far behind the head state.
    pub fn produce_unaggregated_attestation(
        &self,
        request_slot: Slot,
        request_index: CommitteeIndex,
    ) -> Result<Attestation<T::EthSpec>, Error> {
        let _total_timer = metrics::start_timer(&metrics::ATTESTATION_PRODUCTION_SECONDS);

        // The early attester cache will return `Some(attestation)` in the scenario where there is a
        // block being imported that will become the head block, but that block has not yet been
        // inserted into the database and set as `self.canonical_head`.
        //
        // In effect, the early attester cache prevents slow database IO from causing missed
        // head/target votes.
        //
        // The early attester cache should never contain an optimistically imported block.
        match self
            .early_attester_cache
            .try_attest(request_slot, request_index, &self.spec)
        {
            // The cache matched this request, return the value.
            Ok(Some(attestation)) => return Ok(attestation),
            // The cache did not match this request, proceed with the rest of this function.
            Ok(None) => (),
            // The cache returned an error. Log the error and proceed with the rest of this
            // function.
            Err(e) => warn!(
                self.log,
                "Early attester cache failed";
                "error" => ?e
            ),
        }

        let slots_per_epoch = T::EthSpec::slots_per_epoch();
        let request_epoch = request_slot.epoch(slots_per_epoch);

        /*
         * Phase 1/2:
         *
         * Take a short-lived read-lock on the head and copy the necessary information from it.
         *
         * It is important that this first phase is as quick as possible; creating contention for
         * the head-lock is not desirable.
         */

        let head_state_slot;
        let beacon_block_root;
        let beacon_state_root;
        let target;
        let current_epoch_attesting_info: Option<(Checkpoint, usize)>;
        let attester_cache_key;
        let head_timer = metrics::start_timer(&metrics::ATTESTATION_PRODUCTION_HEAD_SCRAPE_SECONDS);
        // The following braces are to prevent the `cached_head` Arc from being held for longer than
        // required. It also helps reduce the diff for a very large PR (#3244).
        {
            let head = self.head_snapshot();
            let head_state = &head.beacon_state;
            head_state_slot = head_state.slot();

            // There is no value in producing an attestation to a block that is pre-finalization and
            // it is likely to cause expensive and pointless reads to the freezer database. Exit
            // early if this is the case.
            let finalized_slot = head_state
                .finalized_checkpoint()
                .epoch
                .start_slot(slots_per_epoch);
            if request_slot < finalized_slot {
                return Err(Error::AttestingToFinalizedSlot {
                    finalized_slot,
                    request_slot,
                });
            }

            // This function will eventually fail when trying to access a slot which is
            // out-of-bounds of `state.block_roots`. This explicit error is intended to provide a
            // clearer message to the user than an ambiguous `SlotOutOfBounds` error.
            let slots_per_historical_root = T::EthSpec::slots_per_historical_root() as u64;
            let lowest_permissible_slot =
                head_state.slot().saturating_sub(slots_per_historical_root);
            if request_slot < lowest_permissible_slot {
                return Err(Error::AttestingToAncientSlot {
                    lowest_permissible_slot,
                    request_slot,
                });
            }

            if request_slot >= head_state.slot() {
                // When attesting to the head slot or later, always use the head of the chain.
                beacon_block_root = head.beacon_block_root;
                beacon_state_root = head.beacon_state_root();
            } else {
                // Permit attesting to slots *prior* to the current head. This is desirable when
                // the VC and BN are out-of-sync due to time issues or overloading.
                beacon_block_root = *head_state.get_block_root(request_slot)?;
                beacon_state_root = *head_state.get_state_root(request_slot)?;
            };

            let target_slot = request_epoch.start_slot(T::EthSpec::slots_per_epoch());
            let target_root = if head_state.slot() <= target_slot {
                // If the state is earlier than the target slot then the target *must* be the head
                // block root.
                beacon_block_root
            } else {
                *head_state.get_block_root(target_slot)?
            };
            target = Checkpoint {
                epoch: request_epoch,
                root: target_root,
            };

            current_epoch_attesting_info = if head_state.current_epoch() == request_epoch {
                // When the head state is in the same epoch as the request, all the information
                // required to attest is available on the head state.
                Some((
                    head_state.current_justified_checkpoint(),
                    head_state
                        .get_beacon_committee(request_slot, request_index)?
                        .committee
                        .len(),
                ))
            } else {
                // If the head state is in a *different* epoch to the request, more work is required
                // to determine the justified checkpoint and committee length.
                None
            };

            // Determine the key for `self.attester_cache`, in case it is required later in this
            // routine.
            attester_cache_key =
                AttesterCacheKey::new(request_epoch, head_state, beacon_block_root)?;
        }
        drop(head_timer);

        // Only attest to a block if it is fully verified (i.e. not optimistic or invalid).
        match self
            .canonical_head
            .fork_choice_read_lock()
            .get_block_execution_status(&beacon_block_root)
        {
            Some(execution_status) if execution_status.is_valid_or_irrelevant() => (),
            Some(execution_status) => {
                return Err(Error::HeadBlockNotFullyVerified {
                    beacon_block_root,
                    execution_status,
                })
            }
            None => return Err(Error::HeadMissingFromForkChoice(beacon_block_root)),
        };

        /*
         *  Phase 2/2:
         *
         *  If the justified checkpoint and committee length from the head are suitable for this
         *  attestation, use them. If not, try the attester cache. If the cache misses, load a state
         *  from disk and prime the cache with it.
         */

        let cache_timer =
            metrics::start_timer(&metrics::ATTESTATION_PRODUCTION_CACHE_INTERACTION_SECONDS);
        let (justified_checkpoint, committee_len) =
            if let Some((justified_checkpoint, committee_len)) = current_epoch_attesting_info {
                // The head state is in the same epoch as the attestation, so there is no more
                // required information.
                (justified_checkpoint, committee_len)
            } else if let Some(cached_values) = self.attester_cache.get::<T::EthSpec>(
                &attester_cache_key,
                request_slot,
                request_index,
                &self.spec,
            )? {
                // The suitable values were already cached. Return them.
                cached_values
            } else {
                debug!(
                    self.log,
                    "Attester cache miss";
                    "beacon_block_root" => ?beacon_block_root,
                    "head_state_slot" => %head_state_slot,
                    "request_slot" => %request_slot,
                );

                // Neither the head state, nor the attester cache was able to produce the required
                // information to attest in this epoch. So, load a `BeaconState` from disk and use
                // it to fulfil the request (and prime the cache to avoid this next time).
                let _cache_build_timer =
                    metrics::start_timer(&metrics::ATTESTATION_PRODUCTION_CACHE_PRIME_SECONDS);
                self.attester_cache.load_and_cache_state(
                    beacon_state_root,
                    attester_cache_key,
                    request_slot,
                    request_index,
                    self,
                )?
            };
        drop(cache_timer);

        Ok(Attestation {
            aggregation_bits: BitList::with_capacity(committee_len)?,
            data: AttestationData {
                slot: request_slot,
                index: request_index,
                beacon_block_root,
                source: justified_checkpoint,
                target,
            },
            signature: AggregateSignature::empty(),
        })
    }

    /// Performs the same validation as `Self::verify_unaggregated_attestation_for_gossip`, but for
    /// multiple attestations using batch BLS verification. Batch verification can provide
    /// significant CPU-time savings compared to individual verification.
    pub fn batch_verify_unaggregated_attestations_for_gossip<'a, I>(
        &self,
        attestations: I,
    ) -> Result<
        Vec<Result<VerifiedUnaggregatedAttestation<'a, T>, AttestationError>>,
        AttestationError,
    >
    where
        I: Iterator<Item = (&'a Attestation<T::EthSpec>, Option<SubnetId>)> + ExactSizeIterator,
    {
        batch_verify_unaggregated_attestations(attestations, self)
    }

    /// Accepts some `Attestation` from the network and attempts to verify it, returning `Ok(_)` if
    /// it is valid to be (re)broadcast on the gossip network.
    ///
    /// The attestation must be "unaggregated", that is it must have exactly one
    /// aggregation bit set.
    pub fn verify_unaggregated_attestation_for_gossip<'a>(
        &self,
        unaggregated_attestation: &'a Attestation<T::EthSpec>,
        subnet_id: Option<SubnetId>,
    ) -> Result<VerifiedUnaggregatedAttestation<'a, T>, AttestationError> {
        metrics::inc_counter(&metrics::UNAGGREGATED_ATTESTATION_PROCESSING_REQUESTS);
        let _timer =
            metrics::start_timer(&metrics::UNAGGREGATED_ATTESTATION_GOSSIP_VERIFICATION_TIMES);

        VerifiedUnaggregatedAttestation::verify(unaggregated_attestation, subnet_id, self).map(
            |v| {
                // This method is called for API and gossip attestations, so this covers all unaggregated attestation events
                if let Some(event_handler) = self.event_handler.as_ref() {
                    if event_handler.has_attestation_subscribers() {
                        event_handler
                            .register(EventKind::Attestation(Box::new(v.attestation().clone())));
                    }
                }
                metrics::inc_counter(&metrics::UNAGGREGATED_ATTESTATION_PROCESSING_SUCCESSES);
                v
            },
        )
    }

    /// Performs the same validation as `Self::verify_aggregated_attestation_for_gossip`, but for
    /// multiple attestations using batch BLS verification. Batch verification can provide
    /// significant CPU-time savings compared to individual verification.
    pub fn batch_verify_aggregated_attestations_for_gossip<'a, I>(
        &self,
        aggregates: I,
    ) -> Result<Vec<Result<VerifiedAggregatedAttestation<'a, T>, AttestationError>>, AttestationError>
    where
        I: Iterator<Item = &'a SignedAggregateAndProof<T::EthSpec>> + ExactSizeIterator,
    {
        batch_verify_aggregated_attestations(aggregates, self)
    }

    /// Accepts some `SignedAggregateAndProof` from the network and attempts to verify it,
    /// returning `Ok(_)` if it is valid to be (re)broadcast on the gossip network.
    pub fn verify_aggregated_attestation_for_gossip<'a>(
        &self,
        signed_aggregate: &'a SignedAggregateAndProof<T::EthSpec>,
    ) -> Result<VerifiedAggregatedAttestation<'a, T>, AttestationError> {
        metrics::inc_counter(&metrics::AGGREGATED_ATTESTATION_PROCESSING_REQUESTS);
        let _timer =
            metrics::start_timer(&metrics::AGGREGATED_ATTESTATION_GOSSIP_VERIFICATION_TIMES);

        VerifiedAggregatedAttestation::verify(signed_aggregate, self).map(|v| {
            // This method is called for API and gossip attestations, so this covers all aggregated attestation events
            if let Some(event_handler) = self.event_handler.as_ref() {
                if event_handler.has_attestation_subscribers() {
                    event_handler
                        .register(EventKind::Attestation(Box::new(v.attestation().clone())));
                }
            }
            metrics::inc_counter(&metrics::AGGREGATED_ATTESTATION_PROCESSING_SUCCESSES);
            v
        })
    }

    /// Accepts some `SyncCommitteeMessage` from the network and attempts to verify it, returning `Ok(_)` if
    /// it is valid to be (re)broadcast on the gossip network.
    pub fn verify_sync_committee_message_for_gossip(
        &self,
        sync_message: SyncCommitteeMessage,
        subnet_id: SyncSubnetId,
    ) -> Result<VerifiedSyncCommitteeMessage, SyncCommitteeError> {
        metrics::inc_counter(&metrics::SYNC_MESSAGE_PROCESSING_REQUESTS);
        let _timer = metrics::start_timer(&metrics::SYNC_MESSAGE_GOSSIP_VERIFICATION_TIMES);

        VerifiedSyncCommitteeMessage::verify(sync_message, subnet_id, self).map(|v| {
            metrics::inc_counter(&metrics::SYNC_MESSAGE_PROCESSING_SUCCESSES);
            v
        })
    }

    /// Accepts some `SignedContributionAndProof` from the network and attempts to verify it,
    /// returning `Ok(_)` if it is valid to be (re)broadcast on the gossip network.
    pub fn verify_sync_contribution_for_gossip(
        &self,
        sync_contribution: SignedContributionAndProof<T::EthSpec>,
    ) -> Result<VerifiedSyncContribution<T>, SyncCommitteeError> {
        metrics::inc_counter(&metrics::SYNC_CONTRIBUTION_PROCESSING_REQUESTS);
        let _timer = metrics::start_timer(&metrics::SYNC_CONTRIBUTION_GOSSIP_VERIFICATION_TIMES);
        VerifiedSyncContribution::verify(sync_contribution, self).map(|v| {
            if let Some(event_handler) = self.event_handler.as_ref() {
                if event_handler.has_contribution_subscribers() {
                    event_handler.register(EventKind::ContributionAndProof(Box::new(
                        v.aggregate().clone(),
                    )));
                }
            }
            metrics::inc_counter(&metrics::SYNC_CONTRIBUTION_PROCESSING_SUCCESSES);
            v
        })
    }

    /// Accepts some 'LightClientFinalityUpdate' from the network and attempts to verify it
    pub fn verify_finality_update_for_gossip(
        self: &Arc<Self>,
        light_client_finality_update: LightClientFinalityUpdate<T::EthSpec>,
        seen_timestamp: Duration,
    ) -> Result<VerifiedLightClientFinalityUpdate<T>, LightClientFinalityUpdateError> {
        VerifiedLightClientFinalityUpdate::verify(
            light_client_finality_update,
            self,
            seen_timestamp,
        )
        .map(|v| {
            metrics::inc_counter(&metrics::FINALITY_UPDATE_PROCESSING_SUCCESSES);
            v
        })
    }

    pub fn verify_blob_sidecar_for_gossip(
        self: &Arc<Self>,
        blob_sidecar: SignedBlobSidecar<T::EthSpec>,
        subnet_id: u64,
    ) -> Result<GossipVerifiedBlob<T::EthSpec>, BlobError> // TODO(pawan): make a GossipVerifedBlob type
    {
        blob_verification::validate_blob_sidecar_for_gossip(blob_sidecar, subnet_id, self)
    }

    /// Accepts some 'LightClientOptimisticUpdate' from the network and attempts to verify it
    pub fn verify_optimistic_update_for_gossip(
        self: &Arc<Self>,
        light_client_optimistic_update: LightClientOptimisticUpdate<T::EthSpec>,
        seen_timestamp: Duration,
    ) -> Result<VerifiedLightClientOptimisticUpdate<T>, LightClientOptimisticUpdateError> {
        VerifiedLightClientOptimisticUpdate::verify(
            light_client_optimistic_update,
            self,
            seen_timestamp,
        )
        .map(|v| {
            metrics::inc_counter(&metrics::OPTIMISTIC_UPDATE_PROCESSING_SUCCESSES);
            v
        })
    }

    /// Accepts some attestation-type object and attempts to verify it in the context of fork
    /// choice. If it is valid it is applied to `self.fork_choice`.
    ///
    /// Common items that implement `VerifiedAttestation`:
    ///
    /// - `VerifiedUnaggregatedAttestation`
    /// - `VerifiedAggregatedAttestation`
    pub fn apply_attestation_to_fork_choice(
        &self,
        verified: &impl VerifiedAttestation<T>,
    ) -> Result<(), Error> {
        let _timer = metrics::start_timer(&metrics::FORK_CHOICE_PROCESS_ATTESTATION_TIMES);

        self.canonical_head
            .fork_choice_write_lock()
            .on_attestation(
                self.slot()?,
                verified.indexed_attestation(),
                AttestationFromBlock::False,
                &self.spec,
            )
            .map_err(Into::into)
    }

    /// Accepts an `VerifiedUnaggregatedAttestation` and attempts to apply it to the "naive
    /// aggregation pool".
    ///
    /// The naive aggregation pool is used by local validators to produce
    /// `SignedAggregateAndProof`.
    ///
    /// If the attestation is too old (low slot) to be included in the pool it is simply dropped
    /// and no error is returned.
    pub fn add_to_naive_aggregation_pool(
        &self,
        unaggregated_attestation: &impl VerifiedAttestation<T>,
    ) -> Result<(), AttestationError> {
        let _timer = metrics::start_timer(&metrics::ATTESTATION_PROCESSING_APPLY_TO_AGG_POOL);

        let attestation = unaggregated_attestation.attestation();

        match self.naive_aggregation_pool.write().insert(attestation) {
            Ok(outcome) => trace!(
                self.log,
                "Stored unaggregated attestation";
                "outcome" => ?outcome,
                "index" => attestation.data.index,
                "slot" => attestation.data.slot.as_u64(),
            ),
            Err(NaiveAggregationError::SlotTooLow {
                slot,
                lowest_permissible_slot,
            }) => {
                trace!(
                    self.log,
                    "Refused to store unaggregated attestation";
                    "lowest_permissible_slot" => lowest_permissible_slot.as_u64(),
                    "slot" => slot.as_u64(),
                );
            }
            Err(e) => {
                error!(
                        self.log,
                        "Failed to store unaggregated attestation";
                        "error" => ?e,
                        "index" => attestation.data.index,
                        "slot" => attestation.data.slot.as_u64(),
                );
                return Err(Error::from(e).into());
            }
        };

        Ok(())
    }

    /// Accepts a `VerifiedSyncCommitteeMessage` and attempts to apply it to the "naive
    /// aggregation pool".
    ///
    /// The naive aggregation pool is used by local validators to produce
    /// `SignedContributionAndProof`.
    ///
    /// If the sync message is too old (low slot) to be included in the pool it is simply dropped
    /// and no error is returned.
    pub fn add_to_naive_sync_aggregation_pool(
        &self,
        verified_sync_committee_message: VerifiedSyncCommitteeMessage,
    ) -> Result<VerifiedSyncCommitteeMessage, SyncCommitteeError> {
        let sync_message = verified_sync_committee_message.sync_message();
        let positions_by_subnet_id: &HashMap<SyncSubnetId, Vec<usize>> =
            verified_sync_committee_message.subnet_positions();
        for (subnet_id, positions) in positions_by_subnet_id.iter() {
            for position in positions {
                let _timer =
                    metrics::start_timer(&metrics::SYNC_CONTRIBUTION_PROCESSING_APPLY_TO_AGG_POOL);
                let contribution = SyncCommitteeContribution::from_message(
                    sync_message,
                    subnet_id.into(),
                    *position,
                )?;

                match self
                    .naive_sync_aggregation_pool
                    .write()
                    .insert(&contribution)
                {
                    Ok(outcome) => trace!(
                        self.log,
                        "Stored unaggregated sync committee message";
                        "outcome" => ?outcome,
                        "index" => sync_message.validator_index,
                        "slot" => sync_message.slot.as_u64(),
                    ),
                    Err(NaiveAggregationError::SlotTooLow {
                        slot,
                        lowest_permissible_slot,
                    }) => {
                        trace!(
                            self.log,
                            "Refused to store unaggregated sync committee message";
                            "lowest_permissible_slot" => lowest_permissible_slot.as_u64(),
                            "slot" => slot.as_u64(),
                        );
                    }
                    Err(e) => {
                        error!(
                                self.log,
                                "Failed to store unaggregated sync committee message";
                                "error" => ?e,
                                "index" => sync_message.validator_index,
                                "slot" => sync_message.slot.as_u64(),
                        );
                        return Err(Error::from(e).into());
                    }
                };
            }
        }
        Ok(verified_sync_committee_message)
    }

    /// Accepts a `VerifiedAttestation` and attempts to apply it to `self.op_pool`.
    ///
    /// The op pool is used by local block producers to pack blocks with operations.
    pub fn add_to_block_inclusion_pool<A>(
        &self,
        verified_attestation: A,
    ) -> Result<(), AttestationError>
    where
        A: VerifiedAttestation<T>,
    {
        let _timer = metrics::start_timer(&metrics::ATTESTATION_PROCESSING_APPLY_TO_OP_POOL);

        // If there's no eth1 chain then it's impossible to produce blocks and therefore
        // useless to put things in the op pool.
        if self.eth1_chain.is_some() {
            let (attestation, attesting_indices) =
                verified_attestation.into_attestation_and_indices();
            self.op_pool
                .insert_attestation(attestation, attesting_indices)
                .map_err(Error::from)?;
        }

        Ok(())
    }

    /// Accepts a `VerifiedSyncContribution` and attempts to apply it to `self.op_pool`.
    ///
    /// The op pool is used by local block producers to pack blocks with operations.
    pub fn add_contribution_to_block_inclusion_pool(
        &self,
        contribution: VerifiedSyncContribution<T>,
    ) -> Result<(), SyncCommitteeError> {
        let _timer = metrics::start_timer(&metrics::SYNC_CONTRIBUTION_PROCESSING_APPLY_TO_OP_POOL);

        // If there's no eth1 chain then it's impossible to produce blocks and therefore
        // useless to put things in the op pool.
        if self.eth1_chain.is_some() {
            self.op_pool
                .insert_sync_contribution(contribution.contribution())
                .map_err(Error::from)?;
        }

        Ok(())
    }

    /// Filter an attestation from the op pool for shuffling compatibility.
    ///
    /// Use the provided `filter_cache` map to memoize results.
    pub fn filter_op_pool_attestation(
        &self,
        filter_cache: &mut HashMap<(Hash256, Epoch), bool>,
        att: &AttestationRef<T::EthSpec>,
        state: &BeaconState<T::EthSpec>,
    ) -> bool {
        *filter_cache
            .entry((att.data.beacon_block_root, att.checkpoint.target_epoch))
            .or_insert_with(|| {
                self.shuffling_is_compatible(
                    &att.data.beacon_block_root,
                    att.checkpoint.target_epoch,
                    state,
                )
            })
    }

    /// Check that the shuffling at `block_root` is equal to one of the shufflings of `state`.
    ///
    /// The `target_epoch` argument determines which shuffling to check compatibility with, it
    /// should be equal to the current or previous epoch of `state`, or else `false` will be
    /// returned.
    ///
    /// The compatibility check is designed to be fast: we check that the block that
    /// determined the RANDAO mix for the `target_epoch` matches the ancestor of the block
    /// identified by `block_root` (at that slot).
    pub fn shuffling_is_compatible(
        &self,
        block_root: &Hash256,
        target_epoch: Epoch,
        state: &BeaconState<T::EthSpec>,
    ) -> bool {
        self.shuffling_is_compatible_result(block_root, target_epoch, state)
            .unwrap_or_else(|e| {
                debug!(
                    self.log,
                    "Skipping attestation with incompatible shuffling";
                    "block_root" => ?block_root,
                    "target_epoch" => target_epoch,
                    "reason" => ?e,
                );
                false
            })
    }

    fn shuffling_is_compatible_result(
        &self,
        block_root: &Hash256,
        target_epoch: Epoch,
        state: &BeaconState<T::EthSpec>,
    ) -> Result<bool, Error> {
        // Compute the shuffling ID for the head state in the `target_epoch`.
        let relative_epoch = RelativeEpoch::from_epoch(state.current_epoch(), target_epoch)
            .map_err(|e| Error::BeaconStateError(e.into()))?;
        let head_shuffling_id =
            AttestationShufflingId::new(self.genesis_block_root, state, relative_epoch)?;

        // Load the block's shuffling ID from fork choice. We use the variant of `get_block` that
        // checks descent from the finalized block, so there's one case where we'll spuriously
        // return `false`: where an attestation for the previous epoch nominates the pivot block
        // which is the parent block of the finalized block. Such attestations are not useful, so
        // this doesn't matter.
        let fork_choice_lock = self.canonical_head.fork_choice_read_lock();
        let block = fork_choice_lock
            .get_block(block_root)
            .ok_or(Error::AttestationHeadNotInForkChoice(*block_root))?;
        drop(fork_choice_lock);

        let block_shuffling_id = if target_epoch == block.current_epoch_shuffling_id.shuffling_epoch
        {
            block.current_epoch_shuffling_id
        } else if target_epoch == block.next_epoch_shuffling_id.shuffling_epoch {
            block.next_epoch_shuffling_id
        } else if target_epoch > block.next_epoch_shuffling_id.shuffling_epoch {
            AttestationShufflingId {
                shuffling_epoch: target_epoch,
                shuffling_decision_block: *block_root,
            }
        } else {
            debug!(
                self.log,
                "Skipping attestation with incompatible shuffling";
                "block_root" => ?block_root,
                "target_epoch" => target_epoch,
                "reason" => "target epoch less than block epoch"
            );
            return Ok(false);
        };

        if head_shuffling_id == block_shuffling_id {
            Ok(true)
        } else {
            debug!(
                self.log,
                "Skipping attestation with incompatible shuffling";
                "block_root" => ?block_root,
                "target_epoch" => target_epoch,
                "head_shuffling_id" => ?head_shuffling_id,
                "block_shuffling_id" => ?block_shuffling_id,
            );
            Ok(false)
        }
    }

    /// Verify a voluntary exit before allowing it to propagate on the gossip network.
    pub fn verify_voluntary_exit_for_gossip(
        &self,
        exit: SignedVoluntaryExit,
    ) -> Result<ObservationOutcome<SignedVoluntaryExit, T::EthSpec>, Error> {
        // NOTE: this could be more efficient if it avoided cloning the head state
        let wall_clock_state = self.wall_clock_state()?;
        Ok(self
            .observed_voluntary_exits
            .lock()
            .verify_and_observe(exit, &wall_clock_state, &self.spec)
            .map(|exit| {
                // this method is called for both API and gossip exits, so this covers all exit events
                if let Some(event_handler) = self.event_handler.as_ref() {
                    if event_handler.has_exit_subscribers() {
                        if let ObservationOutcome::New(exit) = exit.clone() {
                            event_handler.register(EventKind::VoluntaryExit(exit.into_inner()));
                        }
                    }
                }
                exit
            })?)
    }

    /// Accept a pre-verified exit and queue it for inclusion in an appropriate block.
    pub fn import_voluntary_exit(&self, exit: SigVerifiedOp<SignedVoluntaryExit, T::EthSpec>) {
        if self.eth1_chain.is_some() {
            self.op_pool.insert_voluntary_exit(exit)
        }
    }

    /// Verify a proposer slashing before allowing it to propagate on the gossip network.
    pub fn verify_proposer_slashing_for_gossip(
        &self,
        proposer_slashing: ProposerSlashing,
    ) -> Result<ObservationOutcome<ProposerSlashing, T::EthSpec>, Error> {
        let wall_clock_state = self.wall_clock_state()?;
        Ok(self.observed_proposer_slashings.lock().verify_and_observe(
            proposer_slashing,
            &wall_clock_state,
            &self.spec,
        )?)
    }

    /// Accept some proposer slashing and queue it for inclusion in an appropriate block.
    pub fn import_proposer_slashing(
        &self,
        proposer_slashing: SigVerifiedOp<ProposerSlashing, T::EthSpec>,
    ) {
        if self.eth1_chain.is_some() {
            self.op_pool.insert_proposer_slashing(proposer_slashing)
        }
    }

    /// Verify an attester slashing before allowing it to propagate on the gossip network.
    pub fn verify_attester_slashing_for_gossip(
        &self,
        attester_slashing: AttesterSlashing<T::EthSpec>,
    ) -> Result<ObservationOutcome<AttesterSlashing<T::EthSpec>, T::EthSpec>, Error> {
        let wall_clock_state = self.wall_clock_state()?;
        Ok(self.observed_attester_slashings.lock().verify_and_observe(
            attester_slashing,
            &wall_clock_state,
            &self.spec,
        )?)
    }

    /// Accept a verified attester slashing and:
    ///
    /// 1. Apply it to fork choice.
    /// 2. Add it to the op pool.
    pub fn import_attester_slashing(
        &self,
        attester_slashing: SigVerifiedOp<AttesterSlashing<T::EthSpec>, T::EthSpec>,
    ) {
        // Add to fork choice.
        self.canonical_head
            .fork_choice_write_lock()
            .on_attester_slashing(attester_slashing.as_inner());

        // Add to the op pool (if we have the ability to propose blocks).
        if self.eth1_chain.is_some() {
            self.op_pool.insert_attester_slashing(attester_slashing)
        }
    }

    /// Verify a signed BLS to execution change before allowing it to propagate on the gossip network.
    pub fn verify_bls_to_execution_change_for_http_api(
        &self,
        bls_to_execution_change: SignedBlsToExecutionChange,
    ) -> Result<ObservationOutcome<SignedBlsToExecutionChange, T::EthSpec>, Error> {
        // Before checking the gossip duplicate filter, check that no prior change is already
        // in our op pool. Ignore these messages: do not gossip, do not try to override the pool.
        match self
            .op_pool
            .bls_to_execution_change_in_pool_equals(&bls_to_execution_change)
        {
            Some(true) => return Ok(ObservationOutcome::AlreadyKnown),
            Some(false) => return Err(Error::BlsToExecutionConflictsWithPool),
            None => (),
        }

        // Use the head state to save advancing to the wall-clock slot unnecessarily. The message is
        // signed with respect to the genesis fork version, and the slot check for gossip is applied
        // separately. This `Arc` clone of the head is nice and cheap.
        let head_snapshot = self.head().snapshot;
        let head_state = &head_snapshot.beacon_state;

        Ok(self
            .observed_bls_to_execution_changes
            .lock()
            .verify_and_observe(bls_to_execution_change, head_state, &self.spec)?)
    }

    /// Verify a signed BLS to execution change before allowing it to propagate on the gossip network.
    pub fn verify_bls_to_execution_change_for_gossip(
        &self,
        bls_to_execution_change: SignedBlsToExecutionChange,
    ) -> Result<ObservationOutcome<SignedBlsToExecutionChange, T::EthSpec>, Error> {
        // Ignore BLS to execution changes on gossip prior to Capella.
        if !self.current_slot_is_post_capella()? {
            return Err(Error::BlsToExecutionPriorToCapella);
        }
        self.verify_bls_to_execution_change_for_http_api(bls_to_execution_change)
            .or_else(|e| {
                // On gossip treat conflicts the same as duplicates [IGNORE].
                match e {
                    Error::BlsToExecutionConflictsWithPool => Ok(ObservationOutcome::AlreadyKnown),
                    e => Err(e),
                }
            })
    }

    /// Check if the current slot is greater than or equal to the Capella fork epoch.
    pub fn current_slot_is_post_capella(&self) -> Result<bool, Error> {
        let current_fork = self.spec.fork_name_at_slot::<T::EthSpec>(self.slot()?);
        if let ForkName::Base | ForkName::Altair | ForkName::Merge = current_fork {
            Ok(false)
        } else {
            Ok(true)
        }
    }

    /// Import a BLS to execution change to the op pool.
    ///
    /// Return `true` if the change was added to the pool.
    pub fn import_bls_to_execution_change(
        &self,
        bls_to_execution_change: SigVerifiedOp<SignedBlsToExecutionChange, T::EthSpec>,
        received_pre_capella: ReceivedPreCapella,
    ) -> bool {
        if self.eth1_chain.is_some() {
            self.op_pool
                .insert_bls_to_execution_change(bls_to_execution_change, received_pre_capella)
        } else {
            false
        }
    }

    /// Attempt to obtain sync committee duties from the head.
    pub fn sync_committee_duties_from_head(
        &self,
        epoch: Epoch,
        validator_indices: &[u64],
    ) -> Result<Vec<Option<SyncDuty>>, Error> {
        self.with_head(move |head| {
            head.beacon_state
                .get_sync_committee_duties(epoch, validator_indices, &self.spec)
                .map_err(Error::SyncDutiesError)
        })
    }

    /// A convenience method for spawning a blocking task. It maps an `Option` and
    /// `tokio::JoinError` into a single `BeaconChainError`.
    pub(crate) async fn spawn_blocking_handle<F, R>(
        &self,
        task: F,
        name: &'static str,
    ) -> Result<R, Error>
    where
        F: FnOnce() -> R + Send + 'static,
        R: Send + 'static,
    {
        let handle = self
            .task_executor
            .spawn_blocking_handle(task, name)
            .ok_or(Error::RuntimeShutdown)?;

        handle.await.map_err(Error::TokioJoin)
    }

    /// Accepts a `chain_segment` and filters out any uninteresting blocks (e.g., pre-finalization
    /// or already-known).
    ///
    /// This method is potentially long-running and should not run on the core executor.
    pub fn filter_chain_segment(
        self: &Arc<Self>,
        chain_segment: Vec<BlockWrapper<T::EthSpec>>,
    ) -> Result<Vec<HashBlockTuple<T::EthSpec>>, ChainSegmentResult<T::EthSpec>> {
        // This function will never import any blocks.
        let imported_blocks = 0;
        let mut filtered_chain_segment = Vec::with_capacity(chain_segment.len());

        // Produce a list of the parent root and slot of the child of each block.
        //
        // E.g., `children[0] == (chain_segment[1].parent_root(), chain_segment[1].slot())`
        let children = chain_segment
            .iter()
            .skip(1)
            .map(|block| (block.parent_root(), block.slot()))
            .collect::<Vec<_>>();

        for (i, block) in chain_segment.into_iter().enumerate() {
            // Ensure the block is the correct structure for the fork at `block.slot()`.
            if let Err(e) = block.as_block().fork_name(&self.spec) {
                return Err(ChainSegmentResult::Failed {
                    imported_blocks,
                    error: BlockError::InconsistentFork(e),
                });
            }

            let block_root = get_block_root(block.as_block());

            if let Some((child_parent_root, child_slot)) = children.get(i) {
                // If this block has a child in this chain segment, ensure that its parent root matches
                // the root of this block.
                //
                // Without this check it would be possible to have a block verified using the
                // incorrect shuffling. That would be bad, mmkay.
                if block_root != *child_parent_root {
                    return Err(ChainSegmentResult::Failed {
                        imported_blocks,
                        error: BlockError::NonLinearParentRoots,
                    });
                }

                // Ensure that the slots are strictly increasing throughout the chain segment.
                if *child_slot <= block.slot() {
                    return Err(ChainSegmentResult::Failed {
                        imported_blocks,
                        error: BlockError::NonLinearSlots,
                    });
                }
            }

            match check_block_relevancy(block.as_block(), block_root, self) {
                // If the block is relevant, add it to the filtered chain segment.
                Ok(_) => filtered_chain_segment.push((block_root, block)),
                // If the block is already known, simply ignore this block.
                Err(BlockError::BlockIsAlreadyKnown) => continue,
                // If the block is the genesis block, simply ignore this block.
                Err(BlockError::GenesisBlock) => continue,
                // If the block is is for a finalized slot, simply ignore this block.
                //
                // The block is either:
                //
                // 1. In the canonical finalized chain.
                // 2. In some non-canonical chain at a slot that has been finalized already.
                //
                // In the case of (1), there's no need to re-import and later blocks in this
                // segement might be useful.
                //
                // In the case of (2), skipping the block is valid since we should never import it.
                // However, we will potentially get a `ParentUnknown` on a later block. The sync
                // protocol will need to ensure this is handled gracefully.
                Err(BlockError::WouldRevertFinalizedSlot { .. }) => continue,
                // The block has a known parent that does not descend from the finalized block.
                // There is no need to process this block or any children.
                Err(BlockError::NotFinalizedDescendant { block_parent_root }) => {
                    return Err(ChainSegmentResult::Failed {
                        imported_blocks,
                        error: BlockError::NotFinalizedDescendant { block_parent_root },
                    });
                }
                // If there was an error whilst determining if the block was invalid, return that
                // error.
                Err(BlockError::BeaconChainError(e)) => {
                    return Err(ChainSegmentResult::Failed {
                        imported_blocks,
                        error: BlockError::BeaconChainError(e),
                    });
                }
                // If the block was decided to be irrelevant for any other reason, don't include
                // this block or any of it's children in the filtered chain segment.
                _ => break,
            }
        }

        Ok(filtered_chain_segment)
    }

    /// Attempt to verify and import a chain of blocks to `self`.
    ///
    /// The provided blocks _must_ each reference the previous block via `block.parent_root` (i.e.,
    /// be a chain). An error will be returned if this is not the case.
    ///
    /// This operation is not atomic; if one of the blocks in the chain is invalid then some prior
    /// blocks might be imported.
    ///
    /// This method is generally much more efficient than importing each block using
    /// `Self::process_block`.
    pub async fn process_chain_segment(
        self: &Arc<Self>,
        chain_segment: Vec<BlockWrapper<T::EthSpec>>,
        count_unrealized: CountUnrealized,
        notify_execution_layer: NotifyExecutionLayer,
    ) -> ChainSegmentResult<T::EthSpec> {
        let mut imported_blocks = 0;

        // Filter uninteresting blocks from the chain segment in a blocking task.
        let chain = self.clone();
        let filtered_chain_segment_future = self.spawn_blocking_handle(
            move || chain.filter_chain_segment(chain_segment),
            "filter_chain_segment",
        );
        let mut filtered_chain_segment = match filtered_chain_segment_future.await {
            Ok(Ok(filtered_segment)) => filtered_segment,
            Ok(Err(segment_result)) => return segment_result,
            Err(error) => {
                return ChainSegmentResult::Failed {
                    imported_blocks,
                    error: BlockError::BeaconChainError(error),
                }
            }
        };

        while let Some((_root, block)) = filtered_chain_segment.first() {
            // Determine the epoch of the first block in the remaining segment.
            let start_epoch = block.epoch();

            // The `last_index` indicates the position of the first block in an epoch greater
            // than the current epoch: partitioning the blocks into a run of blocks in the same
            // epoch and everything else. These same-epoch blocks can all be signature-verified with
            // the same `BeaconState`.
            let last_index = filtered_chain_segment
                .iter()
                .position(|(_root, block)| block.epoch() > start_epoch)
                .unwrap_or(filtered_chain_segment.len());

            let mut blocks = filtered_chain_segment.split_off(last_index);
            std::mem::swap(&mut blocks, &mut filtered_chain_segment);

            let chain = self.clone();
            let signature_verification_future = self.spawn_blocking_handle(
                move || signature_verify_chain_segment(blocks, &chain),
                "signature_verify_chain_segment",
            );

            // Verify the signature of the blocks, returning early if the signature is invalid.
            let signature_verified_blocks = match signature_verification_future.await {
                Ok(Ok(blocks)) => blocks,
                Ok(Err(error)) => {
                    return ChainSegmentResult::Failed {
                        imported_blocks,
                        error,
                    };
                }
                Err(error) => {
                    return ChainSegmentResult::Failed {
                        imported_blocks,
                        error: BlockError::BeaconChainError(error),
                    };
                }
            };

            // Import the blocks into the chain.
            for signature_verified_block in signature_verified_blocks {
                match self
                    .process_block(
                        signature_verified_block.block_root(),
                        signature_verified_block,
                        count_unrealized,
                        notify_execution_layer,
                    )
                    .await
                {
                    Ok(_) => imported_blocks += 1,
                    Err(error) => {
                        return ChainSegmentResult::Failed {
                            imported_blocks,
                            error,
                        };
                    }
                }
            }
        }

        ChainSegmentResult::Successful { imported_blocks }
    }

    /// Returns `Ok(GossipVerifiedBlock)` if the supplied `block` should be forwarded onto the
    /// gossip network. The block is not imported into the chain, it is just partially verified.
    ///
    /// The returned `GossipVerifiedBlock` should be provided to `Self::process_block` immediately
    /// after it is returned, unless some other circumstance decides it should not be imported at
    /// all.
    ///
    /// ## Errors
    ///
    /// Returns an `Err` if the given block was invalid, or an error was encountered during
    pub async fn verify_block_for_gossip(
        self: &Arc<Self>,
        block: BlockWrapper<T::EthSpec>,
    ) -> Result<GossipVerifiedBlock<T>, BlockError<T::EthSpec>> {
        let chain = self.clone();
        self.task_executor
            .clone()
            .spawn_blocking_handle(
                move || {
                    let slot = block.slot();
                    let graffiti_string = block.message().body().graffiti().as_utf8_lossy();

                    match GossipVerifiedBlock::new(block, &chain) {
                        Ok(verified) => {
                            debug!(
                                chain.log,
                                "Successfully verified gossip block";
                                "graffiti" => graffiti_string,
                                "slot" => slot,
                                "root" => ?verified.block_root(),
                            );

                            Ok(verified)
                        }
                        Err(e) => {
                            debug!(
                                chain.log,
                                "Rejected gossip block";
                                "error" => e.to_string(),
                                "graffiti" => graffiti_string,
                                "slot" => slot,
                            );

                            Err(e)
                        }
                    }
                },
                "payload_verification_handle",
            )
            .ok_or(BeaconChainError::RuntimeShutdown)?
            .await
            .map_err(BeaconChainError::TokioJoin)?
    }

    pub async fn process_blob(
        self: &Arc<Self>,
        blob: BlobSidecar<T::EthSpec>,
        count_unrealized: CountUnrealized,
    ) -> Result<AvailabilityProcessingStatus, BlockError<T::EthSpec>> {
        self.check_availability_and_maybe_import(
            |chain| chain.data_availability_checker.put_blob(Arc::new(blob)),
            count_unrealized,
        )
        .await
    }

    /// Returns `Ok(block_root)` if the given `unverified_block` was successfully verified and
    /// imported into the chain.
    ///
    /// For post deneb blocks, this returns a `BlockError::AvailabilityPending` error
    /// if the corresponding blobs are not in the required caches.
    ///
    /// Items that implement `IntoExecutionPendingBlock` include:
    ///
    /// - `SignedBeaconBlock`
    /// - `GossipVerifiedBlock`
    /// - `BlockWrapper`
    ///
    /// ## Errors
    ///
    /// Returns an `Err` if the given block was invalid, or an error was encountered during
    /// verification.
    pub async fn process_block<B: IntoExecutionPendingBlock<T>>(
        self: &Arc<Self>,
        block_root: Hash256,
        unverified_block: B,
        count_unrealized: CountUnrealized,
        notify_execution_layer: NotifyExecutionLayer,
    ) -> Result<AvailabilityProcessingStatus, BlockError<T::EthSpec>> {
        // Start the Prometheus timer.
        let _full_timer = metrics::start_timer(&metrics::BLOCK_PROCESSING_TIMES);

        // Increment the Prometheus counter for block processing requests.
        metrics::inc_counter(&metrics::BLOCK_PROCESSING_REQUESTS);

<<<<<<< HEAD
        let slot = unverified_block.block().slot();
=======
>>>>>>> 463ce3d1
        let chain = self.clone();

        let execution_pending = unverified_block.into_execution_pending_block(
            block_root,
            &chain,
            notify_execution_layer,
        )?;

        // TODO(log required errors)
        let executed_block = self
            .clone()
            .into_executed_block(execution_pending, count_unrealized)
<<<<<<< HEAD
            .await?;

        // Check if the executed block has all it's blobs available to qualify as a fully
        // available block
        let import_block = if let Ok(blobs) = self
            .gossip_blob_cache
            .lock()
            .blobs(executed_block.block_root)
        {
            self.import_available_block(executed_block, blobs, count_unrealized)
        } else {
            return Ok(BlockProcessingResult::AvailabilityPending(executed_block));
        };

        // Verify and import the block.
        match import_block.await {
            // The block was successfully verified and imported. Yay.
            Ok(block_root) => {
                trace!(
                    self.log,
                    "Beacon block imported";
                    "block_root" => ?block_root,
                     "block_slot" => slot,
                );

                // Increment the Prometheus counter for block processing successes.
                metrics::inc_counter(&metrics::BLOCK_PROCESSING_SUCCESSES);
=======
            .await
            .map_err(|e| self.handle_block_error(e))?;
>>>>>>> 463ce3d1

        self.check_availability_and_maybe_import(
            |chain| {
                chain
                    .data_availability_checker
                    .check_block_availability(executed_block)
            },
            count_unrealized,
        )
        .await
    }

    /// Accepts a fully-verified block and awaits on it's payload verification handle to
    /// get a fully `ExecutedBlock`
    ///
    /// An error is returned if the verification handle couldn't be awaited.
    async fn into_executed_block(
        self: Arc<Self>,
        execution_pending_block: ExecutionPendingBlock<T>,
        count_unrealized: CountUnrealized,
    ) -> Result<ExecutedBlock<T::EthSpec>, BlockError<T::EthSpec>> {
        let ExecutionPendingBlock {
            block,
            block_root,
            state,
            parent_block,
            confirmed_state_roots,
            payload_verification_handle,
            parent_eth1_finalization_data,
            consensus_context,
        } = execution_pending_block;

        let payload_verification_outcome = payload_verification_handle
            .await
            .map_err(BeaconChainError::TokioJoin)?
            .ok_or(BeaconChainError::RuntimeShutdown)??;

        // Log the PoS pandas if a merge transition just occurred.
        if payload_verification_outcome.is_valid_merge_transition_block {
            info!(self.log, "{}", POS_PANDA_BANNER);
            info!(
                self.log,
                "Proof of Stake Activated";
                "slot" => block.slot()
            );
            info!(
                self.log, "";
                "Terminal POW Block Hash" => ?block
                    .message()
                    .execution_payload()?
                    .parent_hash()
                    .into_root()
            );
            info!(
                self.log, "";
                "Merge Transition Block Root" => ?block.message().tree_hash_root()
            );
            info!(
                self.log, "";
                "Merge Transition Execution Hash" => ?block
                    .message()
                    .execution_payload()?
                    .block_hash()
                    .into_root()
            );
        }
        Ok(ExecutedBlock {
            block,
            block_root,
            state,
            parent_block,
            confirmed_state_roots,
            parent_eth1_finalization_data,
            consensus_context,
            payload_verification_outcome,
        })
    }

    fn handle_block_error(&self, e: BlockError<T::EthSpec>) -> BlockError<T::EthSpec> {
        match e {
            e @ BlockError::BeaconChainError(BeaconChainError::TokioJoin(_)) => {
                debug!(
                    self.log,
                    "Beacon block processing cancelled";
                    "error" => ?e,
                );
                e
            }
            BlockError::BeaconChainError(e) => {
                crit!(
                    self.log,
                    "Beacon block processing error";
                    "error" => ?e,
                );
                BlockError::BeaconChainError(e)
            }
            other => {
                trace!(
                    self.log,
                    "Beacon block rejected";
                    "reason" => other.to_string(),
                );
                other
            }
        }
    }

    /// Accepts a fully-verified, available block and imports it into the chain without performing any
    /// additional verification.
    ///
    /// An error is returned if the block was unable to be imported. It may be partially imported
    /// (i.e., this function is not atomic).
<<<<<<< HEAD
    async fn import_available_block(
        self: Arc<Self>,
        executed_block: ExecutedBlock<T>,
        blobs: Blobs<T::EthSpec>,
        count_unrealized: CountUnrealized,
    ) -> Result<Hash256, BlockError<T::EthSpec>> {
        let ExecutedBlock {
            block,
            block_root,
            state,
            parent_block,
            confirmed_state_roots,
            payload_verification_outcome,
            parent_eth1_finalization_data,
            consensus_context,
        } = executed_block;

        let chain = self.clone();

        let available_block = AvailableBlock {
            block: block.block_cloned(),
            blobs: blobs,
        };

        let block_hash = self
            .spawn_blocking_handle(
                move || {
                    chain.import_block(
                        available_block,
                        block_root,
                        state,
                        confirmed_state_roots,
                        payload_verification_outcome.payload_verification_status,
                        count_unrealized,
                        parent_block,
                        parent_eth1_finalization_data,
                        consensus_context,
=======
    pub async fn check_availability_and_maybe_import(
        self: &Arc<Self>,
        cache_fn: impl FnOnce(Arc<Self>) -> Result<Availability<T::EthSpec>, AvailabilityCheckError>,
        count_unrealized: CountUnrealized,
    ) -> Result<AvailabilityProcessingStatus, BlockError<T::EthSpec>> {
        let availability = cache_fn(self.clone())?;
        match availability {
            Availability::Available(block) => {
                let ExecutedBlock {
                    block,
                    block_root,
                    state,
                    parent_block,
                    parent_eth1_finalization_data,
                    confirmed_state_roots,
                    consensus_context,
                    payload_verification_outcome,
                } = block;

                let available_block = match block {
                    BlockWrapper::Available(block) => block,
                    BlockWrapper::AvailabilityPending(_) => {
                        todo!() // logic error
                    }
                };

                let slot = available_block.block.slot();

                // import
                let chain = self.clone();
                let result = self
                    .spawn_blocking_handle(
                        move || {
                            chain.import_block(
                                available_block,
                                block_root,
                                state,
                                confirmed_state_roots,
                                payload_verification_outcome.payload_verification_status,
                                count_unrealized,
                                parent_block,
                                parent_eth1_finalization_data,
                                consensus_context,
                            )
                        },
                        "payload_verification_handle",
>>>>>>> 463ce3d1
                    )
                    .await
                    .map_err(|e| {
                        let b = BlockError::from(e);
                        self.handle_block_error(b)
                    })?;

                match result {
                    // The block was successfully verified and imported. Yay.
                    Ok(block_root) => {
                        trace!(
                            self.log,
                            "Beacon block imported";
                            "block_root" => ?block_root,
                             "block_slot" => slot,
                        );

                        // Increment the Prometheus counter for block processing successes.
                        metrics::inc_counter(&metrics::BLOCK_PROCESSING_SUCCESSES);

                        Ok(AvailabilityProcessingStatus::Imported(block_root))
                    }
                    Err(e) => Err(self.handle_block_error(e)),
                }
            }
            Availability::PendingBlock(block_root) => {
                Ok(AvailabilityProcessingStatus::PendingBlock(block_root))
            }
            Availability::PendingBlobs(blob_ids) => {
                Ok(AvailabilityProcessingStatus::PendingBlobs(blob_ids))
            }
        }
    }

    /// Accepts a fully-verified and available block and imports it into the chain without performing any
    /// additional verification.
    ///
    /// An error is returned if the block was unable to be imported. It may be partially imported
    /// (i.e., this function is not atomic).
    #[allow(clippy::too_many_arguments)]
    fn import_block(
        &self,
        signed_block: AvailableBlock<T::EthSpec>,
        block_root: Hash256,
        mut state: BeaconState<T::EthSpec>,
        confirmed_state_roots: Vec<Hash256>,
        payload_verification_status: PayloadVerificationStatus,
        count_unrealized: CountUnrealized,
        parent_block: SignedBlindedBeaconBlock<T::EthSpec>,
        parent_eth1_finalization_data: Eth1FinalizationData,
        mut consensus_context: ConsensusContext<T::EthSpec>,
    ) -> Result<Hash256, BlockError<T::EthSpec>> {
        // ----------------------------- BLOCK NOT YET ATTESTABLE ----------------------------------
        // Everything in this initial section is on the hot path between processing the block and
        // being able to attest to it. DO NOT add any extra processing in this initial section
        // unless it must run before fork choice.
        // -----------------------------------------------------------------------------------------
        let current_slot = self.slot()?;
        let current_epoch = current_slot.epoch(T::EthSpec::slots_per_epoch());
        let block = signed_block.block.message();
        let post_exec_timer = metrics::start_timer(&metrics::BLOCK_PROCESSING_POST_EXEC_PROCESSING);

        // Check against weak subjectivity checkpoint.
        self.check_block_against_weak_subjectivity_checkpoint(block, block_root, &state)?;

        // If there are new validators in this block, update our pubkey cache.
        //
        // The only keys imported here will be ones for validators deposited in this block, because
        // the cache *must* already have been updated for the parent block when it was imported.
        // Newly deposited validators are not active and their keys are not required by other parts
        // of block processing. The reason we do this here and not after making the block attestable
        // is so we don't have to think about lock ordering with respect to the fork choice lock.
        // There are a bunch of places where we lock both fork choice and the pubkey cache and it
        // would be difficult to check that they all lock fork choice first.
        let mut ops = self
            .validator_pubkey_cache
            .try_write_for(VALIDATOR_PUBKEY_CACHE_LOCK_TIMEOUT)
            .ok_or(Error::ValidatorPubkeyCacheLockTimeout)?
            .import_new_pubkeys(&state)?;

        // Apply the state to the attester cache, only if it is from the previous epoch or later.
        //
        // In a perfect scenario there should be no need to add previous-epoch states to the cache.
        // However, latency between the VC and the BN might cause the VC to produce attestations at
        // a previous slot.
        if state.current_epoch().saturating_add(1_u64) >= current_epoch {
            self.attester_cache
                .maybe_cache_state(&state, block_root, &self.spec)
                .map_err(BeaconChainError::from)?;
        }

        // Take an exclusive write-lock on fork choice. It's very important to prevent deadlocks by
        // avoiding taking other locks whilst holding this lock.
        let mut fork_choice = self.canonical_head.fork_choice_write_lock();

        // Do not import a block that doesn't descend from the finalized root.
        let signed_block = check_block_is_finalized_checkpoint_or_descendant(
            self,
            &fork_choice,
            BlockWrapper::from(signed_block),
        )?;
        // TODO(pawan): fix this atrocity
        let signed_block = signed_block.into_available_block().unwrap();
        let block = signed_block.block.message();

        // Register the new block with the fork choice service.
        {
            let _fork_choice_block_timer =
                metrics::start_timer(&metrics::FORK_CHOICE_PROCESS_BLOCK_TIMES);
            let block_delay = self
                .slot_clock
                .seconds_from_current_slot_start(self.spec.seconds_per_slot)
                .ok_or(Error::UnableToComputeTimeAtSlot)?;

            fork_choice
                .on_block(
                    current_slot,
                    block,
                    block_root,
                    block_delay,
                    &state,
                    payload_verification_status,
                    &self.spec,
                    count_unrealized.and(self.config.count_unrealized.into()),
                )
                .map_err(|e| BlockError::BeaconChainError(e.into()))?;
        }

        // If the block is recent enough and it was not optimistically imported, check to see if it
        // becomes the head block. If so, apply it to the early attester cache. This will allow
        // attestations to the block without waiting for the block and state to be inserted to the
        // database.
        //
        // Only performing this check on recent blocks avoids slowing down sync with lots of calls
        // to fork choice `get_head`.
        //
        // Optimistically imported blocks are not added to the cache since the cache is only useful
        // for a small window of time and the complexity of keeping track of the optimistic status
        // is not worth it.
        if !payload_verification_status.is_optimistic()
            && block.slot() + EARLY_ATTESTER_CACHE_HISTORIC_SLOTS >= current_slot
        {
            let fork_choice_timer = metrics::start_timer(&metrics::BLOCK_PROCESSING_FORK_CHOICE);
            match fork_choice.get_head(current_slot, &self.spec) {
                // This block became the head, add it to the early attester cache.
                Ok(new_head_root) if new_head_root == block_root => {
                    if let Some(proto_block) = fork_choice.get_block(&block_root) {
                        if let Err(e) = self.early_attester_cache.add_head_block(
                            block_root,
                            signed_block.clone(),
                            proto_block,
                            &state,
                            &self.spec,
                        ) {
                            warn!(
                                self.log,
                                "Early attester cache insert failed";
                                "error" => ?e
                            );
                        }
                    } else {
                        warn!(
                            self.log,
                            "Early attester block missing";
                            "block_root" => ?block_root
                        );
                    }
                }
                // This block did not become the head, nothing to do.
                Ok(_) => (),
                Err(e) => error!(
                    self.log,
                    "Failed to compute head during block import";
                    "error" => ?e
                ),
            }
            drop(fork_choice_timer);
        }
        drop(post_exec_timer);

        // ---------------------------- BLOCK PROBABLY ATTESTABLE ----------------------------------
        // Most blocks are now capable of being attested to thanks to the `early_attester_cache`
        // cache above. Resume non-essential processing.
        //
        // It is important NOT to return errors here before the database commit, because the block
        // has already been added to fork choice and the database would be left in an inconsistent
        // state if we returned early without committing. In other words, an error here would
        // corrupt the node's database permanently.
        // -----------------------------------------------------------------------------------------

        self.import_block_update_shuffling_cache(block_root, &mut state);
        self.import_block_observe_attestations(
            block,
            &state,
            &mut consensus_context,
            current_epoch,
        );
        self.import_block_update_validator_monitor(
            block,
            &state,
            &mut consensus_context,
            current_slot,
            parent_block.slot(),
        );
        self.import_block_update_slasher(block, &state, &mut consensus_context);

        let db_write_timer = metrics::start_timer(&metrics::BLOCK_PROCESSING_DB_WRITE);

        // Store the block and its state, and execute the confirmation batch for the intermediate
        // states, which will delete their temporary flags.
        // If the write fails, revert fork choice to the version from disk, else we can
        // end up with blocks in fork choice that are missing from disk.
        // See https://github.com/sigp/lighthouse/issues/2028
        let (signed_block, blobs) = signed_block.deconstruct();
        let block = signed_block.message();
        ops.extend(
            confirmed_state_roots
                .into_iter()
                .map(StoreOp::DeleteStateTemporaryFlag),
        );
        ops.push(StoreOp::PutBlock(block_root, signed_block.clone()));
        ops.push(StoreOp::PutState(block.state_root(), &state));

        // Only consider blobs if the eip4844 fork is enabled.
        if let Some(data_availability_boundary) = self.data_availability_boundary() {
            let block_epoch = block.slot().epoch(T::EthSpec::slots_per_epoch());
            let margin_epochs = self.store.get_config().blob_prune_margin_epochs;
            let import_boundary = data_availability_boundary - margin_epochs;

            // Only store blobs at the data availability boundary, minus any configured epochs
            // margin, or younger (of higher epoch number).
            if block_epoch >= import_boundary {
                if let Some(blobs) = blobs {
                    //FIXME(sean) using this for debugging for now
                    info!(
                        self.log, "Writing blobs to store";
                        "block_root" => ?block_root
                    );
                    ops.push(StoreOp::PutBlobs(block_root, blobs));
                }
            }
        }
        let txn_lock = self.store.hot_db.begin_rw_transaction();

        if let Err(e) = self.store.do_atomically_with_block_and_blobs_cache(ops) {
            error!(
                self.log,
                "Database write failed!";
                "msg" => "Restoring fork choice from disk",
                "error" => ?e,
            );

            // Clear the early attester cache to prevent attestations which we would later be unable
            // to verify due to the failure.
            self.early_attester_cache.clear();

            // Since the write failed, try to revert the canonical head back to what was stored
            // in the database. This attempts to prevent inconsistency between the database and
            // fork choice.
            if let Err(e) = self.canonical_head.restore_from_store(
                fork_choice,
                ResetPayloadStatuses::always_reset_conditionally(
                    self.config.always_reset_payload_statuses,
                ),
                self.config.count_unrealized_full,
                &self.store,
                &self.spec,
                &self.log,
            ) {
                crit!(
                    self.log,
                    "No stored fork choice found to restore from";
                    "error" => ?e,
                    "warning" => "The database is likely corrupt now, consider --purge-db"
                );
                return Err(BlockError::BeaconChainError(e));
            }

            return Err(e.into());
        }
        drop(txn_lock);

        // The fork choice write-lock is dropped *after* the on-disk database has been updated.
        // This prevents inconsistency between the two at the expense of concurrency.
        drop(fork_choice);

        // We're declaring the block "imported" at this point, since fork choice and the DB know
        // about it.
        let block_time_imported = timestamp_now();

        let parent_root = block.parent_root();
        let slot = block.slot();

        let current_eth1_finalization_data = Eth1FinalizationData {
            eth1_data: state.eth1_data().clone(),
            eth1_deposit_index: state.eth1_deposit_index(),
        };
        let current_finalized_checkpoint = state.finalized_checkpoint();

        self.snapshot_cache
            .try_write_for(BLOCK_PROCESSING_CACHE_LOCK_TIMEOUT)
            .ok_or(Error::SnapshotCacheLockTimeout)
            .map(|mut snapshot_cache| {
                snapshot_cache.insert(
                    BeaconSnapshot {
                        beacon_state: state,
                        beacon_block: signed_block.clone(),
                        beacon_block_root: block_root,
                    },
                    None,
                    &self.spec,
                )
            })
            .unwrap_or_else(|e| {
                error!(
                    self.log,
                    "Failed to insert snapshot";
                    "error" => ?e,
                    "task" => "process block"
                );
            });

        self.head_tracker
            .register_block(block_root, parent_root, slot);

        metrics::stop_timer(db_write_timer);

        metrics::inc_counter(&metrics::BLOCK_PROCESSING_SUCCESSES);

        // Update the deposit contract cache.
        self.import_block_update_deposit_contract_finalization(
            block,
            block_root,
            current_epoch,
            current_finalized_checkpoint,
            current_eth1_finalization_data,
            parent_eth1_finalization_data,
            parent_block.slot(),
        );

        // Inform the unknown block cache, in case it was waiting on this block.
        self.pre_finalization_block_cache
            .block_processed(block_root);

        self.import_block_update_metrics_and_events(
            block,
            block_root,
            block_time_imported,
            payload_verification_status,
            current_slot,
        );

        Ok(block_root)
    }

    /// Check block's consistentency with any configured weak subjectivity checkpoint.
    fn check_block_against_weak_subjectivity_checkpoint(
        &self,
        block: BeaconBlockRef<T::EthSpec>,
        block_root: Hash256,
        state: &BeaconState<T::EthSpec>,
    ) -> Result<(), BlockError<T::EthSpec>> {
        // Only perform the weak subjectivity check if it was configured.
        let wss_checkpoint = if let Some(checkpoint) = self.config.weak_subjectivity_checkpoint {
            checkpoint
        } else {
            return Ok(());
        };
        // Note: we're using the finalized checkpoint from the head state, rather than fork
        // choice.
        //
        // We are doing this to ensure that we detect changes in finalization. It's possible
        // that fork choice has already been updated to the finalized checkpoint in the block
        // we're importing.
        let current_head_finalized_checkpoint =
            self.canonical_head.cached_head().finalized_checkpoint();
        // Compare the existing finalized checkpoint with the incoming block's finalized checkpoint.
        let new_finalized_checkpoint = state.finalized_checkpoint();

        // This ensures we only perform the check once.
        if current_head_finalized_checkpoint.epoch < wss_checkpoint.epoch
            && wss_checkpoint.epoch <= new_finalized_checkpoint.epoch
        {
            if let Err(e) =
                self.verify_weak_subjectivity_checkpoint(wss_checkpoint, block_root, state)
            {
                let mut shutdown_sender = self.shutdown_sender();
                crit!(
                    self.log,
                    "Weak subjectivity checkpoint verification failed while importing block!";
                    "block_root" => ?block_root,
                    "parent_root" => ?block.parent_root(),
                    "old_finalized_epoch" => ?current_head_finalized_checkpoint.epoch,
                    "new_finalized_epoch" => ?new_finalized_checkpoint.epoch,
                    "weak_subjectivity_epoch" => ?wss_checkpoint.epoch,
                    "error" => ?e
                );
                crit!(
                    self.log,
                    "You must use the `--purge-db` flag to clear the database and restart sync. \
                         You may be on a hostile network."
                );
                shutdown_sender
                    .try_send(ShutdownReason::Failure(
                        "Weak subjectivity checkpoint verification failed. \
                             Provided block root is not a checkpoint.",
                    ))
                    .map_err(|err| {
                        BlockError::BeaconChainError(
                            BeaconChainError::WeakSubjectivtyShutdownError(err),
                        )
                    })?;
                return Err(BlockError::WeakSubjectivityConflict);
            }
        }
        Ok(())
    }

    /// Process a block for the validator monitor, including all its constituent messages.
    fn import_block_update_validator_monitor(
        &self,
        block: BeaconBlockRef<T::EthSpec>,
        state: &BeaconState<T::EthSpec>,
        ctxt: &mut ConsensusContext<T::EthSpec>,
        current_slot: Slot,
        parent_block_slot: Slot,
    ) {
        // Only register blocks with the validator monitor when the block is sufficiently close to
        // the current slot.
        if VALIDATOR_MONITOR_HISTORIC_EPOCHS as u64 * T::EthSpec::slots_per_epoch()
            + block.slot().as_u64()
            < current_slot.as_u64()
        {
            return;
        }

        // Allow the validator monitor to learn about a new valid state.
        self.validator_monitor
            .write()
            .process_valid_state(current_slot.epoch(T::EthSpec::slots_per_epoch()), state);

        let validator_monitor = self.validator_monitor.read();

        // Sync aggregate.
        if let Ok(sync_aggregate) = block.body().sync_aggregate() {
            // `SyncCommittee` for the sync_aggregate should correspond to the duty slot
            let duty_epoch = block.epoch();

            match self.sync_committee_at_epoch(duty_epoch) {
                Ok(sync_committee) => {
                    let participant_pubkeys = sync_committee
                        .pubkeys
                        .iter()
                        .zip(sync_aggregate.sync_committee_bits.iter())
                        .filter_map(|(pubkey, bit)| bit.then_some(pubkey))
                        .collect::<Vec<_>>();

                    validator_monitor.register_sync_aggregate_in_block(
                        block.slot(),
                        block.parent_root(),
                        participant_pubkeys,
                    );
                }
                Err(e) => {
                    warn!(
                        self.log,
                        "Unable to fetch sync committee";
                        "epoch" => duty_epoch,
                        "purpose" => "validator monitor",
                        "error" => ?e,
                    );
                }
            }
        }

        // Attestations.
        for attestation in block.body().attestations() {
            let indexed_attestation = match ctxt.get_indexed_attestation(state, attestation) {
                Ok(indexed) => indexed,
                Err(e) => {
                    debug!(
                        self.log,
                        "Failed to get indexed attestation";
                        "purpose" => "validator monitor",
                        "attestation_slot" => attestation.data.slot,
                        "error" => ?e,
                    );
                    continue;
                }
            };
            validator_monitor.register_attestation_in_block(
                indexed_attestation,
                parent_block_slot,
                &self.spec,
            );
        }

        for exit in block.body().voluntary_exits() {
            validator_monitor.register_block_voluntary_exit(&exit.message)
        }

        for slashing in block.body().attester_slashings() {
            validator_monitor.register_block_attester_slashing(slashing)
        }

        for slashing in block.body().proposer_slashings() {
            validator_monitor.register_block_proposer_slashing(slashing)
        }
    }

    /// Iterate through the attestations in the block and register them as "observed".
    ///
    /// This will stop us from propagating them on the gossip network.
    fn import_block_observe_attestations(
        &self,
        block: BeaconBlockRef<T::EthSpec>,
        state: &BeaconState<T::EthSpec>,
        ctxt: &mut ConsensusContext<T::EthSpec>,
        current_epoch: Epoch,
    ) {
        // To avoid slowing down sync, only observe attestations if the block is from the
        // previous epoch or later.
        if state.current_epoch() + 1 < current_epoch {
            return;
        }

        let _timer = metrics::start_timer(&metrics::BLOCK_PROCESSING_ATTESTATION_OBSERVATION);

        for a in block.body().attestations() {
            match self.observed_attestations.write().observe_item(a, None) {
                // If the observation was successful or if the slot for the attestation was too
                // low, continue.
                //
                // We ignore `SlotTooLow` since this will be very common whilst syncing.
                Ok(_) | Err(AttestationObservationError::SlotTooLow { .. }) => {}
                Err(e) => {
                    debug!(
                        self.log,
                        "Failed to register observed attestation";
                        "error" => ?e,
                        "epoch" => a.data.target.epoch
                    );
                }
            }

            let indexed_attestation = match ctxt.get_indexed_attestation(state, a) {
                Ok(indexed) => indexed,
                Err(e) => {
                    debug!(
                        self.log,
                        "Failed to get indexed attestation";
                        "purpose" => "observation",
                        "attestation_slot" => a.data.slot,
                        "error" => ?e,
                    );
                    continue;
                }
            };

            let mut observed_block_attesters = self.observed_block_attesters.write();

            for &validator_index in &indexed_attestation.attesting_indices {
                if let Err(e) = observed_block_attesters
                    .observe_validator(a.data.target.epoch, validator_index as usize)
                {
                    debug!(
                        self.log,
                        "Failed to register observed block attester";
                        "error" => ?e,
                        "epoch" => a.data.target.epoch,
                        "validator_index" => validator_index,
                    )
                }
            }
        }
    }

    /// If a slasher is configured, provide the attestations from the block.
    fn import_block_update_slasher(
        &self,
        block: BeaconBlockRef<T::EthSpec>,
        state: &BeaconState<T::EthSpec>,
        ctxt: &mut ConsensusContext<T::EthSpec>,
    ) {
        if let Some(slasher) = self.slasher.as_ref() {
            for attestation in block.body().attestations() {
                let indexed_attestation = match ctxt.get_indexed_attestation(state, attestation) {
                    Ok(indexed) => indexed,
                    Err(e) => {
                        debug!(
                            self.log,
                            "Failed to get indexed attestation";
                            "purpose" => "slasher",
                            "attestation_slot" => attestation.data.slot,
                            "error" => ?e,
                        );
                        continue;
                    }
                };
                slasher.accept_attestation(indexed_attestation.clone());
            }
        }
    }

    fn import_block_update_metrics_and_events(
        &self,
        block: BeaconBlockRef<T::EthSpec>,
        block_root: Hash256,
        block_time_imported: Duration,
        payload_verification_status: PayloadVerificationStatus,
        current_slot: Slot,
    ) {
        // Only present some metrics for blocks from the previous epoch or later.
        //
        // This helps avoid noise in the metrics during sync.
        if block.slot() + 2 * T::EthSpec::slots_per_epoch() >= current_slot {
            metrics::observe(
                &metrics::OPERATIONS_PER_BLOCK_ATTESTATION,
                block.body().attestations().len() as f64,
            );

            if let Ok(sync_aggregate) = block.body().sync_aggregate() {
                metrics::set_gauge(
                    &metrics::BLOCK_SYNC_AGGREGATE_SET_BITS,
                    sync_aggregate.num_set_bits() as i64,
                );
            }
        }

        let block_delay_total =
            get_slot_delay_ms(block_time_imported, block.slot(), &self.slot_clock);

        // Do not write to the cache for blocks older than 2 epochs, this helps reduce writes to
        // the cache during sync.
        if block_delay_total < self.slot_clock.slot_duration() * 64 {
            // Store the timestamp of the block being imported into the cache.
            self.block_times_cache.write().set_time_imported(
                block_root,
                current_slot,
                block_time_imported,
            );
        }

        // Do not store metrics if the block was > 4 slots old, this helps prevent noise during
        // sync.
        if block_delay_total < self.slot_clock.slot_duration() * 4 {
            // Observe the delay between when we observed the block and when we imported it.
            let block_delays = self.block_times_cache.read().get_block_delays(
                block_root,
                self.slot_clock
                    .start_of(current_slot)
                    .unwrap_or_else(|| Duration::from_secs(0)),
            );

            metrics::observe_duration(
                &metrics::BEACON_BLOCK_IMPORTED_OBSERVED_DELAY_TIME,
                block_delays
                    .imported
                    .unwrap_or_else(|| Duration::from_secs(0)),
            );
        }

        if let Some(event_handler) = self.event_handler.as_ref() {
            if event_handler.has_block_subscribers() {
                event_handler.register(EventKind::Block(SseBlock {
                    slot: block.slot(),
                    block: block_root,
                    execution_optimistic: payload_verification_status.is_optimistic(),
                }));
            }
        }
    }

    // For the current and next epoch of this state, ensure we have the shuffling from this
    // block in our cache.
    fn import_block_update_shuffling_cache(
        &self,
        block_root: Hash256,
        state: &mut BeaconState<T::EthSpec>,
    ) {
        if let Err(e) = self.import_block_update_shuffling_cache_fallible(block_root, state) {
            warn!(
                self.log,
                "Failed to prime shuffling cache";
                "error" => ?e
            );
        }
    }

    fn import_block_update_shuffling_cache_fallible(
        &self,
        block_root: Hash256,
        state: &mut BeaconState<T::EthSpec>,
    ) -> Result<(), BlockError<T::EthSpec>> {
        for relative_epoch in [RelativeEpoch::Current, RelativeEpoch::Next] {
            let shuffling_id = AttestationShufflingId::new(block_root, state, relative_epoch)?;

            let shuffling_is_cached = self
                .shuffling_cache
                .try_read_for(ATTESTATION_CACHE_LOCK_TIMEOUT)
                .ok_or(Error::AttestationCacheLockTimeout)?
                .contains(&shuffling_id);

            if !shuffling_is_cached {
                state.build_committee_cache(relative_epoch, &self.spec)?;
                let committee_cache = state.committee_cache(relative_epoch)?;
                self.shuffling_cache
                    .try_write_for(ATTESTATION_CACHE_LOCK_TIMEOUT)
                    .ok_or(Error::AttestationCacheLockTimeout)?
                    .insert_committee_cache(shuffling_id, committee_cache);
            }
        }
        Ok(())
    }

    #[allow(clippy::too_many_arguments)]
    fn import_block_update_deposit_contract_finalization(
        &self,
        block: BeaconBlockRef<T::EthSpec>,
        block_root: Hash256,
        current_epoch: Epoch,
        current_finalized_checkpoint: Checkpoint,
        current_eth1_finalization_data: Eth1FinalizationData,
        parent_eth1_finalization_data: Eth1FinalizationData,
        parent_block_slot: Slot,
    ) {
        // Do not write to eth1 finalization cache for blocks older than 5 epochs.
        if block.epoch() + 5 < current_epoch {
            return;
        }

        let parent_block_epoch = parent_block_slot.epoch(T::EthSpec::slots_per_epoch());
        if parent_block_epoch < current_epoch {
            // we've crossed epoch boundary, store Eth1FinalizationData
            let (checkpoint, eth1_finalization_data) =
                if block.slot() % T::EthSpec::slots_per_epoch() == 0 {
                    // current block is the checkpoint
                    (
                        Checkpoint {
                            epoch: current_epoch,
                            root: block_root,
                        },
                        current_eth1_finalization_data,
                    )
                } else {
                    // parent block is the checkpoint
                    (
                        Checkpoint {
                            epoch: current_epoch,
                            root: block.parent_root(),
                        },
                        parent_eth1_finalization_data,
                    )
                };

            if let Some(finalized_eth1_data) = self
                .eth1_finalization_cache
                .try_write_for(ETH1_FINALIZATION_CACHE_LOCK_TIMEOUT)
                .and_then(|mut cache| {
                    cache.insert(checkpoint, eth1_finalization_data);
                    cache.finalize(&current_finalized_checkpoint)
                })
            {
                if let Some(eth1_chain) = self.eth1_chain.as_ref() {
                    let finalized_deposit_count = finalized_eth1_data.deposit_count;
                    eth1_chain.finalize_eth1_data(finalized_eth1_data);
                    debug!(
                        self.log,
                        "called eth1_chain.finalize_eth1_data()";
                        "epoch" => current_finalized_checkpoint.epoch,
                        "deposit count" => finalized_deposit_count,
                    );
                }
            }
        }
    }

    /// If configured, wait for the fork choice run at the start of the slot to complete.
    fn wait_for_fork_choice_before_block_production(
        self: &Arc<Self>,
        slot: Slot,
    ) -> Result<(), BlockProductionError> {
        if let Some(rx) = &self.fork_choice_signal_rx {
            let current_slot = self
                .slot()
                .map_err(|_| BlockProductionError::UnableToReadSlot)?;

            let timeout = Duration::from_millis(self.config.fork_choice_before_proposal_timeout_ms);

            if slot == current_slot || slot == current_slot + 1 {
                match rx.wait_for_fork_choice(slot, timeout) {
                    ForkChoiceWaitResult::Success(fc_slot) => {
                        debug!(
                            self.log,
                            "Fork choice successfully updated before block production";
                            "slot" => slot,
                            "fork_choice_slot" => fc_slot,
                        );
                    }
                    ForkChoiceWaitResult::Behind(fc_slot) => {
                        warn!(
                            self.log,
                            "Fork choice notifier out of sync with block production";
                            "fork_choice_slot" => fc_slot,
                            "slot" => slot,
                            "message" => "this block may be orphaned",
                        );
                    }
                    ForkChoiceWaitResult::TimeOut => {
                        warn!(
                            self.log,
                            "Timed out waiting for fork choice before proposal";
                            "message" => "this block may be orphaned",
                        );
                    }
                }
            } else {
                error!(
                    self.log,
                    "Producing block at incorrect slot";
                    "block_slot" => slot,
                    "current_slot" => current_slot,
                    "message" => "check clock sync, this block may be orphaned",
                );
            }
        }
        Ok(())
    }

    /// Produce a new block at the given `slot`.
    ///
    /// The produced block will not be inherently valid, it must be signed by a block producer.
    /// Block signing is out of the scope of this function and should be done by a separate program.
    pub async fn produce_block<Payload: AbstractExecPayload<T::EthSpec> + 'static>(
        self: &Arc<Self>,
        randao_reveal: Signature,
        slot: Slot,
        validator_graffiti: Option<Graffiti>,
    ) -> Result<BeaconBlockAndState<T::EthSpec, Payload>, BlockProductionError> {
        self.produce_block_with_verification(
            randao_reveal,
            slot,
            validator_graffiti,
            ProduceBlockVerification::VerifyRandao,
        )
        .await
    }

    /// Same as `produce_block` but allowing for configuration of RANDAO-verification.
    pub async fn produce_block_with_verification<
        Payload: AbstractExecPayload<T::EthSpec> + 'static,
    >(
        self: &Arc<Self>,
        randao_reveal: Signature,
        slot: Slot,
        validator_graffiti: Option<Graffiti>,
        verification: ProduceBlockVerification,
    ) -> Result<BeaconBlockAndState<T::EthSpec, Payload>, BlockProductionError> {
        // Part 1/2 (blocking)
        //
        // Load the parent state from disk.
        let chain = self.clone();
        let (state, state_root_opt) = self
            .task_executor
            .spawn_blocking_handle(
                move || chain.load_state_for_block_production::<Payload>(slot),
                "produce_partial_beacon_block",
            )
            .ok_or(BlockProductionError::ShuttingDown)?
            .await
            .map_err(BlockProductionError::TokioJoin)??;

        // Part 2/2 (async, with some blocking components)
        //
        // Produce the block upon the state
        self.produce_block_on_state::<Payload>(
            state,
            state_root_opt,
            slot,
            randao_reveal,
            validator_graffiti,
            verification,
        )
        .await
    }

    /// Load a beacon state from the database for block production. This is a long-running process
    /// that should not be performed in an `async` context.
    fn load_state_for_block_production<Payload: ExecPayload<T::EthSpec>>(
        self: &Arc<Self>,
        slot: Slot,
    ) -> Result<(BeaconState<T::EthSpec>, Option<Hash256>), BlockProductionError> {
        metrics::inc_counter(&metrics::BLOCK_PRODUCTION_REQUESTS);
        let _complete_timer = metrics::start_timer(&metrics::BLOCK_PRODUCTION_TIMES);

        let fork_choice_timer = metrics::start_timer(&metrics::BLOCK_PRODUCTION_FORK_CHOICE_TIMES);
        self.wait_for_fork_choice_before_block_production(slot)?;
        drop(fork_choice_timer);

        // Producing a block requires the tree hash cache, so clone a full state corresponding to
        // the head from the snapshot cache. Unfortunately we can't move the snapshot out of the
        // cache (which would be fast), because we need to re-process the block after it has been
        // signed. If we miss the cache or we're producing a block that conflicts with the head,
        // fall back to getting the head from `slot - 1`.
        let state_load_timer = metrics::start_timer(&metrics::BLOCK_PRODUCTION_STATE_LOAD_TIMES);

        // Atomically read some values from the head whilst avoiding holding cached head `Arc` any
        // longer than necessary.
        let (head_slot, head_block_root) = {
            let head = self.canonical_head.cached_head();
            (head.head_slot(), head.head_block_root())
        };
        let (state, state_root_opt) = if head_slot < slot {
            // Attempt an aggressive re-org if configured and the conditions are right.
            if let Some(re_org_state) = self.get_state_for_re_org(slot, head_slot, head_block_root)
            {
                info!(
                    self.log,
                    "Proposing block to re-org current head";
                    "slot" => slot,
                    "head_to_reorg" => %head_block_root,
                );
                (re_org_state.pre_state, re_org_state.state_root)
            }
            // Normal case: proposing a block atop the current head. Use the snapshot cache.
            else if let Some(pre_state) = self
                .snapshot_cache
                .try_read_for(BLOCK_PROCESSING_CACHE_LOCK_TIMEOUT)
                .and_then(|snapshot_cache| {
                    snapshot_cache.get_state_for_block_production(head_block_root)
                })
            {
                (pre_state.pre_state, pre_state.state_root)
            } else {
                warn!(
                    self.log,
                    "Block production cache miss";
                    "message" => "this block is more likely to be orphaned",
                    "slot" => slot,
                );
                let state = self
                    .state_at_slot(slot - 1, StateSkipConfig::WithStateRoots)
                    .map_err(|_| BlockProductionError::UnableToProduceAtSlot(slot))?;

                (state, None)
            }
        } else {
            warn!(
                self.log,
                "Producing block that conflicts with head";
                "message" => "this block is more likely to be orphaned",
                "slot" => slot,
            );
            let state = self
                .state_at_slot(slot - 1, StateSkipConfig::WithStateRoots)
                .map_err(|_| BlockProductionError::UnableToProduceAtSlot(slot))?;

            (state, None)
        };

        drop(state_load_timer);

        Ok((state, state_root_opt))
    }

    /// Fetch the beacon state to use for producing a block if a 1-slot proposer re-org is viable.
    ///
    /// This function will return `None` if proposer re-orgs are disabled.
    fn get_state_for_re_org(
        &self,
        slot: Slot,
        head_slot: Slot,
        canonical_head: Hash256,
    ) -> Option<BlockProductionPreState<T::EthSpec>> {
        let re_org_threshold = self.config.re_org_threshold?;

        if self.spec.proposer_score_boost.is_none() {
            warn!(
                self.log,
                "Ignoring proposer re-org configuration";
                "reason" => "this network does not have proposer boost enabled"
            );
            return None;
        }

        let slot_delay = self
            .slot_clock
            .seconds_from_current_slot_start(self.spec.seconds_per_slot)
            .or_else(|| {
                warn!(
                    self.log,
                    "Not attempting re-org";
                    "error" => "unable to read slot clock"
                );
                None
            })?;

        // Attempt a proposer re-org if:
        //
        // 1. It seems we have time to propagate and still receive the proposer boost.
        // 2. The current head block was seen late.
        // 3. The `get_proposer_head` conditions from fork choice pass.
        let proposing_on_time = slot_delay < max_re_org_slot_delay(self.spec.seconds_per_slot);
        if !proposing_on_time {
            debug!(
                self.log,
                "Not attempting re-org";
                "reason" => "not proposing on time",
            );
            return None;
        }

        let head_late = self.block_observed_after_attestation_deadline(canonical_head, head_slot);
        if !head_late {
            debug!(
                self.log,
                "Not attempting re-org";
                "reason" => "head not late"
            );
            return None;
        }

        // Is the current head weak and appropriate for re-orging?
        let proposer_head_timer =
            metrics::start_timer(&metrics::BLOCK_PRODUCTION_GET_PROPOSER_HEAD_TIMES);
        let proposer_head = self
            .canonical_head
            .fork_choice_read_lock()
            .get_proposer_head(
                slot,
                canonical_head,
                re_org_threshold,
                self.config.re_org_max_epochs_since_finalization,
            )
            .map_err(|e| match e {
                ProposerHeadError::DoNotReOrg(reason) => {
                    debug!(
                        self.log,
                        "Not attempting re-org";
                        "reason" => %reason,
                    );
                }
                ProposerHeadError::Error(e) => {
                    warn!(
                        self.log,
                        "Not attempting re-org";
                        "error" => ?e,
                    );
                }
            })
            .ok()?;
        drop(proposer_head_timer);
        let re_org_parent_block = proposer_head.parent_node.root;

        // Only attempt a re-org if we hit the snapshot cache.
        let pre_state = self
            .snapshot_cache
            .try_read_for(BLOCK_PROCESSING_CACHE_LOCK_TIMEOUT)
            .and_then(|snapshot_cache| {
                snapshot_cache.get_state_for_block_production(re_org_parent_block)
            })
            .or_else(|| {
                debug!(
                    self.log,
                    "Not attempting re-org";
                    "reason" => "missed snapshot cache",
                    "parent_block" => ?re_org_parent_block,
                );
                None
            })?;

        info!(
            self.log,
            "Attempting re-org due to weak head";
            "weak_head" => ?canonical_head,
            "parent" => ?re_org_parent_block,
            "head_weight" => proposer_head.head_node.weight,
            "threshold_weight" => proposer_head.re_org_weight_threshold
        );

        Some(pre_state)
    }

    /// Get the proposer index and `prev_randao` value for a proposal at slot `proposal_slot`.
    ///
    /// The `proposer_head` may be the head block of `cached_head` or its parent. An error will
    /// be returned for any other value.
    pub fn get_pre_payload_attributes(
        &self,
        proposal_slot: Slot,
        proposer_head: Hash256,
        cached_head: &CachedHead<T::EthSpec>,
    ) -> Result<Option<PrePayloadAttributes>, Error> {
        let proposal_epoch = proposal_slot.epoch(T::EthSpec::slots_per_epoch());

        let head_block_root = cached_head.head_block_root();
        let parent_block_root = cached_head.parent_block_root();

        // The proposer head must be equal to the canonical head or its parent.
        if proposer_head != head_block_root && proposer_head != parent_block_root {
            warn!(
                self.log,
                "Unable to compute payload attributes";
                "block_root" => ?proposer_head,
                "head_block_root" => ?head_block_root,
            );
            return Ok(None);
        }

        // Compute the proposer index.
        let head_epoch = cached_head.head_slot().epoch(T::EthSpec::slots_per_epoch());
        let shuffling_decision_root = if head_epoch == proposal_epoch {
            cached_head
                .snapshot
                .beacon_state
                .proposer_shuffling_decision_root(proposer_head)?
        } else {
            proposer_head
        };
        let cached_proposer = self
            .beacon_proposer_cache
            .lock()
            .get_slot::<T::EthSpec>(shuffling_decision_root, proposal_slot);
        let proposer_index = if let Some(proposer) = cached_proposer {
            proposer.index as u64
        } else {
            if head_epoch + 2 < proposal_epoch {
                warn!(
                    self.log,
                    "Skipping proposer preparation";
                    "msg" => "this is a non-critical issue that can happen on unhealthy nodes or \
                              networks.",
                    "proposal_epoch" => proposal_epoch,
                    "head_epoch" => head_epoch,
                );

                // Don't skip the head forward more than two epochs. This avoids burdening an
                // unhealthy node.
                //
                // Although this node might miss out on preparing for a proposal, they should still
                // be able to propose. This will prioritise beacon chain health over efficient
                // packing of execution blocks.
                return Ok(None);
            }

            let (proposers, decision_root, _, fork) =
                compute_proposer_duties_from_head(proposal_epoch, self)?;

            let proposer_offset = (proposal_slot % T::EthSpec::slots_per_epoch()).as_usize();
            let proposer = *proposers
                .get(proposer_offset)
                .ok_or(BeaconChainError::NoProposerForSlot(proposal_slot))?;

            self.beacon_proposer_cache.lock().insert(
                proposal_epoch,
                decision_root,
                proposers,
                fork,
            )?;

            // It's possible that the head changes whilst computing these duties. If so, abandon
            // this routine since the change of head would have also spawned another instance of
            // this routine.
            //
            // Exit now, after updating the cache.
            if decision_root != shuffling_decision_root {
                warn!(
                    self.log,
                    "Head changed during proposer preparation";
                );
                return Ok(None);
            }

            proposer as u64
        };

        // Get the `prev_randao` and parent block number.
        let head_block_number = cached_head.head_block_number()?;
        let (prev_randao, parent_block_number) = if proposer_head == parent_block_root {
            (
                cached_head.parent_random()?,
                head_block_number.saturating_sub(1),
            )
        } else {
            (cached_head.head_random()?, head_block_number)
        };

        Ok(Some(PrePayloadAttributes {
            proposer_index,
            prev_randao,
            parent_block_number,
        }))
    }

    pub fn get_expected_withdrawals(
        &self,
        forkchoice_update_params: &ForkchoiceUpdateParameters,
        proposal_slot: Slot,
    ) -> Result<Withdrawals<T::EthSpec>, Error> {
        let cached_head = self.canonical_head.cached_head();
        let head_state = &cached_head.snapshot.beacon_state;

        let parent_block_root = forkchoice_update_params.head_root;

        let (unadvanced_state, unadvanced_state_root) =
            if cached_head.head_block_root() == parent_block_root {
                (Cow::Borrowed(head_state), cached_head.head_state_root())
            } else if let Some(snapshot) = self
                .snapshot_cache
                .try_read_for(BLOCK_PROCESSING_CACHE_LOCK_TIMEOUT)
                .ok_or(Error::SnapshotCacheLockTimeout)?
                .get_cloned(parent_block_root, CloneConfig::none())
            {
                debug!(
                    self.log,
                    "Hit snapshot cache during withdrawals calculation";
                    "slot" => proposal_slot,
                    "parent_block_root" => ?parent_block_root,
                );
                let state_root = snapshot.beacon_state_root();
                (Cow::Owned(snapshot.beacon_state), state_root)
            } else {
                info!(
                    self.log,
                    "Missed snapshot cache during withdrawals calculation";
                    "slot" => proposal_slot,
                    "parent_block_root" => ?parent_block_root
                );
                let block = self
                    .get_blinded_block(&parent_block_root)?
                    .ok_or(Error::MissingBeaconBlock(parent_block_root))?;
                let state = self
                    .get_state(&block.state_root(), Some(block.slot()))?
                    .ok_or(Error::MissingBeaconState(block.state_root()))?;
                (Cow::Owned(state), block.state_root())
            };

        // Parent state epoch is the same as the proposal, we don't need to advance because the
        // list of expected withdrawals can only change after an epoch advance or a
        // block application.
        let proposal_epoch = proposal_slot.epoch(T::EthSpec::slots_per_epoch());
        if head_state.current_epoch() == proposal_epoch {
            return get_expected_withdrawals(&unadvanced_state, &self.spec)
                .map_err(Error::PrepareProposerFailed);
        }

        // Advance the state using the partial method.
        debug!(
            self.log,
            "Advancing state for withdrawals calculation";
            "proposal_slot" => proposal_slot,
            "parent_block_root" => ?parent_block_root,
        );
        let mut advanced_state = unadvanced_state.into_owned();
        partial_state_advance(
            &mut advanced_state,
            Some(unadvanced_state_root),
            proposal_epoch.start_slot(T::EthSpec::slots_per_epoch()),
            &self.spec,
        )?;
        get_expected_withdrawals(&advanced_state, &self.spec).map_err(Error::PrepareProposerFailed)
    }

    /// Determine whether a fork choice update to the execution layer should be overridden.
    ///
    /// This is *only* necessary when proposer re-orgs are enabled, because we have to prevent the
    /// execution layer from enshrining the block we want to re-org as the head.
    ///
    /// This function uses heuristics that align quite closely but not exactly with the re-org
    /// conditions set out in `get_state_for_re_org` and `get_proposer_head`. The differences are
    /// documented below.
    fn overridden_forkchoice_update_params(
        &self,
        canonical_forkchoice_params: ForkchoiceUpdateParameters,
    ) -> Result<ForkchoiceUpdateParameters, Error> {
        self.overridden_forkchoice_update_params_or_failure_reason(&canonical_forkchoice_params)
            .or_else(|e| match e {
                ProposerHeadError::DoNotReOrg(reason) => {
                    trace!(
                        self.log,
                        "Not suppressing fork choice update";
                        "reason" => %reason,
                    );
                    Ok(canonical_forkchoice_params)
                }
                ProposerHeadError::Error(e) => Err(e),
            })
    }

    fn overridden_forkchoice_update_params_or_failure_reason(
        &self,
        canonical_forkchoice_params: &ForkchoiceUpdateParameters,
    ) -> Result<ForkchoiceUpdateParameters, ProposerHeadError<Error>> {
        let _timer = metrics::start_timer(&metrics::FORK_CHOICE_OVERRIDE_FCU_TIMES);

        // Never override if proposer re-orgs are disabled.
        let re_org_threshold = self
            .config
            .re_org_threshold
            .ok_or(DoNotReOrg::ReOrgsDisabled)?;

        let head_block_root = canonical_forkchoice_params.head_root;

        // Perform initial checks and load the relevant info from fork choice.
        let info = self
            .canonical_head
            .fork_choice_read_lock()
            .get_preliminary_proposer_head(
                head_block_root,
                re_org_threshold,
                self.config.re_org_max_epochs_since_finalization,
            )
            .map_err(|e| e.map_inner_error(Error::ProposerHeadForkChoiceError))?;

        // The slot of our potential re-org block is always 1 greater than the head block because we
        // only attempt single-slot re-orgs.
        let head_slot = info.head_node.slot;
        let re_org_block_slot = head_slot + 1;
        let fork_choice_slot = info.current_slot;

        // If a re-orging proposal isn't made by the `max_re_org_slot_delay` then we give up
        // and allow the fork choice update for the canonical head through so that we may attest
        // correctly.
        let current_slot_ok = if head_slot == fork_choice_slot {
            true
        } else if re_org_block_slot == fork_choice_slot {
            self.slot_clock
                .start_of(re_org_block_slot)
                .and_then(|slot_start| {
                    let now = self.slot_clock.now_duration()?;
                    let slot_delay = now.saturating_sub(slot_start);
                    Some(slot_delay <= max_re_org_slot_delay(self.spec.seconds_per_slot))
                })
                .unwrap_or(false)
        } else {
            false
        };
        if !current_slot_ok {
            return Err(DoNotReOrg::HeadDistance.into());
        }

        // Only attempt a re-org if we have a proposer registered for the re-org slot.
        let proposing_at_re_org_slot = {
            // The proposer shuffling has the same decision root as the next epoch attestation
            // shuffling. We know our re-org block is not on the epoch boundary, so it has the
            // same proposer shuffling as the head (but not necessarily the parent which may lie
            // in the previous epoch).
            let shuffling_decision_root = info
                .head_node
                .next_epoch_shuffling_id
                .shuffling_decision_block;
            let proposer_index = self
                .beacon_proposer_cache
                .lock()
                .get_slot::<T::EthSpec>(shuffling_decision_root, re_org_block_slot)
                .ok_or_else(|| {
                    debug!(
                        self.log,
                        "Fork choice override proposer shuffling miss";
                        "slot" => re_org_block_slot,
                        "decision_root" => ?shuffling_decision_root,
                    );
                    DoNotReOrg::NotProposing
                })?
                .index as u64;

            self.execution_layer
                .as_ref()
                .ok_or(ProposerHeadError::Error(Error::ExecutionLayerMissing))?
                .has_proposer_preparation_data_blocking(proposer_index)
        };
        if !proposing_at_re_org_slot {
            return Err(DoNotReOrg::NotProposing.into());
        }

        // If the current slot is already equal to the proposal slot (or we are in the tail end of
        // the prior slot), then check the actual weight of the head against the re-org threshold.
        let head_weak = if fork_choice_slot == re_org_block_slot {
            info.head_node.weight < info.re_org_weight_threshold
        } else {
            true
        };
        if !head_weak {
            return Err(DoNotReOrg::HeadNotWeak {
                head_weight: info.head_node.weight,
                re_org_weight_threshold: info.re_org_weight_threshold,
            }
            .into());
        }

        // Check that the head block arrived late and is vulnerable to a re-org. This check is only
        // a heuristic compared to the proper weight check in `get_state_for_re_org`, the reason
        // being that we may have only *just* received the block and not yet processed any
        // attestations for it. We also can't dequeue attestations for the block during the
        // current slot, which would be necessary for determining its weight.
        let head_block_late =
            self.block_observed_after_attestation_deadline(head_block_root, head_slot);
        if !head_block_late {
            return Err(DoNotReOrg::HeadNotLate.into());
        }

        let parent_head_hash = info.parent_node.execution_status.block_hash();
        let forkchoice_update_params = ForkchoiceUpdateParameters {
            head_root: info.parent_node.root,
            head_hash: parent_head_hash,
            justified_hash: canonical_forkchoice_params.justified_hash,
            finalized_hash: canonical_forkchoice_params.finalized_hash,
        };

        debug!(
            self.log,
            "Fork choice update overridden";
            "canonical_head" => ?head_block_root,
            "override" => ?info.parent_node.root,
            "slot" => fork_choice_slot,
        );

        Ok(forkchoice_update_params)
    }

    /// Check if the block with `block_root` was observed after the attestation deadline of `slot`.
    fn block_observed_after_attestation_deadline(&self, block_root: Hash256, slot: Slot) -> bool {
        let block_delays = self.block_times_cache.read().get_block_delays(
            block_root,
            self.slot_clock
                .start_of(slot)
                .unwrap_or_else(|| Duration::from_secs(0)),
        );
        block_delays.observed.map_or(false, |delay| {
            delay > self.slot_clock.unagg_attestation_production_delay()
        })
    }

    /// Produce a block for some `slot` upon the given `state`.
    ///
    /// Typically the `self.produce_block()` function should be used, instead of calling this
    /// function directly. This function is useful for purposefully creating forks or blocks at
    /// non-current slots.
    ///
    /// If required, the given state will be advanced to the given `produce_at_slot`, then a block
    /// will be produced at that slot height.
    ///
    /// The provided `state_root_opt` should only ever be set to `Some` if the contained value is
    /// equal to the root of `state`. Providing this value will serve as an optimization to avoid
    /// performing a tree hash in some scenarios.
    pub async fn produce_block_on_state<Payload: AbstractExecPayload<T::EthSpec> + 'static>(
        self: &Arc<Self>,
        state: BeaconState<T::EthSpec>,
        state_root_opt: Option<Hash256>,
        produce_at_slot: Slot,
        randao_reveal: Signature,
        validator_graffiti: Option<Graffiti>,
        verification: ProduceBlockVerification,
    ) -> Result<BeaconBlockAndState<T::EthSpec, Payload>, BlockProductionError> {
        // Part 1/3 (blocking)
        //
        // Perform the state advance and block-packing functions.
        let chain = self.clone();
        let mut partial_beacon_block = self
            .task_executor
            .spawn_blocking_handle(
                move || {
                    chain.produce_partial_beacon_block(
                        state,
                        state_root_opt,
                        produce_at_slot,
                        randao_reveal,
                        validator_graffiti,
                    )
                },
                "produce_partial_beacon_block",
            )
            .ok_or(BlockProductionError::ShuttingDown)?
            .await
            .map_err(BlockProductionError::TokioJoin)??;

        // Part 2/3 (async)
        //
        // Wait for the execution layer to return an execution payload (if one is required).
        let prepare_payload_handle = partial_beacon_block.prepare_payload_handle.take();
        let block_contents = if let Some(prepare_payload_handle) = prepare_payload_handle {
            Some(
                prepare_payload_handle
                    .await
                    .map_err(BlockProductionError::TokioJoin)?
                    .ok_or(BlockProductionError::ShuttingDown)??,
            )
        } else {
            None
        };

        // Part 3/3 (blocking)
        //
        // Perform the final steps of combining all the parts and computing the state root.
        let chain = self.clone();
        self.task_executor
            .spawn_blocking_handle(
                move || {
                    chain.complete_partial_beacon_block(
                        partial_beacon_block,
                        block_contents,
                        verification,
                    )
                },
                "complete_partial_beacon_block",
            )
            .ok_or(BlockProductionError::ShuttingDown)?
            .await
            .map_err(BlockProductionError::TokioJoin)?
    }

    fn produce_partial_beacon_block<Payload: AbstractExecPayload<T::EthSpec> + 'static>(
        self: &Arc<Self>,
        mut state: BeaconState<T::EthSpec>,
        state_root_opt: Option<Hash256>,
        produce_at_slot: Slot,
        randao_reveal: Signature,
        validator_graffiti: Option<Graffiti>,
    ) -> Result<PartialBeaconBlock<T::EthSpec, Payload>, BlockProductionError> {
        let eth1_chain = self
            .eth1_chain
            .as_ref()
            .ok_or(BlockProductionError::NoEth1ChainConnection)?;

        // It is invalid to try to produce a block using a state from a future slot.
        if state.slot() > produce_at_slot {
            return Err(BlockProductionError::StateSlotTooHigh {
                produce_at_slot,
                state_slot: state.slot(),
            });
        }

        let slot_timer = metrics::start_timer(&metrics::BLOCK_PRODUCTION_SLOT_PROCESS_TIMES);

        // Ensure the state has performed a complete transition into the required slot.
        complete_state_advance(&mut state, state_root_opt, produce_at_slot, &self.spec)?;

        drop(slot_timer);

        state.build_committee_cache(RelativeEpoch::Current, &self.spec)?;

        let parent_root = if state.slot() > 0 {
            *state
                .get_block_root(state.slot() - 1)
                .map_err(|_| BlockProductionError::UnableToGetBlockRootFromState)?
        } else {
            state.latest_block_header().canonical_root()
        };

        let proposer_index = state.get_beacon_proposer_index(state.slot(), &self.spec)? as u64;

        let pubkey = state
            .validators()
            .get(proposer_index as usize)
            .map(|v| v.pubkey)
            .ok_or(BlockProductionError::BeaconChain(
                BeaconChainError::ValidatorIndexUnknown(proposer_index as usize),
            ))?;

        let builder_params = BuilderParams {
            pubkey,
            slot: state.slot(),
            chain_health: self
                .is_healthy(&parent_root)
                .map_err(BlockProductionError::BeaconChain)?,
        };

        // If required, start the process of loading an execution payload from the EL early. This
        // allows it to run concurrently with things like attestation packing.
        let prepare_payload_handle = match &state {
            BeaconState::Base(_) | BeaconState::Altair(_) => None,
            BeaconState::Merge(_) | BeaconState::Capella(_) | BeaconState::Eip4844(_) => {
                let prepare_payload_handle =
                    get_execution_payload(self.clone(), &state, proposer_index, builder_params)?;
                Some(prepare_payload_handle)
            }
        };

        let (mut proposer_slashings, mut attester_slashings, mut voluntary_exits) =
            self.op_pool.get_slashings_and_exits(&state, &self.spec);

        let eth1_data = eth1_chain.eth1_data_for_block_production(&state, &self.spec)?;
        let deposits = eth1_chain.deposits_for_block_inclusion(&state, &eth1_data, &self.spec)?;

        let bls_to_execution_changes = self
            .op_pool
            .get_bls_to_execution_changes(&state, &self.spec);

        // Iterate through the naive aggregation pool and ensure all the attestations from there
        // are included in the operation pool.
        let unagg_import_timer =
            metrics::start_timer(&metrics::BLOCK_PRODUCTION_UNAGGREGATED_TIMES);
        for attestation in self.naive_aggregation_pool.read().iter() {
            let import = |attestation: &Attestation<T::EthSpec>| {
                let attesting_indices = get_attesting_indices_from_state(&state, attestation)?;
                self.op_pool
                    .insert_attestation(attestation.clone(), attesting_indices)
            };
            if let Err(e) = import(attestation) {
                // Don't stop block production if there's an error, just create a log.
                error!(
                    self.log,
                    "Attestation did not transfer to op pool";
                    "reason" => ?e
                );
            }
        }
        drop(unagg_import_timer);

        // Override the beacon node's graffiti with graffiti from the validator, if present.
        let graffiti = match validator_graffiti {
            Some(graffiti) => graffiti,
            None => self.graffiti,
        };

        let attestation_packing_timer =
            metrics::start_timer(&metrics::BLOCK_PRODUCTION_ATTESTATION_TIMES);

        let mut prev_filter_cache = HashMap::new();
        let prev_attestation_filter = |att: &AttestationRef<T::EthSpec>| {
            self.filter_op_pool_attestation(&mut prev_filter_cache, att, &state)
        };
        let mut curr_filter_cache = HashMap::new();
        let curr_attestation_filter = |att: &AttestationRef<T::EthSpec>| {
            self.filter_op_pool_attestation(&mut curr_filter_cache, att, &state)
        };

        let mut attestations = self
            .op_pool
            .get_attestations(
                &state,
                prev_attestation_filter,
                curr_attestation_filter,
                &self.spec,
            )
            .map_err(BlockProductionError::OpPoolError)?;
        drop(attestation_packing_timer);

        // If paranoid mode is enabled re-check the signatures of every included message.
        // This will be a lot slower but guards against bugs in block production and can be
        // quickly rolled out without a release.
        if self.config.paranoid_block_proposal {
            let mut tmp_ctxt = ConsensusContext::new(state.slot());
            attestations.retain(|att| {
                verify_attestation_for_block_inclusion(
                    &state,
                    att,
                    &mut tmp_ctxt,
                    VerifySignatures::True,
                    &self.spec,
                )
                .map_err(|e| {
                    warn!(
                        self.log,
                        "Attempted to include an invalid attestation";
                        "err" => ?e,
                        "block_slot" => state.slot(),
                        "attestation" => ?att
                    );
                })
                .is_ok()
            });

            proposer_slashings.retain(|slashing| {
                slashing
                    .clone()
                    .validate(&state, &self.spec)
                    .map_err(|e| {
                        warn!(
                            self.log,
                            "Attempted to include an invalid proposer slashing";
                            "err" => ?e,
                            "block_slot" => state.slot(),
                            "slashing" => ?slashing
                        );
                    })
                    .is_ok()
            });

            attester_slashings.retain(|slashing| {
                slashing
                    .clone()
                    .validate(&state, &self.spec)
                    .map_err(|e| {
                        warn!(
                            self.log,
                            "Attempted to include an invalid attester slashing";
                            "err" => ?e,
                            "block_slot" => state.slot(),
                            "slashing" => ?slashing
                        );
                    })
                    .is_ok()
            });

            voluntary_exits.retain(|exit| {
                exit.clone()
                    .validate(&state, &self.spec)
                    .map_err(|e| {
                        warn!(
                            self.log,
                            "Attempted to include an invalid proposer slashing";
                            "err" => ?e,
                            "block_slot" => state.slot(),
                            "exit" => ?exit
                        );
                    })
                    .is_ok()
            });
        }

        let slot = state.slot();

        let sync_aggregate = if matches!(&state, BeaconState::Base(_)) {
            None
        } else {
            let sync_aggregate = self
                .op_pool
                .get_sync_aggregate(&state)
                .map_err(BlockProductionError::OpPoolError)?
                .unwrap_or_else(|| {
                    warn!(
                        self.log,
                        "Producing block with no sync contributions";
                        "slot" => state.slot(),
                    );
                    SyncAggregate::new()
                });
            Some(sync_aggregate)
        };

        Ok(PartialBeaconBlock {
            state,
            slot,
            proposer_index,
            parent_root,
            randao_reveal,
            eth1_data,
            graffiti,
            proposer_slashings,
            attester_slashings,
            attestations,
            deposits,
            voluntary_exits,
            sync_aggregate,
            prepare_payload_handle,
            bls_to_execution_changes,
        })
    }

    fn complete_partial_beacon_block<Payload: AbstractExecPayload<T::EthSpec>>(
        &self,
        partial_beacon_block: PartialBeaconBlock<T::EthSpec, Payload>,
        block_contents: Option<BlockProposalContents<T::EthSpec, Payload>>,
        verification: ProduceBlockVerification,
    ) -> Result<BeaconBlockAndState<T::EthSpec, Payload>, BlockProductionError> {
        let PartialBeaconBlock {
            mut state,
            slot,
            proposer_index,
            parent_root,
            randao_reveal,
            eth1_data,
            graffiti,
            proposer_slashings,
            attester_slashings,
            attestations,
            deposits,
            voluntary_exits,
            sync_aggregate,
            // We don't need the prepare payload handle since the `execution_payload` is passed into
            // this function. We can assume that the handle has already been consumed in order to
            // produce said `execution_payload`.
            prepare_payload_handle: _,
            bls_to_execution_changes,
        } = partial_beacon_block;

        let (inner_block, blobs_opt) = match &state {
            BeaconState::Base(_) => (
                BeaconBlock::Base(BeaconBlockBase {
                    slot,
                    proposer_index,
                    parent_root,
                    state_root: Hash256::zero(),
                    body: BeaconBlockBodyBase {
                        randao_reveal,
                        eth1_data,
                        graffiti,
                        proposer_slashings: proposer_slashings.into(),
                        attester_slashings: attester_slashings.into(),
                        attestations: attestations.into(),
                        deposits: deposits.into(),
                        voluntary_exits: voluntary_exits.into(),
                        _phantom: PhantomData,
                    },
                }),
                None,
            ),
            BeaconState::Altair(_) => (
                BeaconBlock::Altair(BeaconBlockAltair {
                    slot,
                    proposer_index,
                    parent_root,
                    state_root: Hash256::zero(),
                    body: BeaconBlockBodyAltair {
                        randao_reveal,
                        eth1_data,
                        graffiti,
                        proposer_slashings: proposer_slashings.into(),
                        attester_slashings: attester_slashings.into(),
                        attestations: attestations.into(),
                        deposits: deposits.into(),
                        voluntary_exits: voluntary_exits.into(),
                        sync_aggregate: sync_aggregate
                            .ok_or(BlockProductionError::MissingSyncAggregate)?,
                        _phantom: PhantomData,
                    },
                }),
                None,
            ),
            BeaconState::Merge(_) => {
                let (payload, _, _) = block_contents
                    .ok_or(BlockProductionError::MissingExecutionPayload)?
                    .deconstruct();
                (
                    BeaconBlock::Merge(BeaconBlockMerge {
                        slot,
                        proposer_index,
                        parent_root,
                        state_root: Hash256::zero(),
                        body: BeaconBlockBodyMerge {
                            randao_reveal,
                            eth1_data,
                            graffiti,
                            proposer_slashings: proposer_slashings.into(),
                            attester_slashings: attester_slashings.into(),
                            attestations: attestations.into(),
                            deposits: deposits.into(),
                            voluntary_exits: voluntary_exits.into(),
                            sync_aggregate: sync_aggregate
                                .ok_or(BlockProductionError::MissingSyncAggregate)?,
                            execution_payload: payload
                                .try_into()
                                .map_err(|_| BlockProductionError::InvalidPayloadFork)?,
                        },
                    }),
                    None,
                )
            }
            BeaconState::Capella(_) => {
                let (payload, _, _) = block_contents
                    .ok_or(BlockProductionError::MissingExecutionPayload)?
                    .deconstruct();
                (
                    BeaconBlock::Capella(BeaconBlockCapella {
                        slot,
                        proposer_index,
                        parent_root,
                        state_root: Hash256::zero(),
                        body: BeaconBlockBodyCapella {
                            randao_reveal,
                            eth1_data,
                            graffiti,
                            proposer_slashings: proposer_slashings.into(),
                            attester_slashings: attester_slashings.into(),
                            attestations: attestations.into(),
                            deposits: deposits.into(),
                            voluntary_exits: voluntary_exits.into(),
                            sync_aggregate: sync_aggregate
                                .ok_or(BlockProductionError::MissingSyncAggregate)?,
                            execution_payload: payload
                                .try_into()
                                .map_err(|_| BlockProductionError::InvalidPayloadFork)?,
                            bls_to_execution_changes: bls_to_execution_changes.into(),
                        },
                    }),
                    None,
                )
            }
            BeaconState::Eip4844(_) => {
                let (payload, kzg_commitments, blobs) = block_contents
                    .ok_or(BlockProductionError::MissingExecutionPayload)?
                    .deconstruct();
                (
                    BeaconBlock::Eip4844(BeaconBlockEip4844 {
                        slot,
                        proposer_index,
                        parent_root,
                        state_root: Hash256::zero(),
                        body: BeaconBlockBodyEip4844 {
                            randao_reveal,
                            eth1_data,
                            graffiti,
                            proposer_slashings: proposer_slashings.into(),
                            attester_slashings: attester_slashings.into(),
                            attestations: attestations.into(),
                            deposits: deposits.into(),
                            voluntary_exits: voluntary_exits.into(),
                            sync_aggregate: sync_aggregate
                                .ok_or(BlockProductionError::MissingSyncAggregate)?,
                            execution_payload: payload
                                .try_into()
                                .map_err(|_| BlockProductionError::InvalidPayloadFork)?,
                            bls_to_execution_changes: bls_to_execution_changes.into(),
                            blob_kzg_commitments: kzg_commitments
                                .ok_or(BlockProductionError::InvalidPayloadFork)?,
                        },
                    }),
                    blobs,
                )
            }
        };

        let block = SignedBeaconBlock::from_block(
            inner_block,
            // The block is not signed here, that is the task of a validator client.
            Signature::empty(),
        );

        let block_size = block.ssz_bytes_len();
        debug!(
            self.log,
            "Produced block on state";
            "block_size" => block_size,
        );

        metrics::observe(&metrics::BLOCK_SIZE, block_size as f64);

        if block_size > self.config.max_network_size {
            return Err(BlockProductionError::BlockTooLarge(block_size));
        }

        let process_timer = metrics::start_timer(&metrics::BLOCK_PRODUCTION_PROCESS_TIMES);
        let signature_strategy = match verification {
            ProduceBlockVerification::VerifyRandao => BlockSignatureStrategy::VerifyRandao,
            ProduceBlockVerification::NoVerification => BlockSignatureStrategy::NoVerification,
        };

        // Use a context without block root or proposer index so that both are checked.
        let mut ctxt = ConsensusContext::new(block.slot());

        per_block_processing(
            &mut state,
            &block,
            signature_strategy,
            VerifyBlockRoot::True,
            &mut ctxt,
            &self.spec,
        )?;
        drop(process_timer);

        let state_root_timer = metrics::start_timer(&metrics::BLOCK_PRODUCTION_STATE_ROOT_TIMES);
        let state_root = state.update_tree_hash_cache()?;
        drop(state_root_timer);

        let (mut block, _) = block.deconstruct();
        *block.state_root_mut() = state_root;

        //FIXME(sean)
        // - add a new timer for processing here
        if let Some(blobs) = blobs_opt {
            let kzg = self
                .kzg
                .as_ref()
                .ok_or(BlockProductionError::TrustedSetupNotInitialized)?;
            let beacon_block_root = block.canonical_root();
            let expected_kzg_commitments = block.body().blob_kzg_commitments().map_err(|_| {
                BlockProductionError::InvalidBlockVariant(
                    "EIP4844 block does not contain kzg commitments".to_string(),
                )
            })?;

            if expected_kzg_commitments.len() != blobs.len() {
                return Err(BlockProductionError::MissingKzgCommitment(format!(
                    "Missing KZG commitment for slot {}. Expected {}, got: {}",
                    slot,
                    blobs.len(),
                    expected_kzg_commitments.len()
                )));
            }

            let kzg_proofs =
                Self::compute_blob_kzg_proofs(kzg, &blobs, expected_kzg_commitments, slot)?;

            kzg_utils::validate_blobs::<T::EthSpec>(
                kzg,
                expected_kzg_commitments,
                &blobs,
                &kzg_proofs,
            )
            .map_err(BlockProductionError::KzgError)?;

            let blob_sidecars = VariableList::from(
                blobs
                    .into_iter()
                    .enumerate()
                    .map(|(blob_index, blob)| {
                        let kzg_commitment = expected_kzg_commitments
                            .get(blob_index)
                            .expect("KZG commitment should exist for blob");

                        let kzg_proof = kzg_proofs
                            .get(blob_index)
                            .expect("KZG proof should exist for blob");

                        Ok(BlobSidecar {
                            block_root: beacon_block_root,
                            index: blob_index as u64,
                            slot,
                            block_parent_root: block.parent_root(),
                            proposer_index,
                            blob,
                            kzg_commitment: *kzg_commitment,
                            kzg_proof: *kzg_proof,
                        })
                    })
                    .collect::<Result<Vec<BlobSidecar<T::EthSpec>>, BlockProductionError>>()?,
            );

            self.proposal_blob_cache
                .put(beacon_block_root, blob_sidecars);
        }

        metrics::inc_counter(&metrics::BLOCK_PRODUCTION_SUCCESSES);

        trace!(
            self.log,
            "Produced beacon block";
            "parent" => ?block.parent_root(),
            "attestations" => block.body().attestations().len(),
            "slot" => block.slot()
        );

        Ok((block, state))
    }

    fn compute_blob_kzg_proofs(
        kzg: &Arc<Kzg>,
        blobs: &Blobs<T::EthSpec>,
        expected_kzg_commitments: &KzgCommitments<T::EthSpec>,
        slot: Slot,
    ) -> Result<Vec<KzgProof>, BlockProductionError> {
        blobs
            .iter()
            .enumerate()
            .map(|(blob_index, blob)| {
                let kzg_commitment = expected_kzg_commitments.get(blob_index).ok_or(
                    BlockProductionError::MissingKzgCommitment(format!(
                        "Missing KZG commitment for slot {} blob index {}",
                        slot, blob_index
                    )),
                )?;

                kzg_utils::compute_blob_kzg_proof::<T::EthSpec>(kzg, blob, *kzg_commitment)
                    .map_err(BlockProductionError::KzgError)
            })
            .collect::<Result<Vec<KzgProof>, BlockProductionError>>()
    }

    /// This method must be called whenever an execution engine indicates that a payload is
    /// invalid.
    ///
    /// Fork choice will be run after the invalidation. The client may be shut down if the `op`
    /// results in the justified checkpoint being invalidated.
    ///
    /// See the documentation of `InvalidationOperation` for information about defining `op`.
    pub async fn process_invalid_execution_payload(
        self: &Arc<Self>,
        op: &InvalidationOperation,
    ) -> Result<(), Error> {
        debug!(
            self.log,
            "Processing payload invalidation";
            "op" => ?op,
        );

        // Update the execution status in fork choice.
        //
        // Use a blocking task since it interacts with the `canonical_head` lock. Lock contention
        // on the core executor is bad.
        let chain = self.clone();
        let inner_op = op.clone();
        let fork_choice_result = self
            .spawn_blocking_handle(
                move || {
                    chain
                        .canonical_head
                        .fork_choice_write_lock()
                        .on_invalid_execution_payload(&inner_op)
                },
                "invalid_payload_fork_choice_update",
            )
            .await?;

        // Update fork choice.
        if let Err(e) = fork_choice_result {
            crit!(
                self.log,
                "Failed to process invalid payload";
                "error" => ?e,
                "latest_valid_ancestor" => ?op.latest_valid_ancestor(),
                "block_root" => ?op.block_root(),
            );
        }

        // Run fork choice since it's possible that the payload invalidation might result in a new
        // head.
        self.recompute_head_at_current_slot().await;

        // Obtain the justified root from fork choice.
        //
        // Use a blocking task since it interacts with the `canonical_head` lock. Lock contention
        // on the core executor is bad.
        let chain = self.clone();
        let justified_block = self
            .spawn_blocking_handle(
                move || {
                    chain
                        .canonical_head
                        .fork_choice_read_lock()
                        .get_justified_block()
                },
                "invalid_payload_fork_choice_get_justified",
            )
            .await??;

        if justified_block.execution_status.is_invalid() {
            crit!(
                self.log,
                "The justified checkpoint is invalid";
                "msg" => "ensure you are not connected to a malicious network. This error is not \
                recoverable, please reach out to the lighthouse developers for assistance."
            );

            let mut shutdown_sender = self.shutdown_sender();
            if let Err(e) = shutdown_sender.try_send(ShutdownReason::Failure(
                INVALID_JUSTIFIED_PAYLOAD_SHUTDOWN_REASON,
            )) {
                crit!(
                    self.log,
                    "Unable to trigger client shut down";
                    "msg" => "shut down may already be under way",
                    "error" => ?e
                );
            }

            // Return an error here to try and prevent progression by upstream functions.
            return Err(Error::JustifiedPayloadInvalid {
                justified_root: justified_block.root,
                execution_block_hash: justified_block.execution_status.block_hash(),
            });
        }

        Ok(())
    }

    pub fn block_is_known_to_fork_choice(&self, root: &Hash256) -> bool {
        self.canonical_head
            .fork_choice_read_lock()
            .contains_block(root)
    }

    /// Determines the beacon proposer for the next slot. If that proposer is registered in the
    /// `execution_layer`, provide the `execution_layer` with the necessary information to produce
    /// `PayloadAttributes` for future calls to fork choice.
    ///
    /// The `PayloadAttributes` are used by the EL to give it a look-ahead for preparing an optimal
    /// set of transactions for a new `ExecutionPayload`.
    ///
    /// This function will result in a call to `forkchoiceUpdated` on the EL if we're in the
    /// tail-end of the slot (as defined by `self.config.prepare_payload_lookahead`).
    pub async fn prepare_beacon_proposer(
        self: &Arc<Self>,
        current_slot: Slot,
    ) -> Result<(), Error> {
        let prepare_slot = current_slot + 1;

        // There's no need to run the proposer preparation routine before the bellatrix fork.
        if self.slot_is_prior_to_bellatrix(prepare_slot) {
            return Ok(());
        }

        let execution_layer = self
            .execution_layer
            .clone()
            .ok_or(Error::ExecutionLayerMissing)?;

        // Nothing to do if there are no proposers registered with the EL, exit early to avoid
        // wasting cycles.
        if !self.config.always_prepare_payload
            && !execution_layer.has_any_proposer_preparation_data().await
        {
            return Ok(());
        }

        // Load the cached head and its forkchoice update parameters.
        //
        // Use a blocking task since blocking the core executor on the canonical head read lock can
        // block the core tokio executor.
        let chain = self.clone();
        let maybe_prep_data = self
            .spawn_blocking_handle(
                move || {
                    let cached_head = chain.canonical_head.cached_head();

                    // Don't bother with proposer prep if the head is more than
                    // `PREPARE_PROPOSER_HISTORIC_EPOCHS` prior to the current slot.
                    //
                    // This prevents the routine from running during sync.
                    let head_slot = cached_head.head_slot();
                    if head_slot + T::EthSpec::slots_per_epoch() * PREPARE_PROPOSER_HISTORIC_EPOCHS
                        < current_slot
                    {
                        debug!(
                            chain.log,
                            "Head too old for proposer prep";
                            "head_slot" => head_slot,
                            "current_slot" => current_slot,
                        );
                        return Ok(None);
                    }

                    let canonical_fcu_params = cached_head.forkchoice_update_parameters();
                    let fcu_params =
                        chain.overridden_forkchoice_update_params(canonical_fcu_params)?;
                    let pre_payload_attributes = chain.get_pre_payload_attributes(
                        prepare_slot,
                        fcu_params.head_root,
                        &cached_head,
                    )?;
                    Ok::<_, Error>(Some((fcu_params, pre_payload_attributes)))
                },
                "prepare_beacon_proposer_head_read",
            )
            .await??;

        let (forkchoice_update_params, pre_payload_attributes) =
            if let Some((fcu, Some(pre_payload))) = maybe_prep_data {
                (fcu, pre_payload)
            } else {
                // Appropriate log messages have already been logged above and in
                // `get_pre_payload_attributes`.
                return Ok(());
            };

        // If the execution layer doesn't have any proposer data for this validator then we assume
        // it's not connected to this BN and no action is required.
        let proposer = pre_payload_attributes.proposer_index;
        if !self.config.always_prepare_payload
            && !execution_layer
                .has_proposer_preparation_data(proposer)
                .await
        {
            return Ok(());
        }

        // Fetch payoad attributes from the execution layer's cache, or compute them from scratch
        // if no matching entry is found. This saves recomputing the withdrawals which can take
        // considerable time to compute if a state load is required.
        let head_root = forkchoice_update_params.head_root;
        let payload_attributes = if let Some(payload_attributes) = execution_layer
            .payload_attributes(prepare_slot, head_root)
            .await
        {
            payload_attributes
        } else {
            let withdrawals = match self.spec.fork_name_at_slot::<T::EthSpec>(prepare_slot) {
                ForkName::Base | ForkName::Altair | ForkName::Merge => None,
                ForkName::Capella | ForkName::Eip4844 => {
                    let chain = self.clone();
                    self.spawn_blocking_handle(
                        move || {
                            chain.get_expected_withdrawals(&forkchoice_update_params, prepare_slot)
                        },
                        "prepare_beacon_proposer_withdrawals",
                    )
                    .await?
                    .map(Some)?
                }
            };

            let payload_attributes = PayloadAttributes::new(
                self.slot_clock
                    .start_of(prepare_slot)
                    .ok_or(Error::InvalidSlot(prepare_slot))?
                    .as_secs(),
                pre_payload_attributes.prev_randao,
                execution_layer.get_suggested_fee_recipient(proposer).await,
                withdrawals.map(Into::into),
            );

            execution_layer
                .insert_proposer(
                    prepare_slot,
                    head_root,
                    proposer,
                    payload_attributes.clone(),
                )
                .await;

            // Only push a log to the user if this is the first time we've seen this proposer for
            // this slot.
            info!(
                self.log,
                "Prepared beacon proposer";
                "prepare_slot" => prepare_slot,
                "validator" => proposer,
                "parent_root" => ?head_root,
            );
            payload_attributes
        };

        // Push a server-sent event (probably to a block builder or relay).
        if let Some(event_handler) = &self.event_handler {
            if event_handler.has_payload_attributes_subscribers() {
                event_handler.register(EventKind::PayloadAttributes(ForkVersionedResponse {
                    data: SseExtendedPayloadAttributes {
                        proposal_slot: prepare_slot,
                        proposer_index: proposer,
                        parent_block_root: head_root,
                        parent_block_number: pre_payload_attributes.parent_block_number,
                        parent_block_hash: forkchoice_update_params.head_hash.unwrap_or_default(),
                        payload_attributes: payload_attributes.into(),
                    },
                    version: Some(self.spec.fork_name_at_slot::<T::EthSpec>(prepare_slot)),
                }));
            }
        }

        let till_prepare_slot =
            if let Some(duration) = self.slot_clock.duration_to_slot(prepare_slot) {
                duration
            } else {
                // `SlotClock::duration_to_slot` will return `None` when we are past the start
                // of `prepare_slot`. Don't bother sending a `forkchoiceUpdated` in that case,
                // it's too late.
                //
                // This scenario might occur on an overloaded/under-resourced node.
                warn!(
                    self.log,
                    "Delayed proposer preparation";
                    "prepare_slot" => prepare_slot,
                    "validator" => proposer,
                );
                return Ok(());
            };

        // If we are close enough to the proposal slot, send an fcU, which will have payload
        // attributes filled in by the execution layer cache we just primed.
        if self.config.always_prepare_payload
            || till_prepare_slot <= self.config.prepare_payload_lookahead
        {
            debug!(
                self.log,
                "Sending forkchoiceUpdate for proposer prep";
                "till_prepare_slot" => ?till_prepare_slot,
                "prepare_slot" => prepare_slot
            );

            self.update_execution_engine_forkchoice(
                current_slot,
                forkchoice_update_params,
                OverrideForkchoiceUpdate::AlreadyApplied,
            )
            .await?;
        }

        Ok(())
    }

    pub async fn update_execution_engine_forkchoice(
        self: &Arc<Self>,
        current_slot: Slot,
        input_params: ForkchoiceUpdateParameters,
        override_forkchoice_update: OverrideForkchoiceUpdate,
    ) -> Result<(), Error> {
        let next_slot = current_slot + 1;

        // There is no need to issue a `forkchoiceUpdated` (fcU) message unless the Bellatrix fork
        // has:
        //
        // 1. Already happened.
        // 2. Will happen in the next slot.
        //
        // The reason for a fcU message in the slot prior to the Bellatrix fork is in case the
        // terminal difficulty has already been reached and a payload preparation message needs to
        // be issued.
        if self.slot_is_prior_to_bellatrix(next_slot) {
            return Ok(());
        }

        let execution_layer = self
            .execution_layer
            .as_ref()
            .ok_or(Error::ExecutionLayerMissing)?;

        // Determine whether to override the forkchoiceUpdated message if we want to re-org
        // the current head at the next slot.
        let params = if override_forkchoice_update == OverrideForkchoiceUpdate::Yes {
            let chain = self.clone();
            self.spawn_blocking_handle(
                move || chain.overridden_forkchoice_update_params(input_params),
                "update_execution_engine_forkchoice_override",
            )
            .await??
        } else {
            input_params
        };

        // Take the global lock for updating the execution engine fork choice.
        //
        // Whilst holding this lock we must:
        //
        // 1. Read the canonical head.
        // 2. Issue a forkchoiceUpdated call to the execution engine.
        //
        // This will allow us to ensure that we provide the execution layer with an *ordered* view
        // of the head. I.e., we will never communicate a past head after communicating a later
        // one.
        //
        // There is a "deadlock warning" in this function. The downside of this nice ordering is the
        // potential for deadlock. I would advise against any other use of
        // `execution_engine_forkchoice_lock` apart from the one here.
        let forkchoice_lock = execution_layer.execution_engine_forkchoice_lock().await;

        let (head_block_root, head_hash, justified_hash, finalized_hash) = if let Some(head_hash) =
            params.head_hash
        {
            (
                params.head_root,
                head_hash,
                params
                    .justified_hash
                    .unwrap_or_else(ExecutionBlockHash::zero),
                params
                    .finalized_hash
                    .unwrap_or_else(ExecutionBlockHash::zero),
            )
        } else {
            // The head block does not have an execution block hash. We must check to see if we
            // happen to be the proposer of the transition block, in which case we still need to
            // send forkchoice_updated.
            match self.spec.fork_name_at_slot::<T::EthSpec>(next_slot) {
                // We are pre-bellatrix; no need to update the EL.
                ForkName::Base | ForkName::Altair => return Ok(()),
                _ => {
                    // We are post-bellatrix
                    if let Some(payload_attributes) = execution_layer
                        .payload_attributes(next_slot, params.head_root)
                        .await
                    {
                        // We are a proposer, check for terminal_pow_block_hash
                        if let Some(terminal_pow_block_hash) = execution_layer
                            .get_terminal_pow_block_hash(&self.spec, payload_attributes.timestamp())
                            .await
                            .map_err(Error::ForkchoiceUpdate)?
                        {
                            info!(
                                self.log,
                                "Prepared POS transition block proposer"; "slot" => next_slot
                            );
                            (
                                params.head_root,
                                terminal_pow_block_hash,
                                params
                                    .justified_hash
                                    .unwrap_or_else(ExecutionBlockHash::zero),
                                params
                                    .finalized_hash
                                    .unwrap_or_else(ExecutionBlockHash::zero),
                            )
                        } else {
                            // TTD hasn't been reached yet, no need to update the EL.
                            return Ok(());
                        }
                    } else {
                        // We are not a proposer, no need to update the EL.
                        return Ok(());
                    }
                }
            }
        };

        let forkchoice_updated_response = execution_layer
            .notify_forkchoice_updated(
                head_hash,
                justified_hash,
                finalized_hash,
                current_slot,
                head_block_root,
            )
            .await
            .map_err(Error::ExecutionForkChoiceUpdateFailed);

        // The head has been read and the execution layer has been updated. It is now valid to send
        // another fork choice update.
        drop(forkchoice_lock);

        match forkchoice_updated_response {
            Ok(status) => match status {
                PayloadStatus::Valid => {
                    // Ensure that fork choice knows that the block is no longer optimistic.
                    let chain = self.clone();
                    let fork_choice_update_result = self
                        .spawn_blocking_handle(
                            move || {
                                chain
                                    .canonical_head
                                    .fork_choice_write_lock()
                                    .on_valid_execution_payload(head_block_root)
                            },
                            "update_execution_engine_valid_payload",
                        )
                        .await?;
                    if let Err(e) = fork_choice_update_result {
                        error!(
                            self.log,
                            "Failed to validate payload";
                            "error" => ?e
                        )
                    };
                    Ok(())
                }
                // There's nothing to be done for a syncing response. If the block is already
                // `SYNCING` in fork choice, there's nothing to do. If already known to be `VALID`
                // or `INVALID` then we don't want to change it to syncing.
                PayloadStatus::Syncing => Ok(()),
                // The specification doesn't list `ACCEPTED` as a valid response to a fork choice
                // update. This response *seems* innocent enough, so we won't return early with an
                // error. However, we create a log to bring attention to the issue.
                PayloadStatus::Accepted => {
                    warn!(
                        self.log,
                        "Fork choice update received ACCEPTED";
                        "msg" => "execution engine provided an unexpected response to a fork \
                        choice update. although this is not a serious issue, please raise \
                        an issue."
                    );
                    Ok(())
                }
                PayloadStatus::Invalid {
                    latest_valid_hash,
                    ref validation_error,
                } => {
                    debug!(
                        self.log,
                        "Invalid execution payload";
                        "validation_error" => ?validation_error,
                        "latest_valid_hash" => ?latest_valid_hash,
                        "head_hash" => ?head_hash,
                        "head_block_root" => ?head_block_root,
                        "method" => "fcU",
                    );
                    warn!(
                        self.log,
                        "Fork choice update invalidated payload";
                        "status" => ?status
                    );

                    match latest_valid_hash {
                        // The `latest_valid_hash` is set to `None` when the EE
                        // "cannot determine the ancestor of the invalid
                        // payload". In such a scenario we should only
                        // invalidate the head block and nothing else.
                        None => {
                            self.process_invalid_execution_payload(
                                &InvalidationOperation::InvalidateOne {
                                    block_root: head_block_root,
                                },
                            )
                            .await?;
                        }
                        // An all-zeros execution block hash implies that
                        // the terminal block was invalid. We are being
                        // explicit in invalidating only the head block in
                        // this case.
                        Some(hash) if hash == ExecutionBlockHash::zero() => {
                            self.process_invalid_execution_payload(
                                &InvalidationOperation::InvalidateOne {
                                    block_root: head_block_root,
                                },
                            )
                            .await?;
                        }
                        // The execution engine has stated that all blocks between the
                        // `head_execution_block_hash` and `latest_valid_hash` are invalid.
                        Some(latest_valid_hash) => {
                            self.process_invalid_execution_payload(
                                &InvalidationOperation::InvalidateMany {
                                    head_block_root,
                                    always_invalidate_head: true,
                                    latest_valid_ancestor: latest_valid_hash,
                                },
                            )
                            .await?;
                        }
                    }

                    Err(BeaconChainError::ExecutionForkChoiceUpdateInvalid { status })
                }
                PayloadStatus::InvalidBlockHash {
                    ref validation_error,
                } => {
                    debug!(
                        self.log,
                        "Invalid execution payload block hash";
                        "validation_error" => ?validation_error,
                        "head_hash" => ?head_hash,
                        "head_block_root" => ?head_block_root,
                        "method" => "fcU",
                    );
                    warn!(
                        self.log,
                        "Fork choice update invalidated payload";
                        "status" => ?status
                    );
                    // The execution engine has stated that the head block is invalid, however it
                    // hasn't returned a latest valid ancestor.
                    //
                    // Using a `None` latest valid ancestor will result in only the head block
                    // being invalidated (no ancestors).
                    self.process_invalid_execution_payload(&InvalidationOperation::InvalidateOne {
                        block_root: head_block_root,
                    })
                    .await?;

                    Err(BeaconChainError::ExecutionForkChoiceUpdateInvalid { status })
                }
            },
            Err(e) => Err(e),
        }
    }

    /// Returns `true` if the given slot is prior to the `bellatrix_fork_epoch`.
    pub fn slot_is_prior_to_bellatrix(&self, slot: Slot) -> bool {
        self.spec.bellatrix_fork_epoch.map_or(true, |bellatrix| {
            slot.epoch(T::EthSpec::slots_per_epoch()) < bellatrix
        })
    }

    /// Returns the value of `execution_optimistic` for `block`.
    ///
    /// Returns `Ok(false)` if the block is pre-Bellatrix, or has `ExecutionStatus::Valid`.
    /// Returns `Ok(true)` if the block has `ExecutionStatus::Optimistic` or has
    /// `ExecutionStatus::Invalid`.
    pub fn is_optimistic_or_invalid_block<Payload: AbstractExecPayload<T::EthSpec>>(
        &self,
        block: &SignedBeaconBlock<T::EthSpec, Payload>,
    ) -> Result<bool, BeaconChainError> {
        // Check if the block is pre-Bellatrix.
        if self.slot_is_prior_to_bellatrix(block.slot()) {
            Ok(false)
        } else {
            self.canonical_head
                .fork_choice_read_lock()
                .is_optimistic_or_invalid_block(&block.canonical_root())
                .map_err(BeaconChainError::ForkChoiceError)
        }
    }

    /// Returns the value of `execution_optimistic` for `head_block`.
    ///
    /// Returns `Ok(false)` if the block is pre-Bellatrix, or has `ExecutionStatus::Valid`.
    /// Returns `Ok(true)` if the block has `ExecutionStatus::Optimistic` or `ExecutionStatus::Invalid`.
    ///
    /// This function will return an error if `head_block` is not present in the fork choice store
    /// and so should only be used on the head block or when the block *should* be present in the
    /// fork choice store.
    ///
    /// There is a potential race condition when syncing where the block_root of `head_block` could
    /// be pruned from the fork choice store before being read.
    pub fn is_optimistic_or_invalid_head_block<Payload: AbstractExecPayload<T::EthSpec>>(
        &self,
        head_block: &SignedBeaconBlock<T::EthSpec, Payload>,
    ) -> Result<bool, BeaconChainError> {
        // Check if the block is pre-Bellatrix.
        if self.slot_is_prior_to_bellatrix(head_block.slot()) {
            Ok(false)
        } else {
            self.canonical_head
                .fork_choice_read_lock()
                .is_optimistic_or_invalid_block_no_fallback(&head_block.canonical_root())
                .map_err(BeaconChainError::ForkChoiceError)
        }
    }

    /// Returns the value of `execution_optimistic` for the current head block.
    /// You can optionally provide `head_info` if it was computed previously.
    ///
    /// Returns `Ok(false)` if the head block is pre-Bellatrix, or has `ExecutionStatus::Valid`.
    /// Returns `Ok(true)` if the head block has `ExecutionStatus::Optimistic` or `ExecutionStatus::Invalid`.
    ///
    /// There is a potential race condition when syncing where the block root of `head_info` could
    /// be pruned from the fork choice store before being read.
    pub fn is_optimistic_or_invalid_head(&self) -> Result<bool, BeaconChainError> {
        self.canonical_head
            .head_execution_status()
            .map(|status| status.is_optimistic_or_invalid())
    }

    pub fn is_optimistic_or_invalid_block_root(
        &self,
        block_slot: Slot,
        block_root: &Hash256,
    ) -> Result<bool, BeaconChainError> {
        // Check if the block is pre-Bellatrix.
        if self.slot_is_prior_to_bellatrix(block_slot) {
            Ok(false)
        } else {
            self.canonical_head
                .fork_choice_read_lock()
                .is_optimistic_or_invalid_block_no_fallback(block_root)
                .map_err(BeaconChainError::ForkChoiceError)
        }
    }

    /// This function takes a configured weak subjectivity `Checkpoint` and the latest finalized `Checkpoint`.
    /// If the weak subjectivity checkpoint and finalized checkpoint share the same epoch, we compare
    /// roots. If we the weak subjectivity checkpoint is from an older epoch, we iterate back through
    /// roots in the canonical chain until we reach the finalized checkpoint from the correct epoch, and
    /// compare roots. This must called on startup and during verification of any block which causes a finality
    /// change affecting the weak subjectivity checkpoint.
    pub fn verify_weak_subjectivity_checkpoint(
        &self,
        wss_checkpoint: Checkpoint,
        beacon_block_root: Hash256,
        state: &BeaconState<T::EthSpec>,
    ) -> Result<(), BeaconChainError> {
        let finalized_checkpoint = state.finalized_checkpoint();
        info!(self.log, "Verifying the configured weak subjectivity checkpoint"; "weak_subjectivity_epoch" => wss_checkpoint.epoch, "weak_subjectivity_root" => ?wss_checkpoint.root);
        // If epochs match, simply compare roots.
        if wss_checkpoint.epoch == finalized_checkpoint.epoch
            && wss_checkpoint.root != finalized_checkpoint.root
        {
            crit!(
                self.log,
                 "Root found at the specified checkpoint differs";
                  "weak_subjectivity_root" => ?wss_checkpoint.root,
                  "finalized_checkpoint_root" => ?finalized_checkpoint.root
            );
            return Err(BeaconChainError::WeakSubjectivtyVerificationFailure);
        } else if wss_checkpoint.epoch < finalized_checkpoint.epoch {
            let slot = wss_checkpoint
                .epoch
                .start_slot(T::EthSpec::slots_per_epoch());

            // Iterate backwards through block roots from the given state. If first slot of the epoch is a skip-slot,
            // this will return the root of the closest prior non-skipped slot.
            match self.root_at_slot_from_state(slot, beacon_block_root, state)? {
                Some(root) => {
                    if root != wss_checkpoint.root {
                        crit!(
                            self.log,
                             "Root found at the specified checkpoint differs";
                              "weak_subjectivity_root" => ?wss_checkpoint.root,
                              "finalized_checkpoint_root" => ?finalized_checkpoint.root
                        );
                        return Err(BeaconChainError::WeakSubjectivtyVerificationFailure);
                    }
                }
                None => {
                    crit!(self.log, "The root at the start slot of the given epoch could not be found";
                    "wss_checkpoint_slot" => ?slot);
                    return Err(BeaconChainError::WeakSubjectivtyVerificationFailure);
                }
            }
        }
        Ok(())
    }

    /// Called by the timer on every slot.
    ///
    /// Note: this function **MUST** be called from a non-async context since
    /// it contains a call to `fork_choice` which may eventually call
    /// `tokio::runtime::block_on` in certain cases.
    pub async fn per_slot_task(self: &Arc<Self>) {
        if let Some(slot) = self.slot_clock.now() {
            debug!(
                self.log,
                "Running beacon chain per slot tasks";
                "slot" => ?slot
            );

            // Always run the light-weight pruning tasks (these structures should be empty during
            // sync anyway).
            self.naive_aggregation_pool.write().prune(slot);
            self.block_times_cache.write().prune(slot);

            // Don't run heavy-weight tasks during sync.
            if self.best_slot() + MAX_PER_SLOT_FORK_CHOICE_DISTANCE < slot {
                return;
            }

            // Run fork choice and signal to any waiting task that it has completed.
            self.recompute_head_at_current_slot().await;

            // Send the notification regardless of fork choice success, this is a "best effort"
            // notification and we don't want block production to hit the timeout in case of error.
            // Use a blocking task to avoid blocking the core executor whilst waiting for locks
            // in `ForkChoiceSignalTx`.
            let chain = self.clone();
            self.task_executor.clone().spawn_blocking(
                move || {
                    // Signal block proposal for the next slot (if it happens to be waiting).
                    if let Some(tx) = &chain.fork_choice_signal_tx {
                        if let Err(e) = tx.notify_fork_choice_complete(slot) {
                            warn!(
                                chain.log,
                                "Error signalling fork choice waiter";
                                "error" => ?e,
                                "slot" => slot,
                            );
                        }
                    }
                },
                "per_slot_task_fc_signal_tx",
            );
        }
    }

    /// Runs the `map_fn` with the committee cache for `shuffling_epoch` from the chain with head
    /// `head_block_root`. The `map_fn` will be supplied two values:
    ///
    /// - `&CommitteeCache`: the committee cache that serves the given parameters.
    /// - `Hash256`: the "shuffling decision root" which uniquely identifies the `CommitteeCache`.
    ///
    /// It's not necessary that `head_block_root` matches our current view of the chain, it can be
    /// any block that is:
    ///
    /// - Known to us.
    /// - The finalized block or a descendant of the finalized block.
    ///
    /// It would be quite common for attestation verification operations to use a `head_block_root`
    /// that differs from our view of the head.
    ///
    /// ## Important
    ///
    /// This function is **not** suitable for determining proposer duties (only attester duties).
    ///
    /// ## Notes
    ///
    /// This function exists in this odd "map" pattern because efficiently obtaining a committee
    /// can be complex. It might involve reading straight from the `beacon_chain.shuffling_cache`
    /// or it might involve reading it from a state from the DB. Due to the complexities of
    /// `RwLock`s on the shuffling cache, a simple `Cow` isn't suitable here.
    ///
    /// If the committee for `(head_block_root, shuffling_epoch)` isn't found in the
    /// `shuffling_cache`, we will read a state from disk and then update the `shuffling_cache`.
    pub fn with_committee_cache<F, R>(
        &self,
        head_block_root: Hash256,
        shuffling_epoch: Epoch,
        map_fn: F,
    ) -> Result<R, Error>
    where
        F: Fn(&CommitteeCache, Hash256) -> Result<R, Error>,
    {
        let head_block = self
            .canonical_head
            .fork_choice_read_lock()
            .get_block(&head_block_root)
            .ok_or(Error::MissingBeaconBlock(head_block_root))?;

        let shuffling_id = BlockShufflingIds {
            current: head_block.current_epoch_shuffling_id.clone(),
            next: head_block.next_epoch_shuffling_id.clone(),
            block_root: head_block.root,
        }
        .id_for_epoch(shuffling_epoch)
        .ok_or_else(|| Error::InvalidShufflingId {
            shuffling_epoch,
            head_block_epoch: head_block.slot.epoch(T::EthSpec::slots_per_epoch()),
        })?;

        // Obtain the shuffling cache, timing how long we wait.
        let cache_wait_timer =
            metrics::start_timer(&metrics::ATTESTATION_PROCESSING_SHUFFLING_CACHE_WAIT_TIMES);

        let mut shuffling_cache = self
            .shuffling_cache
            .try_write_for(ATTESTATION_CACHE_LOCK_TIMEOUT)
            .ok_or(Error::AttestationCacheLockTimeout)?;

        metrics::stop_timer(cache_wait_timer);

        if let Some(cache_item) = shuffling_cache.get(&shuffling_id) {
            // The shuffling cache is no longer required, drop the write-lock to allow concurrent
            // access.
            drop(shuffling_cache);

            let committee_cache = cache_item.wait()?;
            map_fn(&committee_cache, shuffling_id.shuffling_decision_block)
        } else {
            // Create an entry in the cache that "promises" this value will eventually be computed.
            // This avoids the case where multiple threads attempt to produce the same value at the
            // same time.
            //
            // Creating the promise whilst we hold the `shuffling_cache` lock will prevent the same
            // promise from being created twice.
            let sender = shuffling_cache.create_promise(shuffling_id.clone())?;

            // Drop the shuffling cache to avoid holding the lock for any longer than
            // required.
            drop(shuffling_cache);

            debug!(
                self.log,
                "Committee cache miss";
                "shuffling_id" => ?shuffling_epoch,
                "head_block_root" => head_block_root.to_string(),
            );

            let state_read_timer =
                metrics::start_timer(&metrics::ATTESTATION_PROCESSING_STATE_READ_TIMES);

            // If the head of the chain can serve this request, use it.
            //
            // This code is a little awkward because we need to ensure that the head we read and
            // the head we copy is identical. Taking one lock to read the head values and another
            // to copy the head is liable to race-conditions.
            let head_state_opt = self.with_head(|head| {
                if head.beacon_block_root == head_block_root {
                    Ok(Some((
                        head.beacon_state
                            .clone_with(CloneConfig::committee_caches_only()),
                        head.beacon_state_root(),
                    )))
                } else {
                    Ok::<_, Error>(None)
                }
            })?;

            // If the head state is useful for this request, use it. Otherwise, read a state from
            // disk.
            let (mut state, state_root) = if let Some((state, state_root)) = head_state_opt {
                (state, state_root)
            } else {
                let state_root = head_block.state_root;
                let state = self
                    .store
                    .get_inconsistent_state_for_attestation_verification_only(
                        &state_root,
                        Some(head_block.slot),
                    )?
                    .ok_or(Error::MissingBeaconState(head_block.state_root))?;
                (state, state_root)
            };

            /*
             * IMPORTANT
             *
             * Since it's possible that
             * `Store::get_inconsistent_state_for_attestation_verification_only` was used to obtain
             * the state, we cannot rely upon the following fields:
             *
             * - `state.state_roots`
             * - `state.block_roots`
             *
             * These fields should not be used for the rest of this function.
             */

            metrics::stop_timer(state_read_timer);
            let state_skip_timer =
                metrics::start_timer(&metrics::ATTESTATION_PROCESSING_STATE_SKIP_TIMES);

            // If the state is in an earlier epoch, advance it. If it's from a later epoch, reject
            // it.
            if state.current_epoch() + 1 < shuffling_epoch {
                // Since there's a one-epoch look-ahead on the attester shuffling, it suffices to
                // only advance into the slot prior to the `shuffling_epoch`.
                let target_slot = shuffling_epoch
                    .saturating_sub(1_u64)
                    .start_slot(T::EthSpec::slots_per_epoch());

                // Advance the state into the required slot, using the "partial" method since the state
                // roots are not relevant for the shuffling.
                partial_state_advance(&mut state, Some(state_root), target_slot, &self.spec)?;
            } else if state.current_epoch() > shuffling_epoch {
                return Err(Error::InvalidStateForShuffling {
                    state_epoch: state.current_epoch(),
                    shuffling_epoch,
                });
            }

            metrics::stop_timer(state_skip_timer);
            let committee_building_timer =
                metrics::start_timer(&metrics::ATTESTATION_PROCESSING_COMMITTEE_BUILDING_TIMES);

            let relative_epoch = RelativeEpoch::from_epoch(state.current_epoch(), shuffling_epoch)
                .map_err(Error::IncorrectStateForAttestation)?;

            state.build_committee_cache(relative_epoch, &self.spec)?;

            let committee_cache = state.take_committee_cache(relative_epoch)?;
            let committee_cache = Arc::new(committee_cache);
            let shuffling_decision_block = shuffling_id.shuffling_decision_block;

            self.shuffling_cache
                .try_write_for(ATTESTATION_CACHE_LOCK_TIMEOUT)
                .ok_or(Error::AttestationCacheLockTimeout)?
                .insert_committee_cache(shuffling_id, &committee_cache);

            metrics::stop_timer(committee_building_timer);

            sender.send(committee_cache.clone());

            map_fn(&committee_cache, shuffling_decision_block)
        }
    }

    /// Dumps the entire canonical chain, from the head to genesis to a vector for analysis.
    ///
    /// This could be a very expensive operation and should only be done in testing/analysis
    /// activities.
    #[allow(clippy::type_complexity)]
    pub fn chain_dump(
        &self,
    ) -> Result<Vec<BeaconSnapshot<T::EthSpec, BlindedPayload<T::EthSpec>>>, Error> {
        let mut dump = vec![];

        let mut last_slot = {
            let head = self.canonical_head.cached_head();
            BeaconSnapshot {
                beacon_block: Arc::new(head.snapshot.beacon_block.clone_as_blinded()),
                beacon_block_root: head.snapshot.beacon_block_root,
                beacon_state: head.snapshot.beacon_state.clone(),
            }
        };

        dump.push(last_slot.clone());

        loop {
            let beacon_block_root = last_slot.beacon_block.parent_root();

            if beacon_block_root == Hash256::zero() {
                break; // Genesis has been reached.
            }

            let beacon_block = self
                .store
                .get_blinded_block(&beacon_block_root)?
                .ok_or_else(|| {
                    Error::DBInconsistent(format!("Missing block {}", beacon_block_root))
                })?;
            let beacon_state_root = beacon_block.state_root();
            let beacon_state = self
                .store
                .get_state(&beacon_state_root, Some(beacon_block.slot()))?
                .ok_or_else(|| {
                    Error::DBInconsistent(format!("Missing state {:?}", beacon_state_root))
                })?;

            let slot = BeaconSnapshot {
                beacon_block: Arc::new(beacon_block),
                beacon_block_root,
                beacon_state,
            };

            dump.push(slot.clone());
            last_slot = slot;
        }

        dump.reverse();

        Ok(dump)
    }

    /// Gets the current `EnrForkId`.
    pub fn enr_fork_id(&self) -> EnrForkId {
        // If we are unable to read the slot clock we assume that it is prior to genesis and
        // therefore use the genesis slot.
        let slot = self.slot().unwrap_or(self.spec.genesis_slot);

        self.spec
            .enr_fork_id::<T::EthSpec>(slot, self.genesis_validators_root)
    }

    /// Calculates the `Duration` to the next fork if it exists and returns it
    /// with it's corresponding `ForkName`.
    pub fn duration_to_next_fork(&self) -> Option<(ForkName, Duration)> {
        // If we are unable to read the slot clock we assume that it is prior to genesis and
        // therefore use the genesis slot.
        let slot = self.slot().unwrap_or(self.spec.genesis_slot);

        let (fork_name, epoch) = self.spec.next_fork_epoch::<T::EthSpec>(slot)?;
        self.slot_clock
            .duration_to_slot(epoch.start_slot(T::EthSpec::slots_per_epoch()))
            .map(|duration| (fork_name, duration))
    }

    /// This method serves to get a sense of the current chain health. It is used in block proposal
    /// to determine whether we should outsource payload production duties.
    ///
    /// Since we are likely calling this during the slot we are going to propose in, don't take into
    /// account the current slot when accounting for skips.
    pub fn is_healthy(&self, parent_root: &Hash256) -> Result<ChainHealth, Error> {
        // Check if the merge has been finalized.
        if let Some(finalized_hash) = self
            .canonical_head
            .cached_head()
            .forkchoice_update_parameters()
            .finalized_hash
        {
            if ExecutionBlockHash::zero() == finalized_hash {
                return Ok(ChainHealth::PreMerge);
            }
        } else {
            return Ok(ChainHealth::PreMerge);
        };

        // Check that the parent is NOT optimistic.
        if let Some(execution_status) = self
            .canonical_head
            .fork_choice_read_lock()
            .get_block_execution_status(parent_root)
        {
            if execution_status.is_strictly_optimistic() {
                return Ok(ChainHealth::Optimistic);
            }
        }

        if self.config.builder_fallback_disable_checks {
            return Ok(ChainHealth::Healthy);
        }

        let current_slot = self.slot()?;

        // Check slots at the head of the chain.
        let prev_slot = current_slot.saturating_sub(Slot::new(1));
        let head_skips = prev_slot.saturating_sub(self.canonical_head.cached_head().head_slot());
        let head_skips_check = head_skips.as_usize() <= self.config.builder_fallback_skips;

        // Check if finalization is advancing.
        let current_epoch = current_slot.epoch(T::EthSpec::slots_per_epoch());
        let epochs_since_finalization = current_epoch.saturating_sub(
            self.canonical_head
                .cached_head()
                .finalized_checkpoint()
                .epoch,
        );
        let finalization_check = epochs_since_finalization.as_usize()
            <= self.config.builder_fallback_epochs_since_finalization;

        // Check skip slots in the last `SLOTS_PER_EPOCH`.
        let start_slot = current_slot.saturating_sub(T::EthSpec::slots_per_epoch());
        let mut epoch_skips = 0;
        for slot in start_slot.as_u64()..current_slot.as_u64() {
            if self
                .block_root_at_slot_skips_none(Slot::new(slot))?
                .is_none()
            {
                epoch_skips += 1;
            }
        }
        let epoch_skips_check = epoch_skips <= self.config.builder_fallback_skips_per_epoch;

        if !head_skips_check {
            Ok(ChainHealth::Unhealthy(FailedCondition::Skips))
        } else if !finalization_check {
            Ok(ChainHealth::Unhealthy(
                FailedCondition::EpochsSinceFinalization,
            ))
        } else if !epoch_skips_check {
            Ok(ChainHealth::Unhealthy(FailedCondition::SkipsPerEpoch))
        } else {
            Ok(ChainHealth::Healthy)
        }
    }

    pub fn dump_as_dot<W: Write>(&self, output: &mut W) {
        let canonical_head_hash = self.canonical_head.cached_head().head_block_root();
        let mut visited: HashSet<Hash256> = HashSet::new();
        let mut finalized_blocks: HashSet<Hash256> = HashSet::new();
        let mut justified_blocks: HashSet<Hash256> = HashSet::new();

        let genesis_block_hash = Hash256::zero();
        writeln!(output, "digraph beacon {{").unwrap();
        writeln!(output, "\t_{:?}[label=\"zero\"];", genesis_block_hash).unwrap();

        // Canonical head needs to be processed first as otherwise finalized blocks aren't detected
        // properly.
        let heads = {
            let mut heads = self.heads();
            let canonical_head_index = heads
                .iter()
                .position(|(block_hash, _)| *block_hash == canonical_head_hash)
                .unwrap();
            let (canonical_head_hash, canonical_head_slot) =
                heads.swap_remove(canonical_head_index);
            heads.insert(0, (canonical_head_hash, canonical_head_slot));
            heads
        };

        for (head_hash, _head_slot) in heads {
            for maybe_pair in ParentRootBlockIterator::new(&*self.store, head_hash) {
                let (block_hash, signed_beacon_block) = maybe_pair.unwrap();
                if visited.contains(&block_hash) {
                    break;
                }
                visited.insert(block_hash);

                if signed_beacon_block.slot() % T::EthSpec::slots_per_epoch() == 0 {
                    let block = self.get_blinded_block(&block_hash).unwrap().unwrap();
                    let state = self
                        .get_state(&block.state_root(), Some(block.slot()))
                        .unwrap()
                        .unwrap();
                    finalized_blocks.insert(state.finalized_checkpoint().root);
                    justified_blocks.insert(state.current_justified_checkpoint().root);
                    justified_blocks.insert(state.previous_justified_checkpoint().root);
                }

                if block_hash == canonical_head_hash {
                    writeln!(
                        output,
                        "\t_{:?}[label=\"{} ({})\" shape=box3d];",
                        block_hash,
                        block_hash,
                        signed_beacon_block.slot()
                    )
                    .unwrap();
                } else if finalized_blocks.contains(&block_hash) {
                    writeln!(
                        output,
                        "\t_{:?}[label=\"{} ({})\" shape=Msquare];",
                        block_hash,
                        block_hash,
                        signed_beacon_block.slot()
                    )
                    .unwrap();
                } else if justified_blocks.contains(&block_hash) {
                    writeln!(
                        output,
                        "\t_{:?}[label=\"{} ({})\" shape=cds];",
                        block_hash,
                        block_hash,
                        signed_beacon_block.slot()
                    )
                    .unwrap();
                } else {
                    writeln!(
                        output,
                        "\t_{:?}[label=\"{} ({})\" shape=box];",
                        block_hash,
                        block_hash,
                        signed_beacon_block.slot()
                    )
                    .unwrap();
                }
                writeln!(
                    output,
                    "\t_{:?} -> _{:?};",
                    block_hash,
                    signed_beacon_block.parent_root()
                )
                .unwrap();
            }
        }

        writeln!(output, "}}").unwrap();
    }

    /// Get a channel to request shutting down.
    pub fn shutdown_sender(&self) -> Sender<ShutdownReason> {
        self.shutdown_sender.clone()
    }

    // Used for debugging
    #[allow(dead_code)]
    pub fn dump_dot_file(&self, file_name: &str) {
        let mut file = std::fs::File::create(file_name).unwrap();
        self.dump_as_dot(&mut file);
    }

    /// Checks if attestations have been seen from the given `validator_index` at the
    /// given `epoch`.
    pub fn validator_seen_at_epoch(&self, validator_index: usize, epoch: Epoch) -> bool {
        // It's necessary to assign these checks to intermediate variables to avoid a deadlock.
        //
        // See: https://github.com/sigp/lighthouse/pull/2230#discussion_r620013993
        let gossip_attested = self
            .observed_gossip_attesters
            .read()
            .index_seen_at_epoch(validator_index, epoch);
        let block_attested = self
            .observed_block_attesters
            .read()
            .index_seen_at_epoch(validator_index, epoch);
        let aggregated = self
            .observed_aggregators
            .read()
            .index_seen_at_epoch(validator_index, epoch);
        let produced_block = self
            .observed_block_producers
            .read()
            .index_seen_at_epoch(validator_index as u64, epoch);

        gossip_attested || block_attested || aggregated || produced_block
    }

    /// The epoch at which we require a data availability check in block processing.
    /// `None` if the `Eip4844` fork is disabled.
    pub fn data_availability_boundary(&self) -> Option<Epoch> {
        self.spec.eip4844_fork_epoch.and_then(|fork_epoch| {
            self.epoch().ok().map(|current_epoch| {
                std::cmp::max(
                    fork_epoch,
                    current_epoch.saturating_sub(*MIN_EPOCHS_FOR_BLOBS_SIDECARS_REQUESTS),
                )
            })
        })
    }

    /// The epoch that is a data availability boundary, or the latest finalized epoch.
    /// `None` if the `Eip4844` fork is disabled.
    pub fn finalized_data_availability_boundary(&self) -> Option<Epoch> {
        self.data_availability_boundary().map(|boundary| {
            std::cmp::max(
                boundary,
                self.canonical_head
                    .cached_head()
                    .finalized_checkpoint()
                    .epoch,
            )
        })
    }

    /// Returns `true` if we are at or past the `Eip4844` fork. This will always return `false` if
    /// the `Eip4844` fork is disabled.
    pub fn is_data_availability_check_required(&self) -> Result<bool, Error> {
        let current_epoch = self.epoch()?;
        Ok(self
            .spec
            .eip4844_fork_epoch
            .map(|fork_epoch| fork_epoch <= current_epoch)
            .unwrap_or(false))
    }
<<<<<<< HEAD

    pub async fn check_data_availability(
        &self,
        block: Arc<SignedBeaconBlock<T::EthSpec>>,
    ) -> Result<AvailableBlock<T>, Error> {
        let kzg_commitments = block
            .message()
            .body()
            .blob_kzg_commitments()
            .map_err(|_| BlobError::KzgCommitmentMissing)?;
        let transactions = block
            .message()
            .body()
            .execution_payload_eip4844()
            .map(|payload| payload.transactions())
            .map_err(|_| BlobError::TransactionsMissing)?
            .ok_or(BlobError::TransactionsMissing)?;

        if verify_kzg_commitments_against_transactions::<T::EthSpec>(transactions, kzg_commitments)
            .is_err()
        {
            return Err(BlobError::TransactionCommitmentMismatch);
        }

        // Validate that the kzg proof is valid against the commitments and blobs
        let kzg = self
            .kzg
            .as_ref()
            .ok_or(BlobError::TrustedSetupNotInitialized)?;

        if !kzg_utils::validate_blobs_sidecar(
            kzg,
            block_slot,
            block_root,
            kzg_commitments,
            blob_sidecar,
        )
        .map_err(BlobError::KzgError)?
        {
            return Err(BlobError::InvalidKzgProof);
        }
        Ok(())
    }
=======
>>>>>>> 463ce3d1
}

impl<T: BeaconChainTypes> Drop for BeaconChain<T> {
    fn drop(&mut self) {
        let drop = || -> Result<(), Error> {
            self.persist_head_and_fork_choice()?;
            self.persist_op_pool()?;
            self.persist_eth1_cache()
        };

        if let Err(e) = drop() {
            error!(
                self.log,
                "Failed to persist on BeaconChain drop";
                "error" => ?e
            )
        } else {
            info!(
                self.log,
                "Saved beacon chain to disk";
            )
        }
    }
}

impl From<DBError> for Error {
    fn from(e: DBError) -> Error {
        Error::DBError(e)
    }
}

impl From<ForkChoiceError> for Error {
    fn from(e: ForkChoiceError) -> Error {
        Error::ForkChoiceError(e)
    }
}

impl From<BeaconStateError> for Error {
    fn from(e: BeaconStateError) -> Error {
        Error::BeaconStateError(e)
    }
}

impl<T: EthSpec> ChainSegmentResult<T> {
    pub fn into_block_error(self) -> Result<(), BlockError<T>> {
        match self {
            ChainSegmentResult::Failed { error, .. } => Err(error),
            ChainSegmentResult::Successful { .. } => Ok(()),
        }
    }
}<|MERGE_RESOLUTION|>--- conflicted
+++ resolved
@@ -8,12 +8,8 @@
 use crate::beacon_proposer_cache::BeaconProposerCache;
 use crate::blob_cache::BlobCache;
 use crate::blob_verification::{
-<<<<<<< HEAD
-    AsBlock, AvailableBlock, BlobError, Blobs, BlockWrapper, IntoAvailableBlock,
-=======
     self, AsBlock, AvailableBlock, BlobError, BlockWrapper, GossipVerifiedBlob, IntoAvailableBlock,
     VerifiedBlobs,
->>>>>>> 463ce3d1
 };
 use crate::block_times_cache::BlockTimesCache;
 use crate::block_verification::{
@@ -121,10 +117,7 @@
 use tree_hash::TreeHash;
 use types::beacon_block_body::KzgCommitments;
 use types::beacon_state::CloneConfig;
-<<<<<<< HEAD
-=======
 use types::blob_sidecar::{BlobIdentifier, BlobSidecarArcList, Blobs};
->>>>>>> 463ce3d1
 use types::consts::eip4844::MIN_EPOCHS_FOR_BLOBS_SIDECARS_REQUESTS;
 use types::consts::merge::INTERVALS_PER_SLOT;
 use types::*;
@@ -466,12 +459,8 @@
     pub slasher: Option<Arc<Slasher<T::EthSpec>>>,
     /// Provides monitoring of a set of explicitly defined validators.
     pub validator_monitor: RwLock<ValidatorMonitor<T::EthSpec>>,
-<<<<<<< HEAD
-    pub blob_cache: BlobCache<T::EthSpec>,
-=======
     pub proposal_blob_cache: BlobCache<T::EthSpec>,
     pub data_availability_checker: DataAvailabilityChecker<T::EthSpec>,
->>>>>>> 463ce3d1
     pub kzg: Option<Arc<Kzg>>,
 }
 
@@ -1087,13 +1076,8 @@
     pub fn get_blobs(
         &self,
         block_root: &Hash256,
-<<<<<<< HEAD
-    ) -> Result<Option<BlobSidecarList<T::EthSpec>>, Error> {
-        self.store.get_blobs(block_root)
-=======
     ) -> Result<Option<BlobSidecarArcList<T::EthSpec>>, Error> {
         Ok(self.store.get_blobs(block_root)?)
->>>>>>> 463ce3d1
     }
 
     pub fn get_blinded_block(
@@ -2716,10 +2700,6 @@
         // Increment the Prometheus counter for block processing requests.
         metrics::inc_counter(&metrics::BLOCK_PROCESSING_REQUESTS);
 
-<<<<<<< HEAD
-        let slot = unverified_block.block().slot();
-=======
->>>>>>> 463ce3d1
         let chain = self.clone();
 
         let execution_pending = unverified_block.into_execution_pending_block(
@@ -2732,38 +2712,8 @@
         let executed_block = self
             .clone()
             .into_executed_block(execution_pending, count_unrealized)
-<<<<<<< HEAD
-            .await?;
-
-        // Check if the executed block has all it's blobs available to qualify as a fully
-        // available block
-        let import_block = if let Ok(blobs) = self
-            .gossip_blob_cache
-            .lock()
-            .blobs(executed_block.block_root)
-        {
-            self.import_available_block(executed_block, blobs, count_unrealized)
-        } else {
-            return Ok(BlockProcessingResult::AvailabilityPending(executed_block));
-        };
-
-        // Verify and import the block.
-        match import_block.await {
-            // The block was successfully verified and imported. Yay.
-            Ok(block_root) => {
-                trace!(
-                    self.log,
-                    "Beacon block imported";
-                    "block_root" => ?block_root,
-                     "block_slot" => slot,
-                );
-
-                // Increment the Prometheus counter for block processing successes.
-                metrics::inc_counter(&metrics::BLOCK_PROCESSING_SUCCESSES);
-=======
             .await
             .map_err(|e| self.handle_block_error(e))?;
->>>>>>> 463ce3d1
 
         self.check_availability_and_maybe_import(
             |chain| {
@@ -2876,45 +2826,6 @@
     ///
     /// An error is returned if the block was unable to be imported. It may be partially imported
     /// (i.e., this function is not atomic).
-<<<<<<< HEAD
-    async fn import_available_block(
-        self: Arc<Self>,
-        executed_block: ExecutedBlock<T>,
-        blobs: Blobs<T::EthSpec>,
-        count_unrealized: CountUnrealized,
-    ) -> Result<Hash256, BlockError<T::EthSpec>> {
-        let ExecutedBlock {
-            block,
-            block_root,
-            state,
-            parent_block,
-            confirmed_state_roots,
-            payload_verification_outcome,
-            parent_eth1_finalization_data,
-            consensus_context,
-        } = executed_block;
-
-        let chain = self.clone();
-
-        let available_block = AvailableBlock {
-            block: block.block_cloned(),
-            blobs: blobs,
-        };
-
-        let block_hash = self
-            .spawn_blocking_handle(
-                move || {
-                    chain.import_block(
-                        available_block,
-                        block_root,
-                        state,
-                        confirmed_state_roots,
-                        payload_verification_outcome.payload_verification_status,
-                        count_unrealized,
-                        parent_block,
-                        parent_eth1_finalization_data,
-                        consensus_context,
-=======
     pub async fn check_availability_and_maybe_import(
         self: &Arc<Self>,
         cache_fn: impl FnOnce(Arc<Self>) -> Result<Availability<T::EthSpec>, AvailabilityCheckError>,
@@ -2961,7 +2872,6 @@
                             )
                         },
                         "payload_verification_handle",
->>>>>>> 463ce3d1
                     )
                     .await
                     .map_err(|e| {
@@ -6299,52 +6209,6 @@
             .map(|fork_epoch| fork_epoch <= current_epoch)
             .unwrap_or(false))
     }
-<<<<<<< HEAD
-
-    pub async fn check_data_availability(
-        &self,
-        block: Arc<SignedBeaconBlock<T::EthSpec>>,
-    ) -> Result<AvailableBlock<T>, Error> {
-        let kzg_commitments = block
-            .message()
-            .body()
-            .blob_kzg_commitments()
-            .map_err(|_| BlobError::KzgCommitmentMissing)?;
-        let transactions = block
-            .message()
-            .body()
-            .execution_payload_eip4844()
-            .map(|payload| payload.transactions())
-            .map_err(|_| BlobError::TransactionsMissing)?
-            .ok_or(BlobError::TransactionsMissing)?;
-
-        if verify_kzg_commitments_against_transactions::<T::EthSpec>(transactions, kzg_commitments)
-            .is_err()
-        {
-            return Err(BlobError::TransactionCommitmentMismatch);
-        }
-
-        // Validate that the kzg proof is valid against the commitments and blobs
-        let kzg = self
-            .kzg
-            .as_ref()
-            .ok_or(BlobError::TrustedSetupNotInitialized)?;
-
-        if !kzg_utils::validate_blobs_sidecar(
-            kzg,
-            block_slot,
-            block_root,
-            kzg_commitments,
-            blob_sidecar,
-        )
-        .map_err(BlobError::KzgError)?
-        {
-            return Err(BlobError::InvalidKzgProof);
-        }
-        Ok(())
-    }
-=======
->>>>>>> 463ce3d1
 }
 
 impl<T: BeaconChainTypes> Drop for BeaconChain<T> {

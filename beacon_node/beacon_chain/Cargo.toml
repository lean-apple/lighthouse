--- conflicted
+++ resolved
@@ -35,12 +35,8 @@
 ssz_types = "0.5.0"
 ethereum_ssz_derive = "0.5.0"
 state_processing = { path = "../../consensus/state_processing" }
-<<<<<<< HEAD
-tree_hash = "0.4.1"
-tree_hash_derive = "0.4.0"
-=======
+tree_hash_derive = "0.5.0"
 tree_hash = "0.5.0"
->>>>>>> aa1ed787
 types = { path = "../../consensus/types" }
 tokio = "1.14.0"
 tokio-stream = "0.1.3"

use crate::attestation_verification::{
    Error as AttestationError, SignatureVerifiedAttestation, VerifiedAggregatedAttestation,
    VerifiedUnaggregatedAttestation,
};
use crate::beacon_proposer_cache::BeaconProposerCache;
use crate::block_verification::{
    check_block_is_finalized_descendant, check_block_relevancy, get_block_root,
    signature_verify_chain_segment, BlockError, FullyVerifiedBlock, GossipVerifiedBlock,
    IntoFullyVerifiedBlock,
};
use crate::chain_config::ChainConfig;
use crate::errors::{BeaconChainError as Error, BlockProductionError};
use crate::eth1_chain::{Eth1Chain, Eth1ChainBackend};
use crate::events::ServerSentEventHandler;
use crate::head_tracker::HeadTracker;
use crate::migrate::BackgroundMigrator;
use crate::naive_aggregation_pool::{
    AggregatedAttestationMap, Error as NaiveAggregationError, NaiveAggregationPool,
    SyncContributionAggregateMap,
};
use crate::observed_aggregates::{
    Error as AttestationObservationError, ObservedAggregateAttestations, ObservedSyncContributions,
};
use crate::observed_attesters::{
    ObservedAggregators, ObservedAttesters, ObservedSyncAggregators, ObservedSyncContributors,
};
use crate::observed_block_producers::ObservedBlockProducers;
use crate::observed_operations::{ObservationOutcome, ObservedOperations};
use crate::persisted_beacon_chain::{PersistedBeaconChain, DUMMY_CANONICAL_HEAD_BLOCK_ROOT};
use crate::persisted_fork_choice::PersistedForkChoice;
use crate::shuffling_cache::{BlockShufflingIds, ShufflingCache};
use crate::snapshot_cache::SnapshotCache;
use crate::sync_committee_verification::{
    Error as SyncCommitteeError, VerifiedSyncCommitteeMessage, VerifiedSyncContribution,
};
use crate::timeout_rw_lock::TimeoutRwLock;
use crate::validator_monitor::{
    get_block_delay_ms, get_slot_delay_ms, timestamp_now, ValidatorMonitor,
    HISTORIC_EPOCHS as VALIDATOR_MONITOR_HISTORIC_EPOCHS,
};
use crate::validator_pubkey_cache::ValidatorPubkeyCache;
use crate::BeaconForkChoiceStore;
use crate::BeaconSnapshot;
use crate::{metrics, BeaconChainError};
use eth2::types::{EventKind, SseBlock, SseChainReorg, SseFinalizedCheckpoint, SseHead};
use fork_choice::ForkChoice;
use futures::channel::mpsc::Sender;
use itertools::process_results;
use itertools::Itertools;
use operation_pool::{OperationPool, PersistedOperationPool};
use parking_lot::{Mutex, RwLock};
use safe_arith::SafeArith;
use slasher::Slasher;
use slog::{crit, debug, error, info, trace, warn, Logger};
use slot_clock::SlotClock;
use state_processing::{
    common::get_indexed_attestation,
    per_block_processing,
    per_block_processing::errors::AttestationValidationError,
    per_slot_processing,
    state_advance::{complete_state_advance, partial_state_advance},
    BlockSignatureStrategy, SigVerifiedOp,
};
use std::borrow::Cow;
use std::cmp::Ordering;
use std::collections::HashMap;
use std::collections::HashSet;
use std::io::prelude::*;
use std::sync::Arc;
use std::time::{Duration, Instant};
use store::iter::{BlockRootsIterator, ParentRootBlockIterator, StateRootsIterator};
use store::{Error as DBError, HotColdDB, KeyValueStore, KeyValueStoreOp, StoreItem, StoreOp};
use task_executor::ShutdownReason;
use types::beacon_state::CloneConfig;
use types::*;

pub type ForkChoiceError = fork_choice::Error<crate::ForkChoiceStoreError>;

/// The time-out before failure during an operation to take a read/write RwLock on the canonical
/// head.
pub const HEAD_LOCK_TIMEOUT: Duration = Duration::from_secs(1);

/// The time-out before failure during an operation to take a read/write RwLock on the block
/// processing cache.
pub const BLOCK_PROCESSING_CACHE_LOCK_TIMEOUT: Duration = Duration::from_secs(1);
/// The time-out before failure during an operation to take a read/write RwLock on the
/// attestation cache.
pub const ATTESTATION_CACHE_LOCK_TIMEOUT: Duration = Duration::from_secs(1);

/// The time-out before failure during an operation to take a read/write RwLock on the
/// validator pubkey cache.
pub const VALIDATOR_PUBKEY_CACHE_LOCK_TIMEOUT: Duration = Duration::from_secs(1);

// These keys are all zero because they get stored in different columns, see `DBColumn` type.
pub const BEACON_CHAIN_DB_KEY: Hash256 = Hash256::zero();
pub const OP_POOL_DB_KEY: Hash256 = Hash256::zero();
pub const ETH1_CACHE_DB_KEY: Hash256 = Hash256::zero();
pub const FORK_CHOICE_DB_KEY: Hash256 = Hash256::zero();

/// Defines the behaviour when a block/block-root for a skipped slot is requested.
pub enum WhenSlotSkipped {
    /// If the slot is a skip slot, return `None`.
    ///
    /// This is how the HTTP API behaves.
    None,
    /// If the slot it a skip slot, return the previous non-skipped block.
    ///
    /// This is generally how the specification behaves.
    Prev,
}

/// The result of a chain segment processing.
pub enum ChainSegmentResult<T: EthSpec> {
    /// Processing this chain segment finished successfully.
    Successful { imported_blocks: usize },
    /// There was an error processing this chain segment. Before the error, some blocks could
    /// have been imported.
    Failed {
        imported_blocks: usize,
        error: BlockError<T>,
    },
}

/// The accepted clock drift for nodes gossiping blocks and attestations. See:
///
/// https://github.com/ethereum/eth2.0-specs/blob/v0.12.1/specs/phase0/p2p-interface.md#configuration
pub const MAXIMUM_GOSSIP_CLOCK_DISPARITY: Duration = Duration::from_millis(500);

#[derive(Debug, PartialEq)]
pub enum AttestationProcessingOutcome {
    Processed,
    EmptyAggregationBitfield,
    UnknownHeadBlock {
        beacon_block_root: Hash256,
    },
    /// The attestation is attesting to a state that is later than itself. (Viz., attesting to the
    /// future).
    AttestsToFutureBlock {
        block: Slot,
        attestation: Slot,
    },
    /// The slot is finalized, no need to import.
    FinalizedSlot {
        attestation: Slot,
        finalized: Slot,
    },
    FutureEpoch {
        attestation_epoch: Epoch,
        current_epoch: Epoch,
    },
    PastEpoch {
        attestation_epoch: Epoch,
        current_epoch: Epoch,
    },
    BadTargetEpoch,
    UnknownTargetRoot(Hash256),
    InvalidSignature,
    NoCommitteeForSlotAndIndex {
        slot: Slot,
        index: CommitteeIndex,
    },
    Invalid(AttestationValidationError),
}

/// Defines how a `BeaconState` should be "skipped" through skip-slots.
pub enum StateSkipConfig {
    /// Calculate the state root during each skip slot, producing a fully-valid `BeaconState`.
    WithStateRoots,
    /// Don't calculate the state root at each slot, instead just use the zero hash. This is orders
    /// of magnitude faster, however it produces a partially invalid state.
    ///
    /// This state is useful for operations that don't use the state roots; e.g., for calculating
    /// the shuffling.
    WithoutStateRoots,
}

#[derive(Debug, PartialEq)]
pub struct HeadInfo {
    pub slot: Slot,
    pub block_root: Hash256,
    pub state_root: Hash256,
    pub current_justified_checkpoint: types::Checkpoint,
    pub finalized_checkpoint: types::Checkpoint,
    pub fork: Fork,
    pub genesis_time: u64,
    pub genesis_validators_root: Hash256,
    pub proposer_shuffling_decision_root: Hash256,
}

pub trait BeaconChainTypes: Send + Sync + 'static {
    type HotStore: store::ItemStore<Self::EthSpec>;
    type ColdStore: store::ItemStore<Self::EthSpec>;
    type SlotClock: slot_clock::SlotClock;
    type Eth1Chain: Eth1ChainBackend<Self::EthSpec>;
    type EthSpec: types::EthSpec;
}

pub type BeaconForkChoice<T> = ForkChoice<
    BeaconForkChoiceStore<
        <T as BeaconChainTypes>::EthSpec,
        <T as BeaconChainTypes>::HotStore,
        <T as BeaconChainTypes>::ColdStore,
    >,
    <T as BeaconChainTypes>::EthSpec,
>;

pub type BeaconStore<T> = Arc<
    HotColdDB<
        <T as BeaconChainTypes>::EthSpec,
        <T as BeaconChainTypes>::HotStore,
        <T as BeaconChainTypes>::ColdStore,
    >,
>;

/// Represents the "Beacon Chain" component of Ethereum 2.0. Allows import of blocks and block
/// operations and chooses a canonical head.
pub struct BeaconChain<T: BeaconChainTypes> {
    pub spec: ChainSpec,
    /// Configuration for `BeaconChain` runtime behaviour.
    pub config: ChainConfig,
    /// Persistent storage for blocks, states, etc. Typically an on-disk store, such as LevelDB.
    pub store: BeaconStore<T>,
    /// Database migrator for running background maintenance on the store.
    pub store_migrator: BackgroundMigrator<T::EthSpec, T::HotStore, T::ColdStore>,
    /// Reports the current slot, typically based upon the system clock.
    pub slot_clock: T::SlotClock,
    /// Stores all operations (e.g., `Attestation`, `Deposit`, etc) that are candidates for
    /// inclusion in a block.
    pub op_pool: OperationPool<T::EthSpec>,
    /// A pool of attestations dedicated to the "naive aggregation strategy" defined in the eth2
    /// specs.
    ///
    /// This pool accepts `Attestation` objects that only have one aggregation bit set and provides
    /// a method to get an aggregated `Attestation` for some `AttestationData`.
    pub naive_aggregation_pool: RwLock<NaiveAggregationPool<AggregatedAttestationMap<T::EthSpec>>>,
    /// A pool of `SyncCommitteeContribution` dedicated to the "naive aggregation strategy" defined in the eth2
    /// specs.
    ///
    /// This pool accepts `SyncCommitteeContribution` objects that only have one aggregation bit set and provides
    /// a method to get an aggregated `SyncCommitteeContribution` for some `SyncCommitteeContributionData`.
    pub naive_sync_aggregation_pool:
        RwLock<NaiveAggregationPool<SyncContributionAggregateMap<T::EthSpec>>>,
    /// Contains a store of attestations which have been observed by the beacon chain.
    pub(crate) observed_attestations: RwLock<ObservedAggregateAttestations<T::EthSpec>>,
    /// Contains a store of sync contributions which have been observed by the beacon chain.
    pub(crate) observed_sync_contributions: RwLock<ObservedSyncContributions<T::EthSpec>>,
    /// Maintains a record of which validators have been seen to attest in recent epochs.
    pub(crate) observed_attesters: RwLock<ObservedAttesters<T::EthSpec>>,
    /// Maintains a record of which validators have been seen sending sync messages in recent epochs.
    pub(crate) observed_sync_contributors: RwLock<ObservedSyncContributors<T::EthSpec>>,
    /// Maintains a record of which validators have been seen to create `SignedAggregateAndProofs`
    /// in recent epochs.
    pub(crate) observed_aggregators: RwLock<ObservedAggregators<T::EthSpec>>,
    /// Maintains a record of which validators have been seen to create `SignedContributionAndProofs`
    /// in recent epochs.
    pub(crate) observed_sync_aggregators: RwLock<ObservedSyncAggregators<T::EthSpec>>,
    /// Maintains a record of which validators have proposed blocks for each slot.
    pub(crate) observed_block_producers: RwLock<ObservedBlockProducers<T::EthSpec>>,
    /// Maintains a record of which validators have submitted voluntary exits.
    pub(crate) observed_voluntary_exits: Mutex<ObservedOperations<SignedVoluntaryExit, T::EthSpec>>,
    /// Maintains a record of which validators we've seen proposer slashings for.
    pub(crate) observed_proposer_slashings: Mutex<ObservedOperations<ProposerSlashing, T::EthSpec>>,
    /// Maintains a record of which validators we've seen attester slashings for.
    pub(crate) observed_attester_slashings:
        Mutex<ObservedOperations<AttesterSlashing<T::EthSpec>, T::EthSpec>>,
    /// Provides information from the Ethereum 1 (PoW) chain.
    pub eth1_chain: Option<Eth1Chain<T::Eth1Chain, T::EthSpec>>,
    /// Stores a "snapshot" of the chain at the time the head-of-the-chain block was received.
    pub(crate) canonical_head: TimeoutRwLock<BeaconSnapshot<T::EthSpec>>,
    /// The root of the genesis block.
    pub genesis_block_root: Hash256,
    /// The root of the genesis state.
    pub genesis_state_root: Hash256,
    /// The root of the list of genesis validators, used during syncing.
    pub genesis_validators_root: Hash256,
    /// A state-machine that is updated with information from the network and chooses a canonical
    /// head block.
    pub fork_choice: RwLock<BeaconForkChoice<T>>,
    /// A handler for events generated by the beacon chain. This is only initialized when the
    /// HTTP server is enabled.
    pub event_handler: Option<ServerSentEventHandler<T::EthSpec>>,
    /// Used to track the heads of the beacon chain.
    pub(crate) head_tracker: Arc<HeadTracker>,
    /// A cache dedicated to block processing.
    pub(crate) snapshot_cache: TimeoutRwLock<SnapshotCache<T::EthSpec>>,
    /// Caches the attester shuffling for a given epoch and shuffling key root.
    pub(crate) shuffling_cache: TimeoutRwLock<ShufflingCache>,
    /// Caches the beacon block proposer shuffling for a given epoch and shuffling key root.
    pub beacon_proposer_cache: Mutex<BeaconProposerCache>,
    /// Caches a map of `validator_index -> validator_pubkey`.
    pub(crate) validator_pubkey_cache: TimeoutRwLock<ValidatorPubkeyCache<T>>,
    /// A list of any hard-coded forks that have been disabled.
    pub disabled_forks: Vec<String>,
    /// Sender given to tasks, so that if they encounter a state in which execution cannot
    /// continue they can request that everything shuts down.
    pub shutdown_sender: Sender<ShutdownReason>,
    /// Logging to CLI, etc.
    pub(crate) log: Logger,
    /// Arbitrary bytes included in the blocks.
    pub(crate) graffiti: Graffiti,
    /// Optional slasher.
    pub slasher: Option<Arc<Slasher<T::EthSpec>>>,
    /// Provides monitoring of a set of explicitly defined validators.
    pub validator_monitor: RwLock<ValidatorMonitor<T::EthSpec>>,
}

type BeaconBlockAndState<T> = (BeaconBlock<T>, BeaconState<T>);

impl<T: BeaconChainTypes> BeaconChain<T> {
    /// Persists the head tracker and fork choice.
    ///
    /// We do it atomically even though no guarantees need to be made about blocks from
    /// the head tracker also being present in fork choice.
    pub fn persist_head_and_fork_choice(&self) -> Result<(), Error> {
        let mut batch = vec![];

        let _head_timer = metrics::start_timer(&metrics::PERSIST_HEAD);
        batch.push(self.persist_head_in_batch());

        let _fork_choice_timer = metrics::start_timer(&metrics::PERSIST_FORK_CHOICE);
        batch.push(self.persist_fork_choice_in_batch());

        self.store.hot_db.do_atomically(batch)?;

        Ok(())
    }

    /// Return a `PersistedBeaconChain` representing the current head.
    pub fn make_persisted_head(&self) -> PersistedBeaconChain {
        PersistedBeaconChain {
            _canonical_head_block_root: DUMMY_CANONICAL_HEAD_BLOCK_ROOT,
            genesis_block_root: self.genesis_block_root,
            ssz_head_tracker: self.head_tracker.to_ssz_container(),
        }
    }

    /// Return a database operation for writing the beacon chain head to disk.
    pub fn persist_head_in_batch(&self) -> KeyValueStoreOp {
        self.make_persisted_head()
            .as_kv_store_op(BEACON_CHAIN_DB_KEY)
    }

    /// Return a database operation for writing fork choice to disk.
    pub fn persist_fork_choice_in_batch(&self) -> KeyValueStoreOp {
        let fork_choice = self.fork_choice.read();
        let persisted_fork_choice = PersistedForkChoice {
            fork_choice: fork_choice.to_persisted(),
            fork_choice_store: fork_choice.fc_store().to_persisted(),
        };
        persisted_fork_choice.as_kv_store_op(FORK_CHOICE_DB_KEY)
    }

    /// Load fork choice from disk, returning `None` if it isn't found.
    pub fn load_fork_choice(store: BeaconStore<T>) -> Result<Option<BeaconForkChoice<T>>, Error> {
        let persisted_fork_choice =
            match store.get_item::<PersistedForkChoice>(&FORK_CHOICE_DB_KEY)? {
                Some(fc) => fc,
                None => return Ok(None),
            };

        let fc_store =
            BeaconForkChoiceStore::from_persisted(persisted_fork_choice.fork_choice_store, store)?;

        Ok(Some(ForkChoice::from_persisted(
            persisted_fork_choice.fork_choice,
            fc_store,
        )?))
    }

    /// Persists `self.op_pool` to disk.
    ///
    /// ## Notes
    ///
    /// This operation is typically slow and causes a lot of allocations. It should be used
    /// sparingly.
    pub fn persist_op_pool(&self) -> Result<(), Error> {
        let _timer = metrics::start_timer(&metrics::PERSIST_OP_POOL);

        self.store.put_item(
            &OP_POOL_DB_KEY,
            &PersistedOperationPool::from_operation_pool(&self.op_pool),
        )?;

        Ok(())
    }

    /// Persists `self.eth1_chain` and its caches to disk.
    pub fn persist_eth1_cache(&self) -> Result<(), Error> {
        let _timer = metrics::start_timer(&metrics::PERSIST_OP_POOL);

        if let Some(eth1_chain) = self.eth1_chain.as_ref() {
            self.store
                .put_item(&ETH1_CACHE_DB_KEY, &eth1_chain.as_ssz_container())?;
        }

        Ok(())
    }

    /// Returns the slot _right now_ according to `self.slot_clock`. Returns `Err` if the slot is
    /// unavailable.
    ///
    /// The slot might be unavailable due to an error with the system clock, or if the present time
    /// is before genesis (i.e., a negative slot).
    pub fn slot(&self) -> Result<Slot, Error> {
        self.slot_clock.now().ok_or(Error::UnableToReadSlot)
    }

    /// Returns the epoch _right now_ according to `self.slot_clock`. Returns `Err` if the epoch is
    /// unavailable.
    ///
    /// The epoch might be unavailable due to an error with the system clock, or if the present time
    /// is before genesis (i.e., a negative epoch).
    pub fn epoch(&self) -> Result<Epoch, Error> {
        self.slot()
            .map(|slot| slot.epoch(T::EthSpec::slots_per_epoch()))
    }

    /// Iterates across all `(block_root, slot)` pairs from `start_slot`
    /// to the head of the chain (inclusive).
    ///
    /// ## Notes
    ///
    /// - `slot` always increases by `1`.
    /// - Skipped slots contain the root of the closest prior
    ///     non-skipped slot (identical to the way they are stored in `state.block_roots`).
    /// - Iterator returns `(Hash256, Slot)`.
    pub fn forwards_iter_block_roots(
        &self,
        start_slot: Slot,
    ) -> Result<impl Iterator<Item = Result<(Hash256, Slot), Error>>, Error> {
        let local_head = self.head()?;

        let iter = HotColdDB::forwards_block_roots_iterator(
            self.store.clone(),
            start_slot,
            local_head.beacon_state,
            local_head.beacon_block_root,
            &self.spec,
        )?;

        Ok(iter.map(|result| result.map_err(Into::into)))
    }

    /// Traverse backwards from `block_root` to find the block roots of its ancestors.
    ///
    /// ## Notes
    ///
    /// - `slot` always decreases by `1`.
    /// - Skipped slots contain the root of the closest prior
    ///     non-skipped slot (identical to the way they are stored in `state.block_roots`) .
    /// - Iterator returns `(Hash256, Slot)`.
    /// - The provided `block_root` is included as the first item in the iterator.
    pub fn rev_iter_block_roots_from(
        &self,
        block_root: Hash256,
    ) -> Result<impl Iterator<Item = Result<(Hash256, Slot), Error>>, Error> {
        let block = self
            .get_block(&block_root)?
            .ok_or(Error::MissingBeaconBlock(block_root))?;
        let state = self
            .get_state(&block.state_root(), Some(block.slot()))?
            .ok_or_else(|| Error::MissingBeaconState(block.state_root()))?;
        let iter = BlockRootsIterator::owned(self.store.clone(), state);
        Ok(std::iter::once(Ok((block_root, block.slot())))
            .chain(iter)
            .map(|result| result.map_err(|e| e.into())))
    }

    /// Iterate through the current chain to find the slot intersecting with the given beacon state.
    /// The maximum depth this will search is `SLOTS_PER_HISTORICAL_ROOT`, and if that depth is reached
    /// and no intersection is found, the finalized slot will be returned.
    pub fn find_reorg_slot(
        &self,
        new_state: &BeaconState<T::EthSpec>,
        new_block_root: Hash256,
    ) -> Result<Slot, Error> {
        self.with_head(|snapshot| {
            let old_state = &snapshot.beacon_state;
            let old_block_root = snapshot.beacon_block_root;

            // The earliest slot for which the two chains may have a common history.
            let lowest_slot = std::cmp::min(new_state.slot(), old_state.slot());

            // Create an iterator across `$state`, assuming that the block at `$state.slot` has the
            // block root of `$block_root`.
            //
            // The iterator will be skipped until the next value returns `lowest_slot`.
            //
            // This is a macro instead of a function or closure due to the complex types invloved
            // in all the iterator wrapping.
            macro_rules! aligned_roots_iter {
                ($state: ident, $block_root: ident) => {
                    std::iter::once(Ok(($state.slot(), $block_root)))
                        .chain($state.rev_iter_block_roots(&self.spec))
                        .skip_while(|result| {
                            result
                                .as_ref()
                                .map_or(false, |(slot, _)| *slot > lowest_slot)
                        })
                };
            }

            // Create iterators across old/new roots where iterators both start at the same slot.
            let mut new_roots = aligned_roots_iter!(new_state, new_block_root);
            let mut old_roots = aligned_roots_iter!(old_state, old_block_root);

            // Whilst *both* of the iterators are still returning values, try and find a common
            // ancestor between them.
            while let (Some(old), Some(new)) = (old_roots.next(), new_roots.next()) {
                let (old_slot, old_root) = old?;
                let (new_slot, new_root) = new?;

                // Sanity check to detect programming errors.
                if old_slot != new_slot {
                    return Err(Error::InvalidReorgSlotIter { new_slot, old_slot });
                }

                if old_root == new_root {
                    // A common ancestor has been found.
                    return Ok(old_slot);
                }
            }

            // If no common ancestor is found, declare that the re-org happened at the previous
            // finalized slot.
            //
            // Sometimes this will result in the return slot being *lower* than the actual reorg
            // slot. However, assuming we don't re-org through a finalized slot, it will never be
            // *higher*.
            //
            // We provide this potentially-inaccurate-but-safe information to avoid onerous
            // database reads during times of deep reorgs.
            Ok(old_state
                .finalized_checkpoint()
                .epoch
                .start_slot(T::EthSpec::slots_per_epoch()))
        })
    }

    /// Iterates backwards across all `(state_root, slot)` pairs starting from
    /// an arbitrary `BeaconState` to the earliest reachable ancestor (may or may not be genesis).
    ///
    /// ## Notes
    ///
    /// - `slot` always decreases by `1`.
    /// - Iterator returns `(Hash256, Slot)`.
    /// - As this iterator starts at the `head` of the chain (viz., the best block), the first slot
    ///     returned may be earlier than the wall-clock slot.
<<<<<<< HEAD
    pub fn rev_iter_state_roots(
        &self,
    ) -> Result<impl Iterator<Item = Result<(Hash256, Slot), Error>>, Error> {
        let head = self.head()?;
        let head_slot = head.beacon_state.slot();
        let head_state_root = head.beacon_state_root();
        let iter = StateRootsIterator::owned(self.store.clone(), head.beacon_state);
        let iter = std::iter::once(Ok((head_state_root, head_slot)))
            .chain(iter)
            .map(|result| result.map_err(Into::into));
        Ok(iter)
    }

    /// As for `rev_iter_state_roots` but starting from an arbitrary `BeaconState`.
=======
>>>>>>> f37f2671
    pub fn rev_iter_state_roots_from<'a>(
        &self,
        state_root: Hash256,
        state: &'a BeaconState<T::EthSpec>,
    ) -> impl Iterator<Item = Result<(Hash256, Slot), Error>> + 'a {
        std::iter::once(Ok((state_root, state.slot())))
            .chain(StateRootsIterator::new(self.store.clone(), state))
            .map(|result| result.map_err(Into::into))
    }

    /// Iterates across all `(state_root, slot)` pairs from `start_slot`
    /// to the head of the chain (inclusive).
    ///
    /// ## Notes
    ///
    /// - `slot` always increases by `1`.
    /// - Iterator returns `(Hash256, Slot)`.
    pub fn forwards_iter_state_roots(
        &self,
        start_slot: Slot,
    ) -> Result<impl Iterator<Item = Result<(Hash256, Slot), Error>>, Error> {
        let local_head = self.head()?;

        let iter = HotColdDB::forwards_state_roots_iterator(
            self.store.clone(),
            start_slot,
            local_head.beacon_state_root(),
            local_head.beacon_state,
            &self.spec,
        )?;

        Ok(iter.map(|result| result.map_err(Into::into)))
    }

    /// Returns the block at the given slot, if any. Only returns blocks in the canonical chain.
    ///
    /// Use the `skips` parameter to define the behaviour when `request_slot` is a skipped slot.
    ///
    /// ## Errors
    ///
    /// May return a database error.
    pub fn block_at_slot(
        &self,
        request_slot: Slot,
        skips: WhenSlotSkipped,
    ) -> Result<Option<SignedBeaconBlock<T::EthSpec>>, Error> {
        let root = self.block_root_at_slot(request_slot, skips)?;

        if let Some(block_root) = root {
            Ok(self.store.get_block(&block_root)?)
        } else {
            Ok(None)
        }
    }

    /// Returns the state root at the given slot, if any. Only returns state roots in the canonical chain.
    ///
    /// ## Errors
    ///
    /// May return a database error.
    pub fn state_root_at_slot(&self, request_slot: Slot) -> Result<Option<Hash256>, Error> {
        if request_slot > self.slot()? {
            return Ok(None);
        } else if request_slot == self.spec.genesis_slot {
            return Ok(Some(self.genesis_state_root));
        }

        // Try an optimized path of reading the root directly from the head state.
        let fast_lookup: Option<Hash256> = self.with_head(|head| {
            if head.beacon_block.slot() <= request_slot {
                // Return the head state root if all slots between the request and the head are skipped.
                Ok(Some(head.beacon_state_root()))
            } else if let Ok(root) = head.beacon_state.get_state_root(request_slot) {
                // Return the root if it's easily accessible from the head state.
                Ok(Some(*root))
            } else {
                // Fast lookup is not possible.
                Ok::<_, Error>(None)
            }
        })?;

        if let Some(root) = fast_lookup {
            return Ok(Some(root));
        }

        process_results(self.forwards_iter_state_roots(request_slot)?, |mut iter| {
            if let Some((root, slot)) = iter.next() {
                if slot == request_slot {
                    Ok(Some(root))
                } else {
                    // Sanity check.
                    Err(Error::InconsistentForwardsIter { request_slot, slot })
                }
            } else {
                Ok(None)
            }
        })?
    }

    /// Returns the block root at the given slot, if any. Only returns roots in the canonical chain.
    ///
    /// ## Notes
    ///
    /// - Use the `skips` parameter to define the behaviour when `request_slot` is a skipped slot.
    /// - Returns `Ok(None)` for any slot higher than the current wall-clock slot.
    pub fn block_root_at_slot(
        &self,
        request_slot: Slot,
        skips: WhenSlotSkipped,
    ) -> Result<Option<Hash256>, Error> {
        match skips {
            WhenSlotSkipped::None => self.block_root_at_slot_skips_none(request_slot),
            WhenSlotSkipped::Prev => self.block_root_at_slot_skips_prev(request_slot),
        }
    }

    /// Returns the block root at the given slot, if any. Only returns roots in the canonical chain.
    ///
    /// ## Notes
    ///
    /// - Returns `Ok(None)` if the given `Slot` was skipped.
    /// - Returns `Ok(None)` for any slot higher than the current wall-clock slot.
    ///
    /// ## Errors
    ///
    /// May return a database error.
    fn block_root_at_slot_skips_none(&self, request_slot: Slot) -> Result<Option<Hash256>, Error> {
        if request_slot > self.slot()? {
            return Ok(None);
        } else if request_slot == self.spec.genesis_slot {
            return Ok(Some(self.genesis_block_root));
        }

        let prev_slot = request_slot.saturating_sub(1_u64);

        // Try an optimized path of reading the root directly from the head state.
        let fast_lookup: Option<Option<Hash256>> = self.with_head(|head| {
            let state = &head.beacon_state;

            // Try find the root for the `request_slot`.
            let request_root_opt = match state.slot().cmp(&request_slot) {
                // It's always a skip slot if the head is less than the request slot, return early.
                Ordering::Less => return Ok(Some(None)),
                // The request slot is the head slot.
                Ordering::Equal => Some(head.beacon_block_root),
                // Try find the request slot in the state.
                Ordering::Greater => state.get_block_root(request_slot).ok().copied(),
            };

            if let Some(request_root) = request_root_opt {
                if let Ok(prev_root) = state.get_block_root(prev_slot) {
                    return Ok(Some((*prev_root != request_root).then(|| request_root)));
                }
            }

            // Fast lookup is not possible.
            Ok::<_, Error>(None)
        })?;
        if let Some(root_opt) = fast_lookup {
            return Ok(root_opt);
        }

        if let Some(((prev_root, _), (curr_root, curr_slot))) =
            process_results(self.forwards_iter_block_roots(prev_slot)?, |iter| {
                iter.tuple_windows().next()
            })?
        {
            // Sanity check.
            if curr_slot != request_slot {
                return Err(Error::InconsistentForwardsIter {
                    request_slot,
                    slot: curr_slot,
                });
            }
            Ok((curr_root != prev_root).then(|| curr_root))
        } else {
            Ok(None)
        }
    }

    /// Returns the block root at the given slot, if any. Only returns roots in the canonical chain.
    ///
    /// ## Notes
    ///
    /// - Returns the root at the previous non-skipped slot if the given `Slot` was skipped.
    /// - Returns `Ok(None)` for any slot higher than the current wall-clock slot.
    ///
    /// ## Errors
    ///
    /// May return a database error.
    fn block_root_at_slot_skips_prev(&self, request_slot: Slot) -> Result<Option<Hash256>, Error> {
        if request_slot > self.slot()? {
            return Ok(None);
        } else if request_slot == self.spec.genesis_slot {
            return Ok(Some(self.genesis_block_root));
        }

        // Try an optimized path of reading the root directly from the head state.
        let fast_lookup: Option<Hash256> = self.with_head(|head| {
            if head.beacon_block.slot() <= request_slot {
                // Return the head root if all slots between the request and the head are skipped.
                Ok(Some(head.beacon_block_root))
            } else if let Ok(root) = head.beacon_state.get_block_root(request_slot) {
                // Return the root if it's easily accessible from the head state.
                Ok(Some(*root))
            } else {
                // Fast lookup is not possible.
                Ok::<_, Error>(None)
            }
        })?;
        if let Some(root) = fast_lookup {
            return Ok(Some(root));
        }

        process_results(self.forwards_iter_block_roots(request_slot)?, |mut iter| {
            if let Some((root, slot)) = iter.next() {
                if slot == request_slot {
                    Ok(Some(root))
                } else {
                    // Sanity check.
                    Err(Error::InconsistentForwardsIter { request_slot, slot })
                }
            } else {
                Ok(None)
            }
        })?
    }

    /// Returns the block at the given root, if any.
    ///
    /// ## Errors
    ///
    /// May return a database error.
    pub fn get_block(
        &self,
        block_root: &Hash256,
    ) -> Result<Option<SignedBeaconBlock<T::EthSpec>>, Error> {
        Ok(self.store.get_block(block_root)?)
    }

    /// Returns the state at the given root, if any.
    ///
    /// ## Errors
    ///
    /// May return a database error.
    pub fn get_state(
        &self,
        state_root: &Hash256,
        slot: Option<Slot>,
    ) -> Result<Option<BeaconState<T::EthSpec>>, Error> {
        Ok(self.store.get_state(state_root, slot)?)
    }

    /// Returns a `Checkpoint` representing the head block and state. Contains the "best block";
    /// the head of the canonical `BeaconChain`.
    ///
    /// It is important to note that the `beacon_state` returned may not match the present slot. It
    /// is the state as it was when the head block was received, which could be some slots prior to
    /// now.
    pub fn head(&self) -> Result<BeaconSnapshot<T::EthSpec>, Error> {
        self.with_head(|head| Ok(head.clone_with(CloneConfig::committee_caches_only())))
    }

    /// Apply a function to the canonical head without cloning it.
    pub fn with_head<U, E>(
        &self,
        f: impl FnOnce(&BeaconSnapshot<T::EthSpec>) -> Result<U, E>,
    ) -> Result<U, E>
    where
        E: From<Error>,
    {
        let head_lock = self
            .canonical_head
            .try_read_for(HEAD_LOCK_TIMEOUT)
            .ok_or(Error::CanonicalHeadLockTimeout)?;
        f(&head_lock)
    }

    /// Returns the beacon block root at the head of the canonical chain.
    ///
    /// See `Self::head` for more information.
    pub fn head_beacon_block_root(&self) -> Result<Hash256, Error> {
        self.with_head(|s| Ok(s.beacon_block_root))
    }

    /// Returns the beacon block at the head of the canonical chain.
    ///
    /// See `Self::head` for more information.
    pub fn head_beacon_block(&self) -> Result<SignedBeaconBlock<T::EthSpec>, Error> {
        self.with_head(|s| Ok(s.beacon_block.clone()))
    }

    /// Returns the beacon state at the head of the canonical chain.
    ///
    /// See `Self::head` for more information.
    pub fn head_beacon_state(&self) -> Result<BeaconState<T::EthSpec>, Error> {
        self.with_head(|s| {
            Ok(s.beacon_state
                .clone_with(CloneConfig::committee_caches_only()))
        })
    }

    /// Return the sync committee at `slot + 1` from the canonical chain.
    ///
    /// This is useful when dealing with sync committee messages, because messages are signed
    /// and broadcast one slot prior to the slot of the sync committee (which is relevant at
    /// sync committee period boundaries).
    pub fn sync_committee_at_next_slot(
        &self,
        slot: Slot,
    ) -> Result<Arc<SyncCommittee<T::EthSpec>>, Error> {
        let epoch = slot.safe_add(1)?.epoch(T::EthSpec::slots_per_epoch());
        self.sync_committee_at_epoch(epoch)
    }

    /// Return the sync committee at `epoch` from the canonical chain.
    pub fn sync_committee_at_epoch(
        &self,
        epoch: Epoch,
    ) -> Result<Arc<SyncCommittee<T::EthSpec>>, Error> {
        // Try to read a committee from the head. This will work most of the time, but will fail
        // for faraway committees, or if there are skipped slots at the transition to Altair.
        let spec = &self.spec;
        let committee_from_head =
            self.with_head(
                |head| match head.beacon_state.get_built_sync_committee(epoch, spec) {
                    Ok(committee) => Ok(Some(committee.clone())),
                    Err(BeaconStateError::SyncCommitteeNotKnown { .. })
                    | Err(BeaconStateError::IncorrectStateVariant) => Ok(None),
                    Err(e) => Err(Error::from(e)),
                },
            )?;

        if let Some(committee) = committee_from_head {
            Ok(committee)
        } else {
            // Slow path: load a state (or advance the head).
            let sync_committee_period = epoch.sync_committee_period(spec)?;
            let committee = self
                .state_for_sync_committee_period(sync_committee_period)?
                .get_built_sync_committee(epoch, spec)?
                .clone();
            Ok(committee)
        }
    }

    /// Load a state suitable for determining the sync committee for the given period.
    ///
    /// Specifically, the state at the start of the *previous* sync committee period.
    ///
    /// This is sufficient for historical duties, and efficient in the case where the head
    /// is lagging the current period and we need duties for the next period (because we only
    /// have to transition the head to start of the current period).
    ///
    /// We also need to ensure that the load slot is after the Altair fork.
    ///
    /// **WARNING**: the state returned will have dummy state roots. It should only be used
    /// for its sync committees (determining duties, etc).
    pub fn state_for_sync_committee_period(
        &self,
        sync_committee_period: u64,
    ) -> Result<BeaconState<T::EthSpec>, Error> {
        let altair_fork_epoch = self
            .spec
            .altair_fork_epoch
            .ok_or(Error::AltairForkDisabled)?;

        let load_slot = std::cmp::max(
            self.spec.epochs_per_sync_committee_period * sync_committee_period.saturating_sub(1),
            altair_fork_epoch,
        )
        .start_slot(T::EthSpec::slots_per_epoch());

        self.state_at_slot(load_slot, StateSkipConfig::WithoutStateRoots)
    }

    /// Returns info representing the head block and state.
    ///
    /// A summarized version of `Self::head` that involves less cloning.
    pub fn head_info(&self) -> Result<HeadInfo, Error> {
        self.with_head(|head| {
            let proposer_shuffling_decision_root = head
                .beacon_state
                .proposer_shuffling_decision_root(head.beacon_block_root)?;

            Ok(HeadInfo {
                slot: head.beacon_block.slot(),
                block_root: head.beacon_block_root,
                state_root: head.beacon_state_root(),
                current_justified_checkpoint: head.beacon_state.current_justified_checkpoint(),
                finalized_checkpoint: head.beacon_state.finalized_checkpoint(),
                fork: head.beacon_state.fork(),
                genesis_time: head.beacon_state.genesis_time(),
                genesis_validators_root: head.beacon_state.genesis_validators_root(),
                proposer_shuffling_decision_root,
            })
        })
    }

    /// Returns the current heads of the `BeaconChain`. For the canonical head, see `Self::head`.
    ///
    /// Returns `(block_root, block_slot)`.
    pub fn heads(&self) -> Vec<(Hash256, Slot)> {
        self.head_tracker.heads()
    }

    pub fn knows_head(&self, block_hash: &SignedBeaconBlockHash) -> bool {
        self.head_tracker.contains_head((*block_hash).into())
    }

    /// Returns the `BeaconState` at the given slot.
    ///
    /// Returns `None` when the state is not found in the database or there is an error skipping
    /// to a future state.
    pub fn state_at_slot(
        &self,
        slot: Slot,
        config: StateSkipConfig,
    ) -> Result<BeaconState<T::EthSpec>, Error> {
        let head_state = self.head()?.beacon_state;

        match slot.cmp(&head_state.slot()) {
            Ordering::Equal => Ok(head_state),
            Ordering::Greater => {
                if slot > head_state.slot() + T::EthSpec::slots_per_epoch() {
                    warn!(
                        self.log,
                        "Skipping more than an epoch";
                        "head_slot" => head_state.slot(),
                        "request_slot" => slot
                    )
                }

                let start_slot = head_state.slot();
                let task_start = Instant::now();
                let max_task_runtime = Duration::from_secs(self.spec.seconds_per_slot);

                let head_state_slot = head_state.slot();
                let mut state = head_state;

                let skip_state_root = match config {
                    StateSkipConfig::WithStateRoots => None,
                    StateSkipConfig::WithoutStateRoots => Some(Hash256::zero()),
                };

                while state.slot() < slot {
                    // Do not allow and forward state skip that takes longer than the maximum task duration.
                    //
                    // This is a protection against nodes doing too much work when they're not synced
                    // to a chain.
                    if task_start + max_task_runtime < Instant::now() {
                        return Err(Error::StateSkipTooLarge {
                            start_slot,
                            requested_slot: slot,
                            max_task_runtime,
                        });
                    }

                    // Note: supplying some `state_root` when it is known would be a cheap and easy
                    // optimization.
                    match per_slot_processing(&mut state, skip_state_root, &self.spec) {
                        Ok(_) => (),
                        Err(e) => {
                            warn!(
                                self.log,
                                "Unable to load state at slot";
                                "error" => ?e,
                                "head_slot" => head_state_slot,
                                "requested_slot" => slot
                            );
                            return Err(Error::NoStateForSlot(slot));
                        }
                    };
                }
                Ok(state)
            }
            Ordering::Less => {
                let state_root = process_results(self.forwards_iter_state_roots(slot)?, |iter| {
                    iter.take_while(|(_, current_slot)| *current_slot >= slot)
                        .find(|(_, current_slot)| *current_slot == slot)
                        .map(|(root, _slot)| root)
                })?
                .ok_or(Error::NoStateForSlot(slot))?;

                Ok(self
                    .get_state(&state_root, Some(slot))?
                    .ok_or(Error::NoStateForSlot(slot))?)
            }
        }
    }

    /// Returns the `BeaconState` the current slot (viz., `self.slot()`).
    ///
    ///  - A reference to the head state (note: this keeps a read lock on the head, try to use
    ///  sparingly).
    ///  - The head state, but with skipped slots (for states later than the head).
    ///
    ///  Returns `None` when there is an error skipping to a future state or the slot clock cannot
    ///  be read.
    pub fn wall_clock_state(&self) -> Result<BeaconState<T::EthSpec>, Error> {
        self.state_at_slot(self.slot()?, StateSkipConfig::WithStateRoots)
    }

    /// Returns the slot of the highest block in the canonical chain.
    pub fn best_slot(&self) -> Result<Slot, Error> {
        self.canonical_head
            .try_read_for(HEAD_LOCK_TIMEOUT)
            .map(|head| head.beacon_block.slot())
            .ok_or(Error::CanonicalHeadLockTimeout)
    }

    /// Returns the validator index (if any) for the given public key.
    ///
    /// ## Notes
    ///
    /// This query uses the `validator_pubkey_cache` which contains _all_ validators ever seen,
    /// even if those validators aren't included in the head state. It is important to remember
    /// that just because a validator exists here, it doesn't necessarily exist in all
    /// `BeaconStates`.
    ///
    /// ## Errors
    ///
    /// May return an error if acquiring a read-lock on the `validator_pubkey_cache` times out.
    pub fn validator_index(&self, pubkey: &PublicKeyBytes) -> Result<Option<usize>, Error> {
        let pubkey_cache = self
            .validator_pubkey_cache
            .try_read_for(VALIDATOR_PUBKEY_CACHE_LOCK_TIMEOUT)
            .ok_or(Error::ValidatorPubkeyCacheLockTimeout)?;

        Ok(pubkey_cache.get_index(pubkey))
    }

    /// Returns the validator pubkey (if any) for the given validator index.
    ///
    /// ## Notes
    ///
    /// This query uses the `validator_pubkey_cache` which contains _all_ validators ever seen,
    /// even if those validators aren't included in the head state. It is important to remember
    /// that just because a validator exists here, it doesn't necessarily exist in all
    /// `BeaconStates`.
    ///
    /// ## Errors
    ///
    /// May return an error if acquiring a read-lock on the `validator_pubkey_cache` times out.
    pub fn validator_pubkey(&self, validator_index: usize) -> Result<Option<PublicKey>, Error> {
        let pubkey_cache = self
            .validator_pubkey_cache
            .try_read_for(VALIDATOR_PUBKEY_CACHE_LOCK_TIMEOUT)
            .ok_or(Error::ValidatorPubkeyCacheLockTimeout)?;

        Ok(pubkey_cache.get(validator_index).cloned())
    }

    /// As per `Self::validator_pubkey`, but returns `PublicKeyBytes`.
    pub fn validator_pubkey_bytes(
        &self,
        validator_index: usize,
    ) -> Result<Option<PublicKeyBytes>, Error> {
        let pubkey_cache = self
            .validator_pubkey_cache
            .try_read_for(VALIDATOR_PUBKEY_CACHE_LOCK_TIMEOUT)
            .ok_or(Error::ValidatorPubkeyCacheLockTimeout)?;

        Ok(pubkey_cache.get_pubkey_bytes(validator_index).copied())
    }

    /// As per `Self::validator_pubkey_bytes` but will resolve multiple indices at once to avoid
    /// bouncing the read-lock on the pubkey cache.
    ///
    /// Returns a map that may have a length less than `validator_indices.len()` if some indices
    /// were unable to be resolved.
    pub fn validator_pubkey_bytes_many(
        &self,
        validator_indices: &[usize],
    ) -> Result<HashMap<usize, PublicKeyBytes>, Error> {
        let pubkey_cache = self
            .validator_pubkey_cache
            .try_read_for(VALIDATOR_PUBKEY_CACHE_LOCK_TIMEOUT)
            .ok_or(Error::ValidatorPubkeyCacheLockTimeout)?;

        let mut map = HashMap::with_capacity(validator_indices.len());
        for &validator_index in validator_indices {
            if let Some(pubkey) = pubkey_cache.get_pubkey_bytes(validator_index) {
                map.insert(validator_index, *pubkey);
            }
        }
        Ok(map)
    }

    /// Returns the block canonical root of the current canonical chain at a given slot, starting from the given state.
    ///
    /// Returns `None` if the given slot doesn't exist in the chain.
    pub fn root_at_slot_from_state(
        &self,
        target_slot: Slot,
        beacon_block_root: Hash256,
        state: &BeaconState<T::EthSpec>,
    ) -> Result<Option<Hash256>, Error> {
        let iter = BlockRootsIterator::new(self.store.clone(), state);
        let iter_with_head = std::iter::once(Ok((beacon_block_root, state.slot())))
            .chain(iter)
            .map(|result| result.map_err(|e| e.into()));

        process_results(iter_with_head, |mut iter| {
            iter.find(|(_, slot)| *slot == target_slot)
                .map(|(root, _)| root)
        })
    }

    /// Returns the attestation duties for the given validator indices using the shuffling cache.
    ///
    /// An error may be returned if `head_block_root` is a finalized block, this function is only
    /// designed for operations at the head of the chain.
    ///
    /// The returned `Vec` will have the same length as `validator_indices`, any
    /// non-existing/inactive validators will have `None` values.
    ///
    /// ## Notes
    ///
    /// This function will try to use the shuffling cache to return the value. If the value is not
    /// in the shuffling cache, it will be added. Care should be taken not to wash out the
    /// shuffling cache with historical/useless values.
    pub fn validator_attestation_duties(
        &self,
        validator_indices: &[u64],
        epoch: Epoch,
        head_block_root: Hash256,
    ) -> Result<(Vec<Option<AttestationDuty>>, Hash256), Error> {
        self.with_committee_cache(head_block_root, epoch, |committee_cache, dependent_root| {
            let duties = validator_indices
                .iter()
                .map(|validator_index| {
                    let validator_index = *validator_index as usize;
                    committee_cache.get_attestation_duties(validator_index)
                })
                .collect();

            Ok((duties, dependent_root))
        })
    }

    /// Returns an aggregated `Attestation`, if any, that has a matching `attestation.data`.
    ///
    /// The attestation will be obtained from `self.naive_aggregation_pool`.
    pub fn get_aggregated_attestation(
        &self,
        data: &AttestationData,
    ) -> Option<Attestation<T::EthSpec>> {
        self.naive_aggregation_pool.read().get(data)
    }

    /// Returns an aggregated `Attestation`, if any, that has a matching
    /// `attestation.data.tree_hash_root()`.
    ///
    /// The attestation will be obtained from `self.naive_aggregation_pool`.
    pub fn get_aggregated_attestation_by_slot_and_root(
        &self,
        slot: Slot,
        attestation_data_root: &Hash256,
    ) -> Option<Attestation<T::EthSpec>> {
        self.naive_aggregation_pool
            .read()
            .get_by_slot_and_root(slot, attestation_data_root)
    }

    /// Produce an unaggregated `Attestation` that is valid for the given `slot` and `index`.
    ///
    /// The produced `Attestation` will not be valid until it has been signed by exactly one
    /// validator that is in the committee for `slot` and `index` in the canonical chain.
    ///
    /// Always attests to the canonical chain.
    pub fn produce_unaggregated_attestation(
        &self,
        slot: Slot,
        index: CommitteeIndex,
    ) -> Result<Attestation<T::EthSpec>, Error> {
        // Note: we're taking a lock on the head. The work involved here should be trivial enough
        // that the lock should not be held for long.
        let head = self
            .canonical_head
            .try_read_for(HEAD_LOCK_TIMEOUT)
            .ok_or(Error::CanonicalHeadLockTimeout)?;

        if slot >= head.beacon_block.slot() {
            self.produce_unaggregated_attestation_for_block(
                slot,
                index,
                head.beacon_block_root,
                Cow::Borrowed(&head.beacon_state),
                head.beacon_state_root(),
            )
        } else {
            // We disallow producing attestations *prior* to the current head since such an
            // attestation would require loading a `BeaconState` from disk. Loading `BeaconState`
            // from disk is very resource intensive and proposes a DoS risk from validator clients.
            //
            // Although we generally allow validator clients to do things that might harm us (i.e.,
            // we trust them), sometimes we need to protect the BN from accidental errors which
            // could cause it significant harm.
            //
            // This case is particularity harmful since the HTTP API can effectively call this
            // function an unlimited amount of times. If `n` validators all happen to call it at
            // the same time, we're going to load `n` states (and tree hash caches) into memory all
            // at once. With `n >= 10` we're looking at hundreds of MB or GBs of RAM.
            Err(Error::AttestingPriorToHead {
                head_slot: head.beacon_block.slot(),
                request_slot: slot,
            })
        }
    }

    /// Produces an "unaggregated" attestation for the given `slot` and `index` that attests to
    /// `beacon_block_root`. The provided `state` should match the `block.state_root` for the
    /// `block` identified by `beacon_block_root`.
    ///
    /// The attestation doesn't _really_ have anything about it that makes it unaggregated per say,
    /// however this function is only required in the context of forming an unaggregated
    /// attestation. It would be an (undetectable) violation of the protocol to create a
    /// `SignedAggregateAndProof` based upon the output of this function.
    pub fn produce_unaggregated_attestation_for_block(
        &self,
        slot: Slot,
        index: CommitteeIndex,
        beacon_block_root: Hash256,
        mut state: Cow<BeaconState<T::EthSpec>>,
        state_root: Hash256,
    ) -> Result<Attestation<T::EthSpec>, Error> {
        let epoch = slot.epoch(T::EthSpec::slots_per_epoch());

        if state.slot() > slot {
            return Err(Error::CannotAttestToFutureState);
        } else if state.current_epoch() < epoch {
            let mut_state = state.to_mut();
            // Only perform a "partial" state advance since we do not require the state roots to be
            // accurate.
            partial_state_advance(
                mut_state,
                Some(state_root),
                epoch.start_slot(T::EthSpec::slots_per_epoch()),
                &self.spec,
            )?;
            mut_state.build_committee_cache(RelativeEpoch::Current, &self.spec)?;
        }

        let committee_len = state.get_beacon_committee(slot, index)?.committee.len();

        let target_slot = epoch.start_slot(T::EthSpec::slots_per_epoch());
        let target_root = if state.slot() <= target_slot {
            beacon_block_root
        } else {
            *state.get_block_root(target_slot)?
        };

        Ok(Attestation {
            aggregation_bits: BitList::with_capacity(committee_len)?,
            data: AttestationData {
                slot,
                index,
                beacon_block_root,
                source: state.current_justified_checkpoint(),
                target: Checkpoint {
                    epoch,
                    root: target_root,
                },
            },
            signature: AggregateSignature::empty(),
        })
    }

    /// Accepts some `Attestation` from the network and attempts to verify it, returning `Ok(_)` if
    /// it is valid to be (re)broadcast on the gossip network.
    ///
    /// The attestation must be "unaggregated", that is it must have exactly one
    /// aggregation bit set.
    pub fn verify_unaggregated_attestation_for_gossip(
        &self,
        unaggregated_attestation: Attestation<T::EthSpec>,
        subnet_id: Option<SubnetId>,
    ) -> Result<VerifiedUnaggregatedAttestation<T>, (AttestationError, Attestation<T::EthSpec>)>
    {
        metrics::inc_counter(&metrics::UNAGGREGATED_ATTESTATION_PROCESSING_REQUESTS);
        let _timer =
            metrics::start_timer(&metrics::UNAGGREGATED_ATTESTATION_GOSSIP_VERIFICATION_TIMES);

        VerifiedUnaggregatedAttestation::verify(unaggregated_attestation, subnet_id, self).map(
            |v| {
                // This method is called for API and gossip attestations, so this covers all unaggregated attestation events
                if let Some(event_handler) = self.event_handler.as_ref() {
                    if event_handler.has_attestation_subscribers() {
                        event_handler.register(EventKind::Attestation(v.attestation().clone()));
                    }
                }
                metrics::inc_counter(&metrics::UNAGGREGATED_ATTESTATION_PROCESSING_SUCCESSES);
                v
            },
        )
    }

    /// Accepts some `SignedAggregateAndProof` from the network and attempts to verify it,
    /// returning `Ok(_)` if it is valid to be (re)broadcast on the gossip network.
    pub fn verify_aggregated_attestation_for_gossip(
        &self,
        signed_aggregate: SignedAggregateAndProof<T::EthSpec>,
    ) -> Result<
        VerifiedAggregatedAttestation<T>,
        (AttestationError, SignedAggregateAndProof<T::EthSpec>),
    > {
        metrics::inc_counter(&metrics::AGGREGATED_ATTESTATION_PROCESSING_REQUESTS);
        let _timer =
            metrics::start_timer(&metrics::AGGREGATED_ATTESTATION_GOSSIP_VERIFICATION_TIMES);

        VerifiedAggregatedAttestation::verify(signed_aggregate, self).map(|v| {
            // This method is called for API and gossip attestations, so this covers all aggregated attestation events
            if let Some(event_handler) = self.event_handler.as_ref() {
                if event_handler.has_attestation_subscribers() {
                    event_handler.register(EventKind::Attestation(v.attestation().clone()));
                }
            }
            metrics::inc_counter(&metrics::AGGREGATED_ATTESTATION_PROCESSING_SUCCESSES);
            v
        })
    }

    /// Accepts some `SyncCommitteeMessage` from the network and attempts to verify it, returning `Ok(_)` if
    /// it is valid to be (re)broadcast on the gossip network.
    pub fn verify_sync_committee_message_for_gossip(
        &self,
        sync_message: SyncCommitteeMessage,
        subnet_id: SyncSubnetId,
    ) -> Result<VerifiedSyncCommitteeMessage, SyncCommitteeError> {
        metrics::inc_counter(&metrics::SYNC_MESSAGE_PROCESSING_REQUESTS);
        let _timer = metrics::start_timer(&metrics::SYNC_MESSAGE_GOSSIP_VERIFICATION_TIMES);

        VerifiedSyncCommitteeMessage::verify(sync_message, subnet_id, self).map(|v| {
            metrics::inc_counter(&metrics::SYNC_MESSAGE_PROCESSING_SUCCESSES);
            v
        })
    }

    /// Accepts some `SignedContributionAndProof` from the network and attempts to verify it,
    /// returning `Ok(_)` if it is valid to be (re)broadcast on the gossip network.
    pub fn verify_sync_contribution_for_gossip(
        &self,
        sync_contribution: SignedContributionAndProof<T::EthSpec>,
    ) -> Result<VerifiedSyncContribution<T>, SyncCommitteeError> {
        metrics::inc_counter(&metrics::SYNC_CONTRIBUTION_PROCESSING_REQUESTS);
        let _timer = metrics::start_timer(&metrics::SYNC_CONTRIBUTION_GOSSIP_VERIFICATION_TIMES);
        VerifiedSyncContribution::verify(sync_contribution, self).map(|v| {
            metrics::inc_counter(&metrics::SYNC_CONTRIBUTION_PROCESSING_SUCCESSES);
            v
        })
    }

    /// Accepts some attestation-type object and attempts to verify it in the context of fork
    /// choice. If it is valid it is applied to `self.fork_choice`.
    ///
    /// Common items that implement `SignatureVerifiedAttestation`:
    ///
    /// - `VerifiedUnaggregatedAttestation`
    /// - `VerifiedAggregatedAttestation`
    pub fn apply_attestation_to_fork_choice(
        &self,
        verified: &impl SignatureVerifiedAttestation<T>,
    ) -> Result<(), Error> {
        let _timer = metrics::start_timer(&metrics::FORK_CHOICE_PROCESS_ATTESTATION_TIMES);

        self.fork_choice
            .write()
            .on_attestation(self.slot()?, verified.indexed_attestation())
            .map_err(Into::into)
    }

    /// Accepts an `VerifiedUnaggregatedAttestation` and attempts to apply it to the "naive
    /// aggregation pool".
    ///
    /// The naive aggregation pool is used by local validators to produce
    /// `SignedAggregateAndProof`.
    ///
    /// If the attestation is too old (low slot) to be included in the pool it is simply dropped
    /// and no error is returned.
    pub fn add_to_naive_aggregation_pool(
        &self,
        unaggregated_attestation: VerifiedUnaggregatedAttestation<T>,
    ) -> Result<VerifiedUnaggregatedAttestation<T>, AttestationError> {
        let _timer = metrics::start_timer(&metrics::ATTESTATION_PROCESSING_APPLY_TO_AGG_POOL);

        let attestation = unaggregated_attestation.attestation();

        match self.naive_aggregation_pool.write().insert(attestation) {
            Ok(outcome) => trace!(
                self.log,
                "Stored unaggregated attestation";
                "outcome" => ?outcome,
                "index" => attestation.data.index,
                "slot" => attestation.data.slot.as_u64(),
            ),
            Err(NaiveAggregationError::SlotTooLow {
                slot,
                lowest_permissible_slot,
            }) => {
                trace!(
                    self.log,
                    "Refused to store unaggregated attestation";
                    "lowest_permissible_slot" => lowest_permissible_slot.as_u64(),
                    "slot" => slot.as_u64(),
                );
            }
            Err(e) => {
                error!(
                        self.log,
                        "Failed to store unaggregated attestation";
                        "error" => ?e,
                        "index" => attestation.data.index,
                        "slot" => attestation.data.slot.as_u64(),
                );
                return Err(Error::from(e).into());
            }
        };

        Ok(unaggregated_attestation)
    }

    /// Accepts a `VerifiedSyncCommitteeMessage` and attempts to apply it to the "naive
    /// aggregation pool".
    ///
    /// The naive aggregation pool is used by local validators to produce
    /// `SignedContributionAndProof`.
    ///
    /// If the sync message is too old (low slot) to be included in the pool it is simply dropped
    /// and no error is returned.
    pub fn add_to_naive_sync_aggregation_pool(
        &self,
        verified_sync_committee_message: VerifiedSyncCommitteeMessage,
    ) -> Result<VerifiedSyncCommitteeMessage, SyncCommitteeError> {
        let sync_message = verified_sync_committee_message.sync_message();
        let positions_by_subnet_id: &HashMap<SyncSubnetId, Vec<usize>> =
            verified_sync_committee_message.subnet_positions();
        for (subnet_id, positions) in positions_by_subnet_id.iter() {
            for position in positions {
                let _timer =
                    metrics::start_timer(&metrics::SYNC_CONTRIBUTION_PROCESSING_APPLY_TO_AGG_POOL);
                let contribution = SyncCommitteeContribution::from_message(
                    sync_message,
                    subnet_id.into(),
                    *position,
                )?;

                match self
                    .naive_sync_aggregation_pool
                    .write()
                    .insert(&contribution)
                {
                    Ok(outcome) => trace!(
                        self.log,
                        "Stored unaggregated sync committee message";
                        "outcome" => ?outcome,
                        "index" => sync_message.validator_index,
                        "slot" => sync_message.slot.as_u64(),
                    ),
                    Err(NaiveAggregationError::SlotTooLow {
                        slot,
                        lowest_permissible_slot,
                    }) => {
                        trace!(
                            self.log,
                            "Refused to store unaggregated sync committee message";
                            "lowest_permissible_slot" => lowest_permissible_slot.as_u64(),
                            "slot" => slot.as_u64(),
                        );
                    }
                    Err(e) => {
                        error!(
                                self.log,
                                "Failed to store unaggregated sync committee message";
                                "error" => ?e,
                                "index" => sync_message.validator_index,
                                "slot" => sync_message.slot.as_u64(),
                        );
                        return Err(Error::from(e).into());
                    }
                };
            }
        }
        Ok(verified_sync_committee_message)
    }

    /// Accepts a `VerifiedAggregatedAttestation` and attempts to apply it to `self.op_pool`.
    ///
    /// The op pool is used by local block producers to pack blocks with operations.
    pub fn add_to_block_inclusion_pool(
        &self,
        signed_aggregate: VerifiedAggregatedAttestation<T>,
    ) -> Result<VerifiedAggregatedAttestation<T>, AttestationError> {
        let _timer = metrics::start_timer(&metrics::ATTESTATION_PROCESSING_APPLY_TO_OP_POOL);

        // If there's no eth1 chain then it's impossible to produce blocks and therefore
        // useless to put things in the op pool.
        if self.eth1_chain.is_some() {
            let fork =
                self.with_head(|head| Ok::<_, AttestationError>(head.beacon_state.fork()))?;

            self.op_pool
                .insert_attestation(
                    // TODO: address this clone.
                    signed_aggregate.attestation().clone(),
                    &fork,
                    self.genesis_validators_root,
                    &self.spec,
                )
                .map_err(Error::from)?;
        }

        Ok(signed_aggregate)
    }

    /// Accepts a `VerifiedSyncContribution` and attempts to apply it to `self.op_pool`.
    ///
    /// The op pool is used by local block producers to pack blocks with operations.
    pub fn add_contribution_to_block_inclusion_pool(
        &self,
        contribution: VerifiedSyncContribution<T>,
    ) -> Result<(), SyncCommitteeError> {
        let _timer = metrics::start_timer(&metrics::SYNC_CONTRIBUTION_PROCESSING_APPLY_TO_OP_POOL);

        // If there's no eth1 chain then it's impossible to produce blocks and therefore
        // useless to put things in the op pool.
        if self.eth1_chain.is_some() {
            self.op_pool
                .insert_sync_contribution(contribution.contribution())
                .map_err(Error::from)?;
        }

        Ok(())
    }

    /// Filter an attestation from the op pool for shuffling compatibility.
    ///
    /// Use the provided `filter_cache` map to memoize results.
    pub fn filter_op_pool_attestation(
        &self,
        filter_cache: &mut HashMap<(Hash256, Epoch), bool>,
        att: &Attestation<T::EthSpec>,
        state: &BeaconState<T::EthSpec>,
    ) -> bool {
        *filter_cache
            .entry((att.data.beacon_block_root, att.data.target.epoch))
            .or_insert_with(|| {
                self.shuffling_is_compatible(
                    &att.data.beacon_block_root,
                    att.data.target.epoch,
                    &state,
                )
            })
    }

    /// Check that the shuffling at `block_root` is equal to one of the shufflings of `state`.
    ///
    /// The `target_epoch` argument determines which shuffling to check compatibility with, it
    /// should be equal to the current or previous epoch of `state`, or else `false` will be
    /// returned.
    ///
    /// The compatibility check is designed to be fast: we check that the block that
    /// determined the RANDAO mix for the `target_epoch` matches the ancestor of the block
    /// identified by `block_root` (at that slot).
    pub fn shuffling_is_compatible(
        &self,
        block_root: &Hash256,
        target_epoch: Epoch,
        state: &BeaconState<T::EthSpec>,
    ) -> bool {
        let slots_per_epoch = T::EthSpec::slots_per_epoch();
        let shuffling_lookahead = 1 + self.spec.min_seed_lookahead.as_u64();

        // Shuffling can't have changed if we're in the first few epochs
        if state.current_epoch() < shuffling_lookahead {
            return true;
        }

        // Otherwise the shuffling is determined by the block at the end of the target epoch
        // minus the shuffling lookahead (usually 2). We call this the "pivot".
        let pivot_slot =
            if target_epoch == state.previous_epoch() || target_epoch == state.current_epoch() {
                (target_epoch - shuffling_lookahead).end_slot(slots_per_epoch)
            } else {
                return false;
            };

        let state_pivot_block_root = match state.get_block_root(pivot_slot) {
            Ok(root) => *root,
            Err(e) => {
                warn!(
                    &self.log,
                    "Missing pivot block root for attestation";
                    "slot" => pivot_slot,
                    "error" => ?e,
                );
                return false;
            }
        };

        // Use fork choice's view of the block DAG to quickly evaluate whether the attestation's
        // pivot block is the same as the current state's pivot block. If it is, then the
        // attestation's shuffling is the same as the current state's.
        // To account for skipped slots, find the first block at *or before* the pivot slot.
        let fork_choice_lock = self.fork_choice.read();
        let pivot_block_root = fork_choice_lock
            .proto_array()
            .core_proto_array()
            .iter_block_roots(block_root)
            .find(|(_, slot)| *slot <= pivot_slot)
            .map(|(block_root, _)| block_root);
        drop(fork_choice_lock);

        match pivot_block_root {
            Some(root) => root == state_pivot_block_root,
            None => {
                debug!(
                    &self.log,
                    "Discarding attestation because of missing ancestor";
                    "pivot_slot" => pivot_slot.as_u64(),
                    "block_root" => ?block_root,
                );
                false
            }
        }
    }

    /// Verify a voluntary exit before allowing it to propagate on the gossip network.
    pub fn verify_voluntary_exit_for_gossip(
        &self,
        exit: SignedVoluntaryExit,
    ) -> Result<ObservationOutcome<SignedVoluntaryExit>, Error> {
        // NOTE: this could be more efficient if it avoided cloning the head state
        let wall_clock_state = self.wall_clock_state()?;
        Ok(self
            .observed_voluntary_exits
            .lock()
            .verify_and_observe(exit, &wall_clock_state, &self.spec)
            .map(|exit| {
                // this method is called for both API and gossip exits, so this covers all exit events
                if let Some(event_handler) = self.event_handler.as_ref() {
                    if event_handler.has_exit_subscribers() {
                        if let ObservationOutcome::New(exit) = exit.clone() {
                            event_handler.register(EventKind::VoluntaryExit(exit.into_inner()));
                        }
                    }
                }
                exit
            })?)
    }

    /// Accept a pre-verified exit and queue it for inclusion in an appropriate block.
    pub fn import_voluntary_exit(&self, exit: SigVerifiedOp<SignedVoluntaryExit>) {
        if self.eth1_chain.is_some() {
            self.op_pool.insert_voluntary_exit(exit)
        }
    }

    /// Verify a proposer slashing before allowing it to propagate on the gossip network.
    pub fn verify_proposer_slashing_for_gossip(
        &self,
        proposer_slashing: ProposerSlashing,
    ) -> Result<ObservationOutcome<ProposerSlashing>, Error> {
        let wall_clock_state = self.wall_clock_state()?;
        Ok(self.observed_proposer_slashings.lock().verify_and_observe(
            proposer_slashing,
            &wall_clock_state,
            &self.spec,
        )?)
    }

    /// Accept some proposer slashing and queue it for inclusion in an appropriate block.
    pub fn import_proposer_slashing(&self, proposer_slashing: SigVerifiedOp<ProposerSlashing>) {
        if self.eth1_chain.is_some() {
            self.op_pool.insert_proposer_slashing(proposer_slashing)
        }
    }

    /// Verify an attester slashing before allowing it to propagate on the gossip network.
    pub fn verify_attester_slashing_for_gossip(
        &self,
        attester_slashing: AttesterSlashing<T::EthSpec>,
    ) -> Result<ObservationOutcome<AttesterSlashing<T::EthSpec>>, Error> {
        let wall_clock_state = self.wall_clock_state()?;
        Ok(self.observed_attester_slashings.lock().verify_and_observe(
            attester_slashing,
            &wall_clock_state,
            &self.spec,
        )?)
    }

    /// Accept some attester slashing and queue it for inclusion in an appropriate block.
    pub fn import_attester_slashing(
        &self,
        attester_slashing: SigVerifiedOp<AttesterSlashing<T::EthSpec>>,
    ) -> Result<(), Error> {
        if self.eth1_chain.is_some() {
            self.op_pool
                .insert_attester_slashing(attester_slashing, self.head_info()?.fork)
        }
        Ok(())
    }

    /// Attempt to verify and import a chain of blocks to `self`.
    ///
    /// The provided blocks _must_ each reference the previous block via `block.parent_root` (i.e.,
    /// be a chain). An error will be returned if this is not the case.
    ///
    /// This operation is not atomic; if one of the blocks in the chain is invalid then some prior
    /// blocks might be imported.
    ///
    /// This method is generally much more efficient than importing each block using
    /// `Self::process_block`.
    pub fn process_chain_segment(
        &self,
        chain_segment: Vec<SignedBeaconBlock<T::EthSpec>>,
    ) -> ChainSegmentResult<T::EthSpec> {
        let mut filtered_chain_segment = Vec::with_capacity(chain_segment.len());
        let mut imported_blocks = 0;

        // Produce a list of the parent root and slot of the child of each block.
        //
        // E.g., `children[0] == (chain_segment[1].parent_root(), chain_segment[1].slot())`
        let children = chain_segment
            .iter()
            .skip(1)
            .map(|block| (block.parent_root(), block.slot()))
            .collect::<Vec<_>>();

        for (i, block) in chain_segment.into_iter().enumerate() {
            // Ensure the block is the correct structure for the fork at `block.slot()`.
            if let Err(e) = block.fork_name(&self.spec) {
                return ChainSegmentResult::Failed {
                    imported_blocks,
                    error: BlockError::InconsistentFork(e),
                };
            }

            let block_root = get_block_root(&block);

            if let Some((child_parent_root, child_slot)) = children.get(i) {
                // If this block has a child in this chain segment, ensure that its parent root matches
                // the root of this block.
                //
                // Without this check it would be possible to have a block verified using the
                // incorrect shuffling. That would be bad, mmkay.
                if block_root != *child_parent_root {
                    return ChainSegmentResult::Failed {
                        imported_blocks,
                        error: BlockError::NonLinearParentRoots,
                    };
                }

                // Ensure that the slots are strictly increasing throughout the chain segment.
                if *child_slot <= block.slot() {
                    return ChainSegmentResult::Failed {
                        imported_blocks,
                        error: BlockError::NonLinearSlots,
                    };
                }
            }

            match check_block_relevancy(&block, Some(block_root), self) {
                // If the block is relevant, add it to the filtered chain segment.
                Ok(_) => filtered_chain_segment.push((block_root, block)),
                // If the block is already known, simply ignore this block.
                Err(BlockError::BlockIsAlreadyKnown) => continue,
                // If the block is the genesis block, simply ignore this block.
                Err(BlockError::GenesisBlock) => continue,
                // If the block is is for a finalized slot, simply ignore this block.
                //
                // The block is either:
                //
                // 1. In the canonical finalized chain.
                // 2. In some non-canonical chain at a slot that has been finalized already.
                //
                // In the case of (1), there's no need to re-import and later blocks in this
                // segement might be useful.
                //
                // In the case of (2), skipping the block is valid since we should never import it.
                // However, we will potentially get a `ParentUnknown` on a later block. The sync
                // protocol will need to ensure this is handled gracefully.
                Err(BlockError::WouldRevertFinalizedSlot { .. }) => continue,
                // The block has a known parent that does not descend from the finalized block.
                // There is no need to process this block or any children.
                Err(BlockError::NotFinalizedDescendant { block_parent_root }) => {
                    return ChainSegmentResult::Failed {
                        imported_blocks,
                        error: BlockError::NotFinalizedDescendant { block_parent_root },
                    };
                }
                // If there was an error whilst determining if the block was invalid, return that
                // error.
                Err(BlockError::BeaconChainError(e)) => {
                    return ChainSegmentResult::Failed {
                        imported_blocks,
                        error: BlockError::BeaconChainError(e),
                    };
                }
                // If the block was decided to be irrelevant for any other reason, don't include
                // this block or any of it's children in the filtered chain segment.
                _ => break,
            }
        }

        while let Some((_root, block)) = filtered_chain_segment.first() {
            // Determine the epoch of the first block in the remaining segment.
            let start_epoch = block.slot().epoch(T::EthSpec::slots_per_epoch());

            // The `last_index` indicates the position of the last block that is in the current
            // epoch of `start_epoch`.
            let last_index = filtered_chain_segment
                .iter()
                .position(|(_root, block)| {
                    block.slot().epoch(T::EthSpec::slots_per_epoch()) > start_epoch
                })
                .unwrap_or_else(|| filtered_chain_segment.len());

            // Split off the first section blocks that are all either within the current epoch of
            // the first block. These blocks can all be signature-verified with the same
            // `BeaconState`.
            let mut blocks = filtered_chain_segment.split_off(last_index);
            std::mem::swap(&mut blocks, &mut filtered_chain_segment);

            // Verify the signature of the blocks, returning early if the signature is invalid.
            let signature_verified_blocks = match signature_verify_chain_segment(blocks, self) {
                Ok(blocks) => blocks,
                Err(error) => {
                    return ChainSegmentResult::Failed {
                        imported_blocks,
                        error,
                    };
                }
            };

            // Import the blocks into the chain.
            for signature_verified_block in signature_verified_blocks {
                match self.process_block(signature_verified_block) {
                    Ok(_) => imported_blocks += 1,
                    Err(error) => {
                        return ChainSegmentResult::Failed {
                            imported_blocks,
                            error,
                        };
                    }
                }
            }
        }

        ChainSegmentResult::Successful { imported_blocks }
    }

    /// Returns `Ok(GossipVerifiedBlock)` if the supplied `block` should be forwarded onto the
    /// gossip network. The block is not imported into the chain, it is just partially verified.
    ///
    /// The returned `GossipVerifiedBlock` should be provided to `Self::process_block` immediately
    /// after it is returned, unless some other circumstance decides it should not be imported at
    /// all.
    ///
    /// ## Errors
    ///
    /// Returns an `Err` if the given block was invalid, or an error was encountered during
    pub fn verify_block_for_gossip(
        &self,
        block: SignedBeaconBlock<T::EthSpec>,
    ) -> Result<GossipVerifiedBlock<T>, BlockError<T::EthSpec>> {
        let slot = block.slot();
        let graffiti_string = block.message().body().graffiti().as_utf8_lossy();

        match GossipVerifiedBlock::new(block, self) {
            Ok(verified) => {
                debug!(
                    self.log,
                    "Successfully processed gossip block";
                    "graffiti" => graffiti_string,
                    "slot" => slot,
                    "root" => ?verified.block_root(),
                );

                Ok(verified)
            }
            Err(e) => {
                debug!(
                    self.log,
                    "Rejected gossip block";
                    "error" => e.to_string(),
                    "graffiti" => graffiti_string,
                    "slot" => slot,
                );

                Err(e)
            }
        }
    }

    /// Returns `Ok(block_root)` if the given `unverified_block` was successfully verified and
    /// imported into the chain.
    ///
    /// Items that implement `IntoFullyVerifiedBlock` include:
    ///
    /// - `SignedBeaconBlock`
    /// - `GossipVerifiedBlock`
    ///
    /// ## Errors
    ///
    /// Returns an `Err` if the given block was invalid, or an error was encountered during
    /// verification.
    pub fn process_block<B: IntoFullyVerifiedBlock<T>>(
        &self,
        unverified_block: B,
    ) -> Result<Hash256, BlockError<T::EthSpec>> {
        // Start the Prometheus timer.
        let _full_timer = metrics::start_timer(&metrics::BLOCK_PROCESSING_TIMES);

        // Increment the Prometheus counter for block processing requests.
        metrics::inc_counter(&metrics::BLOCK_PROCESSING_REQUESTS);

        // Clone the block so we can provide it to the event handler.
        let block = unverified_block.block().clone();

        // A small closure to group the verification and import errors.
        let import_block = |unverified_block: B| -> Result<Hash256, BlockError<T::EthSpec>> {
            let fully_verified = unverified_block.into_fully_verified_block(self)?;
            self.import_block(fully_verified)
        };

        // Verify and import the block.
        match import_block(unverified_block) {
            // The block was successfully verified and imported. Yay.
            Ok(block_root) => {
                trace!(
                    self.log,
                    "Beacon block imported";
                    "block_root" => ?block_root,
                    "block_slot" => %block.slot(),
                );

                // Increment the Prometheus counter for block processing successes.
                metrics::inc_counter(&metrics::BLOCK_PROCESSING_SUCCESSES);

                Ok(block_root)
            }
            // There was an error whilst attempting to verify and import the block. The block might
            // be partially verified or partially imported.
            Err(BlockError::BeaconChainError(e)) => {
                crit!(
                    self.log,
                    "Beacon block processing error";
                    "error" => ?e,
                );
                Err(BlockError::BeaconChainError(e))
            }
            // The block failed verification.
            Err(other) => {
                trace!(
                    self.log,
                    "Beacon block rejected";
                    "reason" => other.to_string(),
                );
                Err(other)
            }
        }
    }

    /// Accepts a fully-verified block and imports it into the chain without performing any
    /// additional verification.
    ///
    /// An error is returned if the block was unable to be imported. It may be partially imported
    /// (i.e., this function is not atomic).
    fn import_block(
        &self,
        fully_verified_block: FullyVerifiedBlock<T>,
    ) -> Result<Hash256, BlockError<T::EthSpec>> {
        let signed_block = fully_verified_block.block;
        let block_root = fully_verified_block.block_root;
        let mut state = fully_verified_block.state;
        let current_slot = self.slot()?;
        let mut ops = fully_verified_block.confirmation_db_batch;

        let attestation_observation_timer =
            metrics::start_timer(&metrics::BLOCK_PROCESSING_ATTESTATION_OBSERVATION);

        // Iterate through the attestations in the block and register them as an "observed
        // attestation". This will stop us from propagating them on the gossip network.
        for a in signed_block.message().body().attestations() {
            match self.observed_attestations.write().observe_item(a, None) {
                // If the observation was successful or if the slot for the attestation was too
                // low, continue.
                //
                // We ignore `SlotTooLow` since this will be very common whilst syncing.
                Ok(_) | Err(AttestationObservationError::SlotTooLow { .. }) => {}
                Err(e) => return Err(BlockError::BeaconChainError(e.into())),
            }
        }

        metrics::stop_timer(attestation_observation_timer);

        // If a slasher is configured, provide the attestations from the block.
        if let Some(slasher) = self.slasher.as_ref() {
            for attestation in signed_block.message().body().attestations() {
                let committee =
                    state.get_beacon_committee(attestation.data.slot, attestation.data.index)?;
                let indexed_attestation =
                    get_indexed_attestation(&committee.committee, attestation)
                        .map_err(|e| BlockError::BeaconChainError(e.into()))?;
                slasher.accept_attestation(indexed_attestation);
            }
        }

        // If there are new validators in this block, update our pubkey cache.
        //
        // We perform this _before_ adding the block to fork choice because the pubkey cache is
        // used by attestation processing which will only process an attestation if the block is
        // known to fork choice. This ordering ensure that the pubkey cache is always up-to-date.
        self.validator_pubkey_cache
            .try_write_for(VALIDATOR_PUBKEY_CACHE_LOCK_TIMEOUT)
            .ok_or(Error::ValidatorPubkeyCacheLockTimeout)?
            .import_new_pubkeys(&state)?;

        // For the current and next epoch of this state, ensure we have the shuffling from this
        // block in our cache.
        for relative_epoch in &[RelativeEpoch::Current, RelativeEpoch::Next] {
            let shuffling_id = AttestationShufflingId::new(block_root, &state, *relative_epoch)?;

            let shuffling_is_cached = self
                .shuffling_cache
                .try_read_for(ATTESTATION_CACHE_LOCK_TIMEOUT)
                .ok_or(Error::AttestationCacheLockTimeout)?
                .contains(&shuffling_id);

            if !shuffling_is_cached {
                state.build_committee_cache(*relative_epoch, &self.spec)?;
                let committee_cache = state.committee_cache(*relative_epoch)?;
                self.shuffling_cache
                    .try_write_for(ATTESTATION_CACHE_LOCK_TIMEOUT)
                    .ok_or(Error::AttestationCacheLockTimeout)?
                    .insert(shuffling_id, committee_cache);
            }
        }

        let mut fork_choice = self.fork_choice.write();

        // Do not import a block that doesn't descend from the finalized root.
        let signed_block =
            check_block_is_finalized_descendant::<T, _>(signed_block, &fork_choice, &self.store)?;
        let (block, block_signature) = signed_block.clone().deconstruct();

        // compare the existing finalized checkpoint with the incoming block's finalized checkpoint
        let old_finalized_checkpoint = fork_choice.finalized_checkpoint();
        let new_finalized_checkpoint = state.finalized_checkpoint();

        // Only perform the weak subjectivity check if it was configured.
        if let Some(wss_checkpoint) = self.config.weak_subjectivity_checkpoint {
            // This ensures we only perform the check once.
            if (old_finalized_checkpoint.epoch < wss_checkpoint.epoch)
                && (wss_checkpoint.epoch <= new_finalized_checkpoint.epoch)
            {
                if let Err(e) =
                    self.verify_weak_subjectivity_checkpoint(wss_checkpoint, block_root, &state)
                {
                    let mut shutdown_sender = self.shutdown_sender();
                    crit!(
                        self.log,
                        "Weak subjectivity checkpoint verification failed while importing block!";
                        "block_root" => ?block_root,
                        "parent_root" => ?block.parent_root(),
                        "old_finalized_epoch" => ?old_finalized_checkpoint.epoch,
                        "new_finalized_epoch" => ?new_finalized_checkpoint.epoch,
                        "weak_subjectivity_epoch" => ?wss_checkpoint.epoch,
                        "error" => ?e,
                    );
                    crit!(self.log, "You must use the `--purge-db` flag to clear the database and restart sync. You may be on a hostile network.");
                    shutdown_sender
                        .try_send(ShutdownReason::Failure(
                            "Weak subjectivity checkpoint verification failed. Provided block root is not a checkpoint."
                        ))
                        .map_err(|err| BlockError::BeaconChainError(BeaconChainError::WeakSubjectivtyShutdownError(err)))?;
                    return Err(BlockError::WeakSubjectivityConflict);
                }
            }
        }

        // Register the new block with the fork choice service.
        {
            let _fork_choice_block_timer =
                metrics::start_timer(&metrics::FORK_CHOICE_PROCESS_BLOCK_TIMES);
            fork_choice
                .on_block(current_slot, &block, block_root, &state)
                .map_err(|e| BlockError::BeaconChainError(e.into()))?;
        }

        // Allow the validator monitor to learn about a new valid state.
        self.validator_monitor
            .write()
            .process_valid_state(current_slot.epoch(T::EthSpec::slots_per_epoch()), &state);
        let validator_monitor = self.validator_monitor.read();

        // Register each attestation in the block with the fork choice service.
        for attestation in block.body().attestations() {
            let _fork_choice_attestation_timer =
                metrics::start_timer(&metrics::FORK_CHOICE_PROCESS_ATTESTATION_TIMES);

            let committee =
                state.get_beacon_committee(attestation.data.slot, attestation.data.index)?;
            let indexed_attestation = get_indexed_attestation(committee.committee, attestation)
                .map_err(|e| BlockError::BeaconChainError(e.into()))?;

            match fork_choice.on_attestation(current_slot, &indexed_attestation) {
                Ok(()) => Ok(()),
                // Ignore invalid attestations whilst importing attestations from a block. The
                // block might be very old and therefore the attestations useless to fork choice.
                Err(ForkChoiceError::InvalidAttestation(_)) => Ok(()),
                Err(e) => Err(BlockError::BeaconChainError(e.into())),
            }?;

            // Only register this with the validator monitor when the block is sufficiently close to
            // the current slot.
            if VALIDATOR_MONITOR_HISTORIC_EPOCHS as u64 * T::EthSpec::slots_per_epoch()
                + block.slot().as_u64()
                >= current_slot.as_u64()
            {
                validator_monitor.register_attestation_in_block(
                    &indexed_attestation,
                    block.to_ref(),
                    &self.spec,
                );
            }
        }

        for exit in block.body().voluntary_exits() {
            validator_monitor.register_block_voluntary_exit(&exit.message)
        }

        for slashing in block.body().attester_slashings() {
            validator_monitor.register_block_attester_slashing(slashing)
        }

        for slashing in block.body().proposer_slashings() {
            validator_monitor.register_block_proposer_slashing(slashing)
        }

        drop(validator_monitor);

<<<<<<< HEAD
        metrics::observe(
            &metrics::OPERATIONS_PER_BLOCK_ATTESTATION,
            block.body().attestations().len() as f64,
        );
=======
        // Only present some metrics for blocks from the previous epoch or later.
        //
        // This helps avoid noise in the metrics during sync.
        if block.slot().epoch(T::EthSpec::slots_per_epoch()) + 1 >= self.epoch()? {
            metrics::observe(
                &metrics::OPERATIONS_PER_BLOCK_ATTESTATION,
                block.body().attestations().len() as f64,
            );

            if let Some(sync_aggregate) = block.body().sync_aggregate() {
                metrics::set_gauge(
                    &metrics::BLOCK_SYNC_AGGREGATE_SET_BITS,
                    sync_aggregate.num_set_bits() as i64,
                );
            }
        }
>>>>>>> f37f2671

        let db_write_timer = metrics::start_timer(&metrics::BLOCK_PROCESSING_DB_WRITE);

        // Store the block and its state, and execute the confirmation batch for the intermediate
        // states, which will delete their temporary flags.
        // If the write fails, revert fork choice to the version from disk, else we can
        // end up with blocks in fork choice that are missing from disk.
        // See https://github.com/sigp/lighthouse/issues/2028
        ops.push(StoreOp::PutBlock(block_root, Box::new(signed_block)));
        ops.push(StoreOp::PutState(block.state_root(), &state));
        let txn_lock = self.store.hot_db.begin_rw_transaction();

        if let Err(e) = self.store.do_atomically(ops) {
            error!(
                self.log,
                "Database write failed!";
                "msg" => "Restoring fork choice from disk",
                "error" => ?e,
            );
            match Self::load_fork_choice(self.store.clone())? {
                Some(persisted_fork_choice) => {
                    *fork_choice = persisted_fork_choice;
                }
                None => {
                    crit!(
                        self.log,
                        "No stored fork choice found to restore from";
                        "warning" => "The database is likely corrupt now, consider --purge-db"
                    );
                }
            }
            return Err(e.into());
        }
        drop(txn_lock);

        // The fork choice write-lock is dropped *after* the on-disk database has been updated.
        // This prevents inconsistency between the two at the expense of concurrency.
        drop(fork_choice);

        // Log metrics to track the delay between when the block was made and when we imported it.
        //
        // We're declaring the block "imported" at this point, since fork choice and the DB know
        // about it.
        metrics::observe_duration(
            &metrics::BEACON_BLOCK_IMPORTED_SLOT_START_DELAY_TIME,
            get_block_delay_ms(timestamp_now(), block.to_ref(), &self.slot_clock),
        );

        let parent_root = block.parent_root();
        let slot = block.slot();
        let signed_block = SignedBeaconBlock::from_block(block, block_signature);

        self.snapshot_cache
            .try_write_for(BLOCK_PROCESSING_CACHE_LOCK_TIMEOUT)
            .ok_or(Error::SnapshotCacheLockTimeout)
            .map(|mut snapshot_cache| {
                snapshot_cache.insert(
                    BeaconSnapshot {
                        beacon_state: state,
                        beacon_block: signed_block,
                        beacon_block_root: block_root,
                    },
                    None,
                )
            })
            .unwrap_or_else(|e| {
                error!(
                    self.log,
                    "Failed to insert snapshot";
                    "error" => ?e,
                    "task" => "process block"
                );
            });

        self.head_tracker
            .register_block(block_root, parent_root, slot);

        // Send an event to the `events` endpoint after fully processing the block.
        if let Some(event_handler) = self.event_handler.as_ref() {
            if event_handler.has_block_subscribers() {
                event_handler.register(EventKind::Block(SseBlock {
                    slot,
                    block: block_root,
                }));
            }
        }

        metrics::stop_timer(db_write_timer);

        metrics::inc_counter(&metrics::BLOCK_PROCESSING_SUCCESSES);

        Ok(block_root)
    }

    /// Produce a new block at the given `slot`.
    ///
    /// The produced block will not be inherently valid, it must be signed by a block producer.
    /// Block signing is out of the scope of this function and should be done by a separate program.
    pub fn produce_block(
        &self,
        randao_reveal: Signature,
        slot: Slot,
        validator_graffiti: Option<Graffiti>,
    ) -> Result<BeaconBlockAndState<T::EthSpec>, BlockProductionError> {
        metrics::inc_counter(&metrics::BLOCK_PRODUCTION_REQUESTS);
        let _complete_timer = metrics::start_timer(&metrics::BLOCK_PRODUCTION_TIMES);

        // Producing a block requires the tree hash cache, so clone a full state corresponding to
        // the head from the snapshot cache. Unfortunately we can't move the snapshot out of the
        // cache (which would be fast), because we need to re-process the block after it has been
        // signed. If we miss the cache or we're producing a block that conflicts with the head,
        // fall back to getting the head from `slot - 1`.
        let state_load_timer = metrics::start_timer(&metrics::BLOCK_PRODUCTION_STATE_LOAD_TIMES);
        let head_info = self
            .head_info()
            .map_err(BlockProductionError::UnableToGetHeadInfo)?;
        let (state, state_root_opt) = if head_info.slot < slot {
            // Normal case: proposing a block atop the current head. Use the snapshot cache.
            if let Some(pre_state) = self
                .snapshot_cache
                .try_read_for(BLOCK_PROCESSING_CACHE_LOCK_TIMEOUT)
                .and_then(|snapshot_cache| {
                    snapshot_cache.get_state_for_block_production(head_info.block_root)
                })
            {
                (pre_state.pre_state, pre_state.state_root)
            } else {
                warn!(
                    self.log,
                    "Block production cache miss";
                    "message" => "this block is more likely to be orphaned",
                    "slot" => slot,
                );
                let state = self
                    .state_at_slot(slot - 1, StateSkipConfig::WithStateRoots)
                    .map_err(|_| BlockProductionError::UnableToProduceAtSlot(slot))?;

                (state, None)
            }
        } else {
            warn!(
                self.log,
                "Producing block that conflicts with head";
                "message" => "this block is more likely to be orphaned",
                "slot" => slot,
            );
            let state = self
                .state_at_slot(slot - 1, StateSkipConfig::WithStateRoots)
                .map_err(|_| BlockProductionError::UnableToProduceAtSlot(slot))?;

            (state, None)
        };
        drop(state_load_timer);

        self.produce_block_on_state(
            state,
            state_root_opt,
            slot,
            randao_reveal,
            validator_graffiti,
        )
    }

    /// Produce a block for some `slot` upon the given `state`.
    ///
    /// Typically the `self.produce_block()` function should be used, instead of calling this
    /// function directly. This function is useful for purposefully creating forks or blocks at
    /// non-current slots.
    ///
    /// If required, the given state will be advanced to the given `produce_at_slot`, then a block
    /// will be produced at that slot height.
    ///
    /// The provided `state_root_opt` should only ever be set to `Some` if the contained value is
    /// equal to the root of `state`. Providing this value will serve as an optimization to avoid
    /// performing a tree hash in some scenarios.
    pub fn produce_block_on_state(
        &self,
        mut state: BeaconState<T::EthSpec>,
        state_root_opt: Option<Hash256>,
        produce_at_slot: Slot,
        randao_reveal: Signature,
        validator_graffiti: Option<Graffiti>,
    ) -> Result<BeaconBlockAndState<T::EthSpec>, BlockProductionError> {
        let eth1_chain = self
            .eth1_chain
            .as_ref()
            .ok_or(BlockProductionError::NoEth1ChainConnection)?;

        // It is invalid to try to produce a block using a state from a future slot.
        if state.slot() > produce_at_slot {
            return Err(BlockProductionError::StateSlotTooHigh {
                produce_at_slot,
                state_slot: state.slot(),
            });
        }

        let slot_timer = metrics::start_timer(&metrics::BLOCK_PRODUCTION_SLOT_PROCESS_TIMES);

        // Ensure the state has performed a complete transition into the required slot.
        complete_state_advance(&mut state, state_root_opt, produce_at_slot, &self.spec)?;

        drop(slot_timer);

        state.build_committee_cache(RelativeEpoch::Current, &self.spec)?;

        let parent_root = if state.slot() > 0 {
            *state
                .get_block_root(state.slot() - 1)
                .map_err(|_| BlockProductionError::UnableToGetBlockRootFromState)?
        } else {
            state.latest_block_header().canonical_root()
        };

        let (proposer_slashings, attester_slashings) = self.op_pool.get_slashings(&state);

        let eth1_data = eth1_chain.eth1_data_for_block_production(&state, &self.spec)?;
        let deposits = eth1_chain
            .deposits_for_block_inclusion(&state, &eth1_data, &self.spec)?
            .into();

        // Iterate through the naive aggregation pool and ensure all the attestations from there
        // are included in the operation pool.
        let unagg_import_timer =
            metrics::start_timer(&metrics::BLOCK_PRODUCTION_UNAGGREGATED_TIMES);
        for attestation in self.naive_aggregation_pool.read().iter() {
            if let Err(e) = self.op_pool.insert_attestation(
                attestation.clone(),
                &state.fork(),
                state.genesis_validators_root(),
                &self.spec,
            ) {
                // Don't stop block production if there's an error, just create a log.
                error!(
                    self.log,
                    "Attestation did not transfer to op pool";
                    "reason" => ?e
                );
            }
        }
        drop(unagg_import_timer);

        // Override the beacon node's graffiti with graffiti from the validator, if present.
        let graffiti = match validator_graffiti {
            Some(graffiti) => graffiti,
            None => self.graffiti,
        };

        let attestation_packing_timer =
            metrics::start_timer(&metrics::BLOCK_PRODUCTION_ATTESTATION_TIMES);

        let mut prev_filter_cache = HashMap::new();
        let prev_attestation_filter = |att: &&Attestation<T::EthSpec>| {
            self.filter_op_pool_attestation(&mut prev_filter_cache, *att, &state)
        };
        let mut curr_filter_cache = HashMap::new();
        let curr_attestation_filter = |att: &&Attestation<T::EthSpec>| {
            self.filter_op_pool_attestation(&mut curr_filter_cache, *att, &state)
        };

        let attestations = self
            .op_pool
            .get_attestations(
                &state,
                prev_attestation_filter,
                curr_attestation_filter,
                &self.spec,
            )
            .map_err(BlockProductionError::OpPoolError)?
            .into();
        drop(attestation_packing_timer);

        let slot = state.slot();
        let proposer_index = state.get_beacon_proposer_index(state.slot(), &self.spec)? as u64;
        let voluntary_exits = self.op_pool.get_voluntary_exits(&state, &self.spec).into();

        let inner_block = match state {
            BeaconState::Base(_) => BeaconBlock::Base(BeaconBlockBase {
                slot,
                proposer_index,
                parent_root,
                state_root: Hash256::zero(),
                body: BeaconBlockBodyBase {
                    randao_reveal,
                    eth1_data,
                    graffiti,
                    proposer_slashings: proposer_slashings.into(),
                    attester_slashings: attester_slashings.into(),
                    attestations,
                    deposits,
                    voluntary_exits,
                },
            }),
            BeaconState::Altair(_) => BeaconBlock::Altair(BeaconBlockAltair {
                slot,
                proposer_index,
                parent_root,
                state_root: Hash256::zero(),
                body: BeaconBlockBodyAltair {
                    randao_reveal,
                    eth1_data,
                    graffiti,
                    proposer_slashings: proposer_slashings.into(),
                    attester_slashings: attester_slashings.into(),
                    attestations,
                    deposits,
                    voluntary_exits,
                    // FIXME(altair): put a sync aggregate from the pool here (once implemented)
                    sync_aggregate: SyncAggregate::new(),
                },
            }),
        };

        let block = SignedBeaconBlock::from_block(
            inner_block,
            // The block is not signed here, that is the task of a validator client.
            Signature::empty(),
        );

        let process_timer = metrics::start_timer(&metrics::BLOCK_PRODUCTION_PROCESS_TIMES);
        per_block_processing(
            &mut state,
            &block,
            None,
            BlockSignatureStrategy::NoVerification,
            &self.spec,
        )?;
        drop(process_timer);

        let state_root_timer = metrics::start_timer(&metrics::BLOCK_PRODUCTION_STATE_ROOT_TIMES);
        let state_root = state.update_tree_hash_cache()?;
        drop(state_root_timer);

        let (mut block, _) = block.deconstruct();
        *block.state_root_mut() = state_root;

        metrics::inc_counter(&metrics::BLOCK_PRODUCTION_SUCCESSES);

        trace!(
            self.log,
            "Produced beacon block";
            "parent" => %block.parent_root(),
            "attestations" => block.body().attestations().len(),
            "slot" => block.slot()
        );

        Ok((block, state))
    }

    /// Execute the fork choice algorithm and enthrone the result as the canonical head.
    pub fn fork_choice(&self) -> Result<(), Error> {
        metrics::inc_counter(&metrics::FORK_CHOICE_REQUESTS);
        let _timer = metrics::start_timer(&metrics::FORK_CHOICE_TIMES);

        let result = self.fork_choice_internal();

        if result.is_err() {
            metrics::inc_counter(&metrics::FORK_CHOICE_ERRORS);
        }

        result
    }

    fn fork_choice_internal(&self) -> Result<(), Error> {
        // Determine the root of the block that is the head of the chain.
        let beacon_block_root = self.fork_choice.write().get_head(self.slot()?)?;

        let current_head = self.head_info()?;
        let old_finalized_checkpoint = current_head.finalized_checkpoint;

        if beacon_block_root == current_head.block_root {
            return Ok(());
        }

        // At this point we know that the new head block is not the same as the previous one
        metrics::inc_counter(&metrics::FORK_CHOICE_CHANGED_HEAD);

        // Try and obtain the snapshot for `beacon_block_root` from the snapshot cache, falling
        // back to a database read if that fails.
        let new_head = self
            .snapshot_cache
            .try_read_for(BLOCK_PROCESSING_CACHE_LOCK_TIMEOUT)
            .and_then(|snapshot_cache| {
                snapshot_cache.get_cloned(beacon_block_root, CloneConfig::committee_caches_only())
            })
            .map::<Result<_, Error>, _>(Ok)
            .unwrap_or_else(|| {
                let beacon_block = self
                    .get_block(&beacon_block_root)?
                    .ok_or(Error::MissingBeaconBlock(beacon_block_root))?;

                let beacon_state_root = beacon_block.state_root();
                let beacon_state: BeaconState<T::EthSpec> = self
                    .get_state(&beacon_state_root, Some(beacon_block.slot()))?
                    .ok_or(Error::MissingBeaconState(beacon_state_root))?;

                Ok(BeaconSnapshot {
                    beacon_block,
                    beacon_block_root,
                    beacon_state,
                })
            })
            .and_then(|mut snapshot| {
                // Regardless of where we got the state from, attempt to build the committee
                // caches.
                snapshot
                    .beacon_state
                    .build_all_committee_caches(&self.spec)
                    .map_err(Into::into)
                    .map(|()| snapshot)
            })?;

        // Attempt to detect if the new head is not on the same chain as the previous block
        // (i.e., a re-org).
        //
        // Note: this will declare a re-org if we skip `SLOTS_PER_HISTORICAL_ROOT` blocks
        // between calls to fork choice without swapping between chains. This seems like an
        // extreme-enough scenario that a warning is fine.
        let is_reorg = new_head
            .beacon_state
            .get_block_root(current_head.slot)
            .map_or(true, |root| *root != current_head.block_root);

        let mut reorg_distance = Slot::new(0);

        if is_reorg {
            match self.find_reorg_slot(&new_head.beacon_state, new_head.beacon_block_root) {
                Ok(slot) => reorg_distance = current_head.slot.saturating_sub(slot),
                Err(e) => {
                    warn!(
                        self.log,
                        "Could not find re-org depth";
                        "error" => format!("{:?}", e),
                    );
                }
            }

            metrics::inc_counter(&metrics::FORK_CHOICE_REORG_COUNT);
            warn!(
                self.log,
                "Beacon chain re-org";
                "previous_head" => %current_head.block_root,
                "previous_slot" => current_head.slot,
                "new_head_parent" => %new_head.beacon_block.parent_root(),
                "new_head" => %beacon_block_root,
                "new_slot" => new_head.beacon_block.slot(),
                "reorg_distance" => reorg_distance,
            );
        } else {
            debug!(
                self.log,
                "Head beacon block";
                "justified_root" => %new_head.beacon_state.current_justified_checkpoint().root,
                "justified_epoch" => new_head.beacon_state.current_justified_checkpoint().epoch,
                "finalized_root" => %new_head.beacon_state.finalized_checkpoint().root,
                "finalized_epoch" => new_head.beacon_state.finalized_checkpoint().epoch,
                "root" => %beacon_block_root,
                "slot" => new_head.beacon_block.slot(),
            );
        };

        let new_finalized_checkpoint = new_head.beacon_state.finalized_checkpoint();

        // It is an error to try to update to a head with a lesser finalized epoch.
        if new_finalized_checkpoint.epoch < old_finalized_checkpoint.epoch {
            return Err(Error::RevertedFinalizedEpoch {
                previous_epoch: old_finalized_checkpoint.epoch,
                new_epoch: new_finalized_checkpoint.epoch,
            });
        }

        let is_epoch_transition = current_head.slot.epoch(T::EthSpec::slots_per_epoch())
            < new_head
                .beacon_state
                .slot()
                .epoch(T::EthSpec::slots_per_epoch());

        if is_epoch_transition || is_reorg {
            self.persist_head_and_fork_choice()?;
            self.op_pool.prune_attestations(self.epoch()?);
            self.persist_op_pool()?;
        }

        let update_head_timer = metrics::start_timer(&metrics::UPDATE_HEAD_TIMES);

        // These fields are used for server-sent events
        let state_root = new_head.beacon_state_root();
        let head_slot = new_head.beacon_state.slot();
        let target_epoch_start_slot = new_head
            .beacon_state
            .current_epoch()
            .start_slot(T::EthSpec::slots_per_epoch());
        let prev_target_epoch_start_slot = new_head
            .beacon_state
            .previous_epoch()
            .start_slot(T::EthSpec::slots_per_epoch());

        // Update the snapshot that stores the head of the chain at the time it received the
        // block.
        *self
            .canonical_head
            .try_write_for(HEAD_LOCK_TIMEOUT)
            .ok_or(Error::CanonicalHeadLockTimeout)? = new_head;

        metrics::stop_timer(update_head_timer);

        let block_delay = get_slot_delay_ms(timestamp_now(), head_slot, &self.slot_clock);

        // Observe the delay between the start of the slot and when we set the block as head.
        metrics::observe_duration(
            &metrics::BEACON_BLOCK_HEAD_SLOT_START_DELAY_TIME,
            block_delay,
        );

        // If the block was enshrined as head too late for attestations to be created for it, log a
        // debug warning and increment a metric.
        //
        // Don't create this log if the block was > 4 slots old, this helps prevent noise during
        // sync.
        if block_delay >= self.slot_clock.unagg_attestation_production_delay()
            && block_delay < self.slot_clock.slot_duration() * 4
        {
            metrics::inc_counter(&metrics::BEACON_BLOCK_HEAD_SLOT_START_DELAY_EXCEEDED_TOTAL);
            debug!(
                self.log,
                "Delayed head block";
                "delay" => ?block_delay,
                "root" => ?beacon_block_root,
                "slot" => head_slot,
            );
        }

        self.snapshot_cache
            .try_write_for(BLOCK_PROCESSING_CACHE_LOCK_TIMEOUT)
            .map(|mut snapshot_cache| {
                snapshot_cache.update_head(beacon_block_root);
            })
            .unwrap_or_else(|| {
                error!(
                    self.log,
                    "Failed to obtain cache write lock";
                    "lock" => "snapshot_cache",
                    "task" => "update head"
                );
            });

        if new_finalized_checkpoint.epoch != old_finalized_checkpoint.epoch {
            // Due to race conditions, it's technically possible that the head we load here is
            // different to the one earlier in this function.
            //
            // Since the head can't move backwards in terms of finalized epoch, we can only load a
            // head with a *later* finalized state. There is no harm in this.
            let head = self
                .canonical_head
                .try_read_for(HEAD_LOCK_TIMEOUT)
                .ok_or(Error::CanonicalHeadLockTimeout)?;

            // State root of the finalized state on the epoch boundary, NOT the state
            // of the finalized block. We need to use an iterator in case the state is beyond
            // the reach of the new head's `state_roots` array.
            let new_finalized_slot = head
                .beacon_state
                .finalized_checkpoint()
                .epoch
                .start_slot(T::EthSpec::slots_per_epoch());
            let new_finalized_state_root = process_results(
                StateRootsIterator::new(self.store.clone(), &head.beacon_state),
                |mut iter| {
                    iter.find_map(|(state_root, slot)| {
                        if slot == new_finalized_slot {
                            Some(state_root)
                        } else {
                            None
                        }
                    })
                },
            )?
            .ok_or(Error::MissingFinalizedStateRoot(new_finalized_slot))?;

            self.after_finalization(&head.beacon_state, new_finalized_state_root)?;
        }

        // Register a server-sent event if necessary
        if let Some(event_handler) = self.event_handler.as_ref() {
            if event_handler.has_head_subscribers() {
                if let Ok(Some(current_duty_dependent_root)) =
                    self.block_root_at_slot(target_epoch_start_slot - 1, WhenSlotSkipped::Prev)
                {
                    if let Ok(Some(previous_duty_dependent_root)) = self
                        .block_root_at_slot(prev_target_epoch_start_slot - 1, WhenSlotSkipped::Prev)
                    {
                        event_handler.register(EventKind::Head(SseHead {
                            slot: head_slot,
                            block: beacon_block_root,
                            state: state_root,
                            current_duty_dependent_root,
                            previous_duty_dependent_root,
                            epoch_transition: is_epoch_transition,
                        }));
                    } else {
                        warn!(
                            self.log,
                            "Unable to find previous target root, cannot register head event"
                        );
                    }
                } else {
                    warn!(
                        self.log,
                        "Unable to find current target root, cannot register head event"
                    );
                }
            }

            if is_reorg && event_handler.has_reorg_subscribers() {
                event_handler.register(EventKind::ChainReorg(SseChainReorg {
                    slot: head_slot,
                    depth: reorg_distance.as_u64(),
                    old_head_block: current_head.block_root,
                    old_head_state: current_head.state_root,
                    new_head_block: beacon_block_root,
                    new_head_state: state_root,
                    epoch: head_slot.epoch(T::EthSpec::slots_per_epoch()),
                }));
            }
        }

        Ok(())
    }

    /// This function takes a configured weak subjectivity `Checkpoint` and the latest finalized `Checkpoint`.
    /// If the weak subjectivity checkpoint and finalized checkpoint share the same epoch, we compare
    /// roots. If we the weak subjectivity checkpoint is from an older epoch, we iterate back through
    /// roots in the canonical chain until we reach the finalized checkpoint from the correct epoch, and
    /// compare roots. This must called on startup and during verification of any block which causes a finality
    /// change affecting the weak subjectivity checkpoint.
    pub fn verify_weak_subjectivity_checkpoint(
        &self,
        wss_checkpoint: Checkpoint,
        beacon_block_root: Hash256,
        state: &BeaconState<T::EthSpec>,
    ) -> Result<(), BeaconChainError> {
        let finalized_checkpoint = state.finalized_checkpoint();
        info!(self.log, "Verifying the configured weak subjectivity checkpoint"; "weak_subjectivity_epoch" => wss_checkpoint.epoch, "weak_subjectivity_root" => ?wss_checkpoint.root);
        // If epochs match, simply compare roots.
        if wss_checkpoint.epoch == finalized_checkpoint.epoch
            && wss_checkpoint.root != finalized_checkpoint.root
        {
            crit!(
                self.log,
                 "Root found at the specified checkpoint differs";
                  "weak_subjectivity_root" => ?wss_checkpoint.root,
                  "finalized_checkpoint_root" => ?finalized_checkpoint.root
            );
            return Err(BeaconChainError::WeakSubjectivtyVerificationFailure);
        } else if wss_checkpoint.epoch < finalized_checkpoint.epoch {
            let slot = wss_checkpoint
                .epoch
                .start_slot(T::EthSpec::slots_per_epoch());

            // Iterate backwards through block roots from the given state. If first slot of the epoch is a skip-slot,
            // this will return the root of the closest prior non-skipped slot.
            match self.root_at_slot_from_state(slot, beacon_block_root, state)? {
                Some(root) => {
                    if root != wss_checkpoint.root {
                        crit!(
                            self.log,
                             "Root found at the specified checkpoint differs";
                              "weak_subjectivity_root" => ?wss_checkpoint.root,
                              "finalized_checkpoint_root" => ?finalized_checkpoint.root
                        );
                        return Err(BeaconChainError::WeakSubjectivtyVerificationFailure);
                    }
                }
                None => {
                    crit!(self.log, "The root at the start slot of the given epoch could not be found";
                    "wss_checkpoint_slot" => ?slot);
                    return Err(BeaconChainError::WeakSubjectivtyVerificationFailure);
                }
            }
        }
        Ok(())
    }

    /// Called by the timer on every slot.
    ///
    /// Performs slot-based pruning.
    pub fn per_slot_task(&self) {
        trace!(self.log, "Running beacon chain per slot tasks");
        if let Some(slot) = self.slot_clock.now() {
            self.naive_aggregation_pool.write().prune(slot);
        }
    }

    /// Called after `self` has had a new block finalized.
    ///
    /// Performs pruning and finality-based optimizations.
    fn after_finalization(
        &self,
        head_state: &BeaconState<T::EthSpec>,
        new_finalized_state_root: Hash256,
    ) -> Result<(), Error> {
        self.fork_choice.write().prune()?;
        let new_finalized_checkpoint = head_state.finalized_checkpoint();

        self.observed_block_producers.write().prune(
            new_finalized_checkpoint
                .epoch
                .start_slot(T::EthSpec::slots_per_epoch()),
        );

        self.snapshot_cache
            .try_write_for(BLOCK_PROCESSING_CACHE_LOCK_TIMEOUT)
            .map(|mut snapshot_cache| {
                snapshot_cache.prune(new_finalized_checkpoint.epoch);
            })
            .unwrap_or_else(|| {
                error!(
                    self.log,
                    "Failed to obtain cache write lock";
                    "lock" => "snapshot_cache",
                    "task" => "prune"
                );
            });

        self.op_pool.prune_all(head_state, self.epoch()?);

        self.store_migrator.process_finalization(
            new_finalized_state_root.into(),
            new_finalized_checkpoint,
            self.head_tracker.clone(),
        )?;

        if let Some(event_handler) = self.event_handler.as_ref() {
            if event_handler.has_finalized_subscribers() {
                event_handler.register(EventKind::FinalizedCheckpoint(SseFinalizedCheckpoint {
                    epoch: new_finalized_checkpoint.epoch,
                    block: new_finalized_checkpoint.root,
                    state: new_finalized_state_root,
                }));
            }
        }

        Ok(())
    }

    /// Runs the `map_fn` with the committee cache for `shuffling_epoch` from the chain with head
    /// `head_block_root`. The `map_fn` will be supplied two values:
    ///
    /// - `&CommitteeCache`: the committee cache that serves the given parameters.
    /// - `Hash256`: the "shuffling decision root" which uniquely identifies the `CommitteeCache`.
    ///
    /// It's not necessary that `head_block_root` matches our current view of the chain, it can be
    /// any block that is:
    ///
    /// - Known to us.
    /// - The finalized block or a descendant of the finalized block.
    ///
    /// It would be quite common for attestation verification operations to use a `head_block_root`
    /// that differs from our view of the head.
    ///
    /// ## Important
    ///
    /// This function is **not** suitable for determining proposer duties (only attester duties).
    ///
    /// ## Notes
    ///
    /// This function exists in this odd "map" pattern because efficiently obtaining a committee
    /// can be complex. It might involve reading straight from the `beacon_chain.shuffling_cache`
    /// or it might involve reading it from a state from the DB. Due to the complexities of
    /// `RwLock`s on the shuffling cache, a simple `Cow` isn't suitable here.
    ///
    /// If the committee for `(head_block_root, shuffling_epoch)` isn't found in the
    /// `shuffling_cache`, we will read a state from disk and then update the `shuffling_cache`.
    pub(crate) fn with_committee_cache<F, R>(
        &self,
        head_block_root: Hash256,
        shuffling_epoch: Epoch,
        map_fn: F,
    ) -> Result<R, Error>
    where
        F: Fn(&CommitteeCache, Hash256) -> Result<R, Error>,
    {
        let head_block = self
            .fork_choice
            .read()
            .get_block(&head_block_root)
            .ok_or(Error::MissingBeaconBlock(head_block_root))?;

        let shuffling_id = BlockShufflingIds {
            current: head_block.current_epoch_shuffling_id.clone(),
            next: head_block.next_epoch_shuffling_id.clone(),
            block_root: head_block.root,
        }
        .id_for_epoch(shuffling_epoch)
        .ok_or_else(|| Error::InvalidShufflingId {
            shuffling_epoch,
            head_block_epoch: head_block.slot.epoch(T::EthSpec::slots_per_epoch()),
        })?;

        // Obtain the shuffling cache, timing how long we wait.
        let cache_wait_timer =
            metrics::start_timer(&metrics::ATTESTATION_PROCESSING_SHUFFLING_CACHE_WAIT_TIMES);

        let mut shuffling_cache = self
            .shuffling_cache
            .try_write_for(ATTESTATION_CACHE_LOCK_TIMEOUT)
            .ok_or(Error::AttestationCacheLockTimeout)?;

        metrics::stop_timer(cache_wait_timer);

        if let Some(committee_cache) = shuffling_cache.get(&shuffling_id) {
            map_fn(committee_cache, shuffling_id.shuffling_decision_block)
        } else {
            // Drop the shuffling cache to avoid holding the lock for any longer than
            // required.
            drop(shuffling_cache);

            debug!(
                self.log,
                "Committee cache miss";
                "shuffling_id" => ?shuffling_epoch,
                "head_block_root" => head_block_root.to_string(),
            );

            let state_read_timer =
                metrics::start_timer(&metrics::ATTESTATION_PROCESSING_STATE_READ_TIMES);

            // If the head of the chain can serve this request, use it.
            //
            // This code is a little awkward because we need to ensure that the head we read and
            // the head we copy is identical. Taking one lock to read the head values and another
            // to copy the head is liable to race-conditions.
            let head_state_opt = self.with_head(|head| {
                if head.beacon_block_root == head_block_root {
                    Ok(Some((
                        head.beacon_state
                            .clone_with(CloneConfig::committee_caches_only()),
                        head.beacon_state_root(),
                    )))
                } else {
                    Ok::<_, Error>(None)
                }
            })?;

            // If the head state is useful for this request, use it. Otherwise, read a state from
            // disk.
            let (mut state, state_root) = if let Some((state, state_root)) = head_state_opt {
                (state, state_root)
            } else {
                let state_root = head_block.state_root;
                let state = self
                    .store
                    .get_inconsistent_state_for_attestation_verification_only(
                        &state_root,
                        Some(head_block.slot),
                    )?
                    .ok_or(Error::MissingBeaconState(head_block.state_root))?;
                (state, state_root)
            };

            /*
             * IMPORTANT
             *
             * Since it's possible that
             * `Store::get_inconsistent_state_for_attestation_verification_only` was used to obtain
             * the state, we cannot rely upon the following fields:
             *
             * - `state.state_roots`
             * - `state.block_roots`
             *
             * These fields should not be used for the rest of this function.
             */

            metrics::stop_timer(state_read_timer);
            let state_skip_timer =
                metrics::start_timer(&metrics::ATTESTATION_PROCESSING_STATE_SKIP_TIMES);

            // If the state is in an earlier epoch, advance it. If it's from a later epoch, reject
            // it.
            if state.current_epoch() + 1 < shuffling_epoch {
                // Since there's a one-epoch look-ahead on the attester shuffling, it suffices to
                // only advance into the slot prior to the `shuffling_epoch`.
                let target_slot = shuffling_epoch
                    .saturating_sub(1_u64)
                    .start_slot(T::EthSpec::slots_per_epoch());

                // Advance the state into the required slot, using the "partial" method since the state
                // roots are not relevant for the shuffling.
                partial_state_advance(&mut state, Some(state_root), target_slot, &self.spec)?;
            } else if state.current_epoch() > shuffling_epoch {
                return Err(Error::InvalidStateForShuffling {
                    state_epoch: state.current_epoch(),
                    shuffling_epoch,
                });
            }

            metrics::stop_timer(state_skip_timer);
            let committee_building_timer =
                metrics::start_timer(&metrics::ATTESTATION_PROCESSING_COMMITTEE_BUILDING_TIMES);

            let relative_epoch = RelativeEpoch::from_epoch(state.current_epoch(), shuffling_epoch)
                .map_err(Error::IncorrectStateForAttestation)?;

            state.build_committee_cache(relative_epoch, &self.spec)?;

            let committee_cache = state.committee_cache(relative_epoch)?;
            let shuffling_decision_block = shuffling_id.shuffling_decision_block;

            self.shuffling_cache
                .try_write_for(ATTESTATION_CACHE_LOCK_TIMEOUT)
                .ok_or(Error::AttestationCacheLockTimeout)?
                .insert(shuffling_id, committee_cache);

            metrics::stop_timer(committee_building_timer);

            map_fn(&committee_cache, shuffling_decision_block)
        }
    }

    /// Dumps the entire canonical chain, from the head to genesis to a vector for analysis.
    ///
    /// This could be a very expensive operation and should only be done in testing/analysis
    /// activities.
    pub fn chain_dump(&self) -> Result<Vec<BeaconSnapshot<T::EthSpec>>, Error> {
        let mut dump = vec![];

        let mut last_slot = BeaconSnapshot {
            beacon_block: self.head()?.beacon_block,
            beacon_block_root: self.head()?.beacon_block_root,
            beacon_state: self.head()?.beacon_state,
        };

        dump.push(last_slot.clone());

        loop {
            let beacon_block_root = last_slot.beacon_block.parent_root();

            if beacon_block_root == Hash256::zero() {
                break; // Genesis has been reached.
            }

            let beacon_block = self.store.get_block(&beacon_block_root)?.ok_or_else(|| {
                Error::DBInconsistent(format!("Missing block {}", beacon_block_root))
            })?;
            let beacon_state_root = beacon_block.state_root();
            let beacon_state = self
                .store
                .get_state(&beacon_state_root, Some(beacon_block.slot()))?
                .ok_or_else(|| {
                    Error::DBInconsistent(format!("Missing state {:?}", beacon_state_root))
                })?;

            let slot = BeaconSnapshot {
                beacon_block,
                beacon_block_root,
                beacon_state,
            };

            dump.push(slot.clone());
            last_slot = slot;
        }

        dump.reverse();

        Ok(dump)
    }

    /// Gets the current `EnrForkId`.
    pub fn enr_fork_id(&self) -> EnrForkId {
        // If we are unable to read the slot clock we assume that it is prior to genesis and
        // therefore use the genesis slot.
        let slot = self.slot().unwrap_or(self.spec.genesis_slot);

        self.spec
            .enr_fork_id::<T::EthSpec>(slot, self.genesis_validators_root)
    }

    /// Calculates the `Duration` to the next fork if it exists and returns it
    /// with it's corresponding `ForkName`.
    pub fn duration_to_next_fork(&self) -> Option<(ForkName, Duration)> {
        // If we are unable to read the slot clock we assume that it is prior to genesis and
        // therefore use the genesis slot.
        let slot = self.slot().unwrap_or(self.spec.genesis_slot);

        let (fork_name, epoch) = self.spec.next_fork_epoch::<T::EthSpec>(slot)?;
        self.slot_clock
            .duration_to_slot(epoch.start_slot(T::EthSpec::slots_per_epoch()))
            .map(|duration| (fork_name, duration))
    }

    pub fn dump_as_dot<W: Write>(&self, output: &mut W) {
        let canonical_head_hash = self
            .canonical_head
            .try_read_for(HEAD_LOCK_TIMEOUT)
            .ok_or(Error::CanonicalHeadLockTimeout)
            .unwrap()
            .beacon_block_root;
        let mut visited: HashSet<Hash256> = HashSet::new();
        let mut finalized_blocks: HashSet<Hash256> = HashSet::new();
        let mut justified_blocks: HashSet<Hash256> = HashSet::new();

        let genesis_block_hash = Hash256::zero();
        writeln!(output, "digraph beacon {{").unwrap();
        writeln!(output, "\t_{:?}[label=\"zero\"];", genesis_block_hash).unwrap();

        // Canonical head needs to be processed first as otherwise finalized blocks aren't detected
        // properly.
        let heads = {
            let mut heads = self.heads();
            let canonical_head_index = heads
                .iter()
                .position(|(block_hash, _)| *block_hash == canonical_head_hash)
                .unwrap();
            let (canonical_head_hash, canonical_head_slot) =
                heads.swap_remove(canonical_head_index);
            heads.insert(0, (canonical_head_hash, canonical_head_slot));
            heads
        };

        for (head_hash, _head_slot) in heads {
            for maybe_pair in ParentRootBlockIterator::new(&*self.store, head_hash) {
                let (block_hash, signed_beacon_block) = maybe_pair.unwrap();
                if visited.contains(&block_hash) {
                    break;
                }
                visited.insert(block_hash);

                if signed_beacon_block.slot() % T::EthSpec::slots_per_epoch() == 0 {
                    let block = self.get_block(&block_hash).unwrap().unwrap();
                    let state = self
                        .get_state(&block.state_root(), Some(block.slot()))
                        .unwrap()
                        .unwrap();
                    finalized_blocks.insert(state.finalized_checkpoint().root);
                    justified_blocks.insert(state.current_justified_checkpoint().root);
                    justified_blocks.insert(state.previous_justified_checkpoint().root);
                }

                if block_hash == canonical_head_hash {
                    writeln!(
                        output,
                        "\t_{:?}[label=\"{} ({})\" shape=box3d];",
                        block_hash,
                        block_hash,
                        signed_beacon_block.slot()
                    )
                    .unwrap();
                } else if finalized_blocks.contains(&block_hash) {
                    writeln!(
                        output,
                        "\t_{:?}[label=\"{} ({})\" shape=Msquare];",
                        block_hash,
                        block_hash,
                        signed_beacon_block.slot()
                    )
                    .unwrap();
                } else if justified_blocks.contains(&block_hash) {
                    writeln!(
                        output,
                        "\t_{:?}[label=\"{} ({})\" shape=cds];",
                        block_hash,
                        block_hash,
                        signed_beacon_block.slot()
                    )
                    .unwrap();
                } else {
                    writeln!(
                        output,
                        "\t_{:?}[label=\"{} ({})\" shape=box];",
                        block_hash,
                        block_hash,
                        signed_beacon_block.slot()
                    )
                    .unwrap();
                }
                writeln!(
                    output,
                    "\t_{:?} -> _{:?};",
                    block_hash,
                    signed_beacon_block.parent_root()
                )
                .unwrap();
            }
        }

        writeln!(output, "}}").unwrap();
    }

    /// Get a channel to request shutting down.
    pub fn shutdown_sender(&self) -> Sender<ShutdownReason> {
        self.shutdown_sender.clone()
    }

    // Used for debugging
    #[allow(dead_code)]
    pub fn dump_dot_file(&self, file_name: &str) {
        let mut file = std::fs::File::create(file_name).unwrap();
        self.dump_as_dot(&mut file);
    }
}

impl<T: BeaconChainTypes> Drop for BeaconChain<T> {
    fn drop(&mut self) {
        let drop = || -> Result<(), Error> {
            self.persist_head_and_fork_choice()?;
            self.persist_op_pool()?;
            self.persist_eth1_cache()
        };

        if let Err(e) = drop() {
            error!(
                self.log,
                "Failed to persist on BeaconChain drop";
                "error" => ?e
            )
        } else {
            info!(
                self.log,
                "Saved beacon chain to disk";
            )
        }
    }
}

impl From<DBError> for Error {
    fn from(e: DBError) -> Error {
        Error::DBError(e)
    }
}

impl From<ForkChoiceError> for Error {
    fn from(e: ForkChoiceError) -> Error {
        Error::ForkChoiceError(e)
    }
}

impl From<BeaconStateError> for Error {
    fn from(e: BeaconStateError) -> Error {
        Error::BeaconStateError(e)
    }
}

impl<T: EthSpec> ChainSegmentResult<T> {
    pub fn into_block_error(self) -> Result<(), BlockError<T>> {
        match self {
            ChainSegmentResult::Failed { error, .. } => Err(error),
            ChainSegmentResult::Successful { .. } => Ok(()),
        }
    }
}<|MERGE_RESOLUTION|>--- conflicted
+++ resolved
@@ -546,23 +546,6 @@
     /// - Iterator returns `(Hash256, Slot)`.
     /// - As this iterator starts at the `head` of the chain (viz., the best block), the first slot
     ///     returned may be earlier than the wall-clock slot.
-<<<<<<< HEAD
-    pub fn rev_iter_state_roots(
-        &self,
-    ) -> Result<impl Iterator<Item = Result<(Hash256, Slot), Error>>, Error> {
-        let head = self.head()?;
-        let head_slot = head.beacon_state.slot();
-        let head_state_root = head.beacon_state_root();
-        let iter = StateRootsIterator::owned(self.store.clone(), head.beacon_state);
-        let iter = std::iter::once(Ok((head_state_root, head_slot)))
-            .chain(iter)
-            .map(|result| result.map_err(Into::into));
-        Ok(iter)
-    }
-
-    /// As for `rev_iter_state_roots` but starting from an arbitrary `BeaconState`.
-=======
->>>>>>> f37f2671
     pub fn rev_iter_state_roots_from<'a>(
         &self,
         state_root: Hash256,
@@ -2206,12 +2189,6 @@
 
         drop(validator_monitor);
 
-<<<<<<< HEAD
-        metrics::observe(
-            &metrics::OPERATIONS_PER_BLOCK_ATTESTATION,
-            block.body().attestations().len() as f64,
-        );
-=======
         // Only present some metrics for blocks from the previous epoch or later.
         //
         // This helps avoid noise in the metrics during sync.
@@ -2228,7 +2205,6 @@
                 );
             }
         }
->>>>>>> f37f2671
 
         let db_write_timer = metrics::start_timer(&metrics::BLOCK_PROCESSING_DB_WRITE);
 

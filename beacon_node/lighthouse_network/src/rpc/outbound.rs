use super::methods::*;
use super::protocol::ProtocolId;
use super::protocol::SupportedProtocol;
use super::RPCError;
use crate::rpc::protocol::Encoding;
use crate::rpc::{
    codec::{base::BaseOutboundCodec, ssz_snappy::SSZSnappyOutboundCodec, OutboundCodec},
    methods::ResponseTermination,
};
use futures::future::BoxFuture;
use futures::prelude::{AsyncRead, AsyncWrite};
use futures::{FutureExt, SinkExt};
use libp2p::core::{OutboundUpgrade, UpgradeInfo};
use std::sync::Arc;
use tokio_util::{
    codec::Framed,
    compat::{Compat, FuturesAsyncReadCompatExt},
};
use types::{EthSpec, ForkContext};
/* Outbound request */

// Combines all the RPC requests into a single enum to implement `UpgradeInfo` and
// `OutboundUpgrade`

#[derive(Debug, Clone)]
pub struct OutboundRequestContainer<TSpec: EthSpec> {
    pub req: OutboundRequest<TSpec>,
    pub fork_context: Arc<ForkContext>,
    pub max_rpc_size: usize,
}

#[derive(Debug, Clone, PartialEq)]
pub enum OutboundRequest<TSpec: EthSpec> {
    Status(StatusMessage),
    Goodbye(GoodbyeReason),
    BlocksByRange(OldBlocksByRangeRequest),
    BlocksByRoot(BlocksByRootRequest),
<<<<<<< HEAD
    LightClientBootstrap(LightClientBootstrapRequest),
    LightClientOptimisticUpdate,
    LightClientFinalityUpdate,
=======
>>>>>>> c4be4dd0
    Ping(Ping),
    MetaData(MetadataRequest<TSpec>),
}

impl<TSpec: EthSpec> UpgradeInfo for OutboundRequestContainer<TSpec> {
    type Info = ProtocolId;
    type InfoIter = Vec<Self::Info>;

    // add further protocols as we support more encodings/versions
    fn protocol_info(&self) -> Self::InfoIter {
        self.req.supported_protocols()
    }
}

/// Implements the encoding per supported protocol for `RPCRequest`.
impl<TSpec: EthSpec> OutboundRequest<TSpec> {
    pub fn supported_protocols(&self) -> Vec<ProtocolId> {
        match self {
            // add more protocols when versions/encodings are supported
            OutboundRequest::Status(_) => vec![ProtocolId::new(
                SupportedProtocol::StatusV1,
                Encoding::SSZSnappy,
            )],
            OutboundRequest::Goodbye(_) => vec![ProtocolId::new(
                SupportedProtocol::GoodbyeV1,
                Encoding::SSZSnappy,
            )],
            OutboundRequest::BlocksByRange(_) => vec![
                ProtocolId::new(SupportedProtocol::BlocksByRangeV2, Encoding::SSZSnappy),
                ProtocolId::new(SupportedProtocol::BlocksByRangeV1, Encoding::SSZSnappy),
            ],
            OutboundRequest::BlocksByRoot(_) => vec![
                ProtocolId::new(SupportedProtocol::BlocksByRootV2, Encoding::SSZSnappy),
                ProtocolId::new(SupportedProtocol::BlocksByRootV1, Encoding::SSZSnappy),
            ],
            OutboundRequest::Ping(_) => vec![ProtocolId::new(
                SupportedProtocol::PingV1,
                Encoding::SSZSnappy,
            )],
            OutboundRequest::MetaData(_) => vec![
                ProtocolId::new(SupportedProtocol::MetaDataV2, Encoding::SSZSnappy),
                ProtocolId::new(SupportedProtocol::MetaDataV1, Encoding::SSZSnappy),
            ],
<<<<<<< HEAD
            // Note: This match arm is technically unreachable as we only respond to light client requests
            // that we generate from the beacon state.
            // We do not make light client rpc requests from the beacon node
            OutboundRequest::LightClientBootstrap(_)
            | OutboundRequest::LightClientOptimisticUpdate
            | OutboundRequest::LightClientFinalityUpdate => vec![],
=======
>>>>>>> c4be4dd0
        }
    }
    /* These functions are used in the handler for stream management */

    /// Number of responses expected for this request.
    pub fn expected_responses(&self) -> u64 {
        match self {
            OutboundRequest::Status(_) => 1,
            OutboundRequest::Goodbye(_) => 0,
            OutboundRequest::BlocksByRange(req) => *req.count(),
            OutboundRequest::BlocksByRoot(req) => req.block_roots().len() as u64,
            OutboundRequest::Ping(_) => 1,
            OutboundRequest::MetaData(_) => 1,
<<<<<<< HEAD
            OutboundRequest::LightClientBootstrap(_) => 1,
            OutboundRequest::LightClientOptimisticUpdate => 1,
            OutboundRequest::LightClientFinalityUpdate => 1,
=======
>>>>>>> c4be4dd0
        }
    }

    /// Gives the corresponding `SupportedProtocol` to this request.
    pub fn protocol(&self) -> SupportedProtocol {
        match self {
<<<<<<< HEAD
            OutboundRequest::Status(_) => Protocol::Status,
            OutboundRequest::Goodbye(_) => Protocol::Goodbye,
            OutboundRequest::BlocksByRange(_) => Protocol::BlocksByRange,
            OutboundRequest::BlocksByRoot(_) => Protocol::BlocksByRoot,
            OutboundRequest::Ping(_) => Protocol::Ping,
            OutboundRequest::MetaData(_) => Protocol::MetaData,
            OutboundRequest::LightClientBootstrap(_) => Protocol::LightClientBootstrap,
            OutboundRequest::LightClientOptimisticUpdate => Protocol::LightClientOptimisticUpdate,
            OutboundRequest::LightClientFinalityUpdate => Protocol::LightClientFinalityUpdate,
=======
            OutboundRequest::Status(_) => SupportedProtocol::StatusV1,
            OutboundRequest::Goodbye(_) => SupportedProtocol::GoodbyeV1,
            OutboundRequest::BlocksByRange(req) => match req {
                OldBlocksByRangeRequest::V1(_) => SupportedProtocol::BlocksByRangeV1,
                OldBlocksByRangeRequest::V2(_) => SupportedProtocol::BlocksByRangeV2,
            },
            OutboundRequest::BlocksByRoot(req) => match req {
                BlocksByRootRequest::V1(_) => SupportedProtocol::BlocksByRootV1,
                BlocksByRootRequest::V2(_) => SupportedProtocol::BlocksByRootV2,
            },
            OutboundRequest::Ping(_) => SupportedProtocol::PingV1,
            OutboundRequest::MetaData(req) => match req {
                MetadataRequest::V1(_) => SupportedProtocol::MetaDataV1,
                MetadataRequest::V2(_) => SupportedProtocol::MetaDataV2,
            },
>>>>>>> c4be4dd0
        }
    }

    /// Returns the `ResponseTermination` type associated with the request if a stream gets
    /// terminated.
    pub fn stream_termination(&self) -> ResponseTermination {
        match self {
            // this only gets called after `multiple_responses()` returns true. Therefore, only
            // variants that have `multiple_responses()` can have values.
            OutboundRequest::BlocksByRange(_) => ResponseTermination::BlocksByRange,
            OutboundRequest::BlocksByRoot(_) => ResponseTermination::BlocksByRoot,
<<<<<<< HEAD
            OutboundRequest::LightClientBootstrap(_)
            | OutboundRequest::LightClientOptimisticUpdate
            | OutboundRequest::LightClientFinalityUpdate => unreachable!(),
=======
>>>>>>> c4be4dd0
            OutboundRequest::Status(_) => unreachable!(),
            OutboundRequest::Goodbye(_) => unreachable!(),
            OutboundRequest::Ping(_) => unreachable!(),
            OutboundRequest::MetaData(_) => unreachable!(),
        }
    }
}

/* RPC Response type - used for outbound upgrades */

/* Outbound upgrades */

pub type OutboundFramed<TSocket, TSpec> = Framed<Compat<TSocket>, OutboundCodec<TSpec>>;

impl<TSocket, TSpec> OutboundUpgrade<TSocket> for OutboundRequestContainer<TSpec>
where
    TSpec: EthSpec + Send + 'static,
    TSocket: AsyncRead + AsyncWrite + Unpin + Send + 'static,
{
    type Output = OutboundFramed<TSocket, TSpec>;
    type Error = RPCError;
    type Future = BoxFuture<'static, Result<Self::Output, Self::Error>>;

    fn upgrade_outbound(self, socket: TSocket, protocol: Self::Info) -> Self::Future {
        // convert to a tokio compatible socket
        let socket = socket.compat();
        let codec = match protocol.encoding {
            Encoding::SSZSnappy => {
                let ssz_snappy_codec = BaseOutboundCodec::new(SSZSnappyOutboundCodec::new(
                    protocol,
                    self.max_rpc_size,
                    self.fork_context.clone(),
                ));
                OutboundCodec::SSZSnappy(ssz_snappy_codec)
            }
        };

        let mut socket = Framed::new(socket, codec);

        async {
            socket.send(self.req).await?;
            socket.close().await?;
            Ok(socket)
        }
        .boxed()
    }
}

impl<TSpec: EthSpec> std::fmt::Display for OutboundRequest<TSpec> {
    fn fmt(&self, f: &mut std::fmt::Formatter<'_>) -> std::fmt::Result {
        match self {
            OutboundRequest::Status(status) => write!(f, "Status Message: {}", status),
            OutboundRequest::Goodbye(reason) => write!(f, "Goodbye: {}", reason),
            OutboundRequest::BlocksByRange(req) => write!(f, "Blocks by range: {}", req),
            OutboundRequest::BlocksByRoot(req) => write!(f, "Blocks by root: {:?}", req),
            OutboundRequest::Ping(ping) => write!(f, "Ping: {}", ping.data),
            OutboundRequest::MetaData(_) => write!(f, "MetaData request"),
<<<<<<< HEAD
            OutboundRequest::LightClientBootstrap(bootstrap) => {
                write!(f, "Lightclient Bootstrap: {}", bootstrap.root)
            }
            OutboundRequest::LightClientOptimisticUpdate => {
                write!(f, "Light client optimistic update request")
            }
            OutboundRequest::LightClientFinalityUpdate => {
                write!(f, "Light client finality update request")
            }
=======
>>>>>>> c4be4dd0
        }
    }
}<|MERGE_RESOLUTION|>--- conflicted
+++ resolved
@@ -35,12 +35,6 @@
     Goodbye(GoodbyeReason),
     BlocksByRange(OldBlocksByRangeRequest),
     BlocksByRoot(BlocksByRootRequest),
-<<<<<<< HEAD
-    LightClientBootstrap(LightClientBootstrapRequest),
-    LightClientOptimisticUpdate,
-    LightClientFinalityUpdate,
-=======
->>>>>>> c4be4dd0
     Ping(Ping),
     MetaData(MetadataRequest<TSpec>),
 }
@@ -84,15 +78,6 @@
                 ProtocolId::new(SupportedProtocol::MetaDataV2, Encoding::SSZSnappy),
                 ProtocolId::new(SupportedProtocol::MetaDataV1, Encoding::SSZSnappy),
             ],
-<<<<<<< HEAD
-            // Note: This match arm is technically unreachable as we only respond to light client requests
-            // that we generate from the beacon state.
-            // We do not make light client rpc requests from the beacon node
-            OutboundRequest::LightClientBootstrap(_)
-            | OutboundRequest::LightClientOptimisticUpdate
-            | OutboundRequest::LightClientFinalityUpdate => vec![],
-=======
->>>>>>> c4be4dd0
         }
     }
     /* These functions are used in the handler for stream management */
@@ -106,29 +91,12 @@
             OutboundRequest::BlocksByRoot(req) => req.block_roots().len() as u64,
             OutboundRequest::Ping(_) => 1,
             OutboundRequest::MetaData(_) => 1,
-<<<<<<< HEAD
-            OutboundRequest::LightClientBootstrap(_) => 1,
-            OutboundRequest::LightClientOptimisticUpdate => 1,
-            OutboundRequest::LightClientFinalityUpdate => 1,
-=======
->>>>>>> c4be4dd0
         }
     }
 
     /// Gives the corresponding `SupportedProtocol` to this request.
     pub fn protocol(&self) -> SupportedProtocol {
         match self {
-<<<<<<< HEAD
-            OutboundRequest::Status(_) => Protocol::Status,
-            OutboundRequest::Goodbye(_) => Protocol::Goodbye,
-            OutboundRequest::BlocksByRange(_) => Protocol::BlocksByRange,
-            OutboundRequest::BlocksByRoot(_) => Protocol::BlocksByRoot,
-            OutboundRequest::Ping(_) => Protocol::Ping,
-            OutboundRequest::MetaData(_) => Protocol::MetaData,
-            OutboundRequest::LightClientBootstrap(_) => Protocol::LightClientBootstrap,
-            OutboundRequest::LightClientOptimisticUpdate => Protocol::LightClientOptimisticUpdate,
-            OutboundRequest::LightClientFinalityUpdate => Protocol::LightClientFinalityUpdate,
-=======
             OutboundRequest::Status(_) => SupportedProtocol::StatusV1,
             OutboundRequest::Goodbye(_) => SupportedProtocol::GoodbyeV1,
             OutboundRequest::BlocksByRange(req) => match req {
@@ -144,7 +112,6 @@
                 MetadataRequest::V1(_) => SupportedProtocol::MetaDataV1,
                 MetadataRequest::V2(_) => SupportedProtocol::MetaDataV2,
             },
->>>>>>> c4be4dd0
         }
     }
 
@@ -156,12 +123,6 @@
             // variants that have `multiple_responses()` can have values.
             OutboundRequest::BlocksByRange(_) => ResponseTermination::BlocksByRange,
             OutboundRequest::BlocksByRoot(_) => ResponseTermination::BlocksByRoot,
-<<<<<<< HEAD
-            OutboundRequest::LightClientBootstrap(_)
-            | OutboundRequest::LightClientOptimisticUpdate
-            | OutboundRequest::LightClientFinalityUpdate => unreachable!(),
-=======
->>>>>>> c4be4dd0
             OutboundRequest::Status(_) => unreachable!(),
             OutboundRequest::Goodbye(_) => unreachable!(),
             OutboundRequest::Ping(_) => unreachable!(),
@@ -219,18 +180,6 @@
             OutboundRequest::BlocksByRoot(req) => write!(f, "Blocks by root: {:?}", req),
             OutboundRequest::Ping(ping) => write!(f, "Ping: {}", ping.data),
             OutboundRequest::MetaData(_) => write!(f, "MetaData request"),
-<<<<<<< HEAD
-            OutboundRequest::LightClientBootstrap(bootstrap) => {
-                write!(f, "Lightclient Bootstrap: {}", bootstrap.root)
-            }
-            OutboundRequest::LightClientOptimisticUpdate => {
-                write!(f, "Light client optimistic update request")
-            }
-            OutboundRequest::LightClientFinalityUpdate => {
-                write!(f, "Light client finality update request")
-            }
-=======
->>>>>>> c4be4dd0
         }
     }
 }
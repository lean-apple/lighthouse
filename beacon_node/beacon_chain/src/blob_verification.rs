use slot_clock::SlotClock;
use state_processing::ConsensusContext;
use std::sync::Arc;

use crate::beacon_chain::{
    BeaconChain, BeaconChainTypes, MAXIMUM_GOSSIP_CLOCK_DISPARITY,
    VALIDATOR_PUBKEY_CACHE_LOCK_TIMEOUT,
};
use crate::gossip_blob_cache::AvailabilityCheckError;
use crate::snapshot_cache::PreProcessingSnapshot;
use crate::BeaconChainError;
use state_processing::per_block_processing::eip4844::eip4844::verify_kzg_commitments_against_transactions;
use types::blob_sidecar::BlobSidecarArcList;
use types::{
<<<<<<< HEAD
    BeaconBlockRef, BeaconStateError, BlobSidecarList, Epoch, EthSpec, Hash256, KzgCommitment,
    SignedBeaconBlock, SignedBeaconBlockHeader, SignedBlobSidecar, Slot, Transactions,
=======
    BeaconBlockRef, BeaconStateError, BlobSidecar, BlobSidecarList, Epoch, EthSpec, Hash256,
    KzgCommitment, SignedBeaconBlock, SignedBeaconBlockHeader, SignedBlobSidecar, Slot,
    Transactions,
>>>>>>> 463ce3d1
};

#[derive(Debug)]
pub enum BlobError {
    /// The blob sidecar is from a slot that is later than the current slot (with respect to the
    /// gossip clock disparity).
    ///
    /// ## Peer scoring
    ///
    /// Assuming the local clock is correct, the peer has sent an invalid message.
    FutureSlot {
        message_slot: Slot,
        latest_permissible_slot: Slot,
    },

    /// The blob sidecar has a different slot than the block.
    ///
    /// ## Peer scoring
    ///
    /// Assuming the local clock is correct, the peer has sent an invalid message.
    SlotMismatch {
        blob_slot: Slot,
        block_slot: Slot,
    },

    /// No kzg ccommitment associated with blob sidecar.
    KzgCommitmentMissing,

    /// No transactions in block
    TransactionsMissing,

    /// Blob transactions in the block do not correspond to the kzg commitments.
    TransactionCommitmentMismatch,

    TrustedSetupNotInitialized,

    InvalidKzgProof,

    KzgError(kzg::Error),

    /// There was an error whilst processing the sync contribution. It is not known if it is valid or invalid.
    ///
    /// ## Peer scoring
    ///
    /// We were unable to process this sync committee message due to an internal error. It's unclear if the
    /// sync committee message is valid.
    BeaconChainError(BeaconChainError),
    /// No blobs for the specified block where we would expect blobs.
    UnavailableBlobs,
    /// Blobs provided for a pre-Eip4844 fork.
    InconsistentFork,

    /// The `blobs_sidecar.message.beacon_block_root` block is unknown.
    ///
    /// ## Peer scoring
    ///
    /// The blob points to a block we have not yet imported. The blob cannot be imported
    /// into fork choice yet
    UnknownHeadBlock {
        beacon_block_root: Hash256,
    },

    /// The `BlobSidecar` was gossiped over an incorrect subnet.
    InvalidSubnet {
        expected: u64,
        received: u64,
    },

    /// The sidecar corresponds to a slot older than the finalized head slot.
    PastFinalizedSlot {
        blob_slot: Slot,
        finalized_slot: Slot,
    },

    /// The proposer index specified in the sidecar does not match the locally computed
    /// proposer index.
    ProposerIndexMismatch {
        sidecar: usize,
        local: usize,
    },

    ProposerSignatureInvalid,

    /// A sidecar with same slot, beacon_block_root and proposer_index but different blob is received for
    /// the same blob index.
    RepeatSidecar {
        proposer: usize,
        slot: Slot,
        blob_index: usize,
    },

    /// The proposal_index corresponding to blob.beacon_block_root is not known.
    ///
    /// ## Peer scoring
    ///
    /// The block is invalid and the peer is faulty.
    UnknownValidator(u64),

    BlobCacheError(AvailabilityCheckError),
}

impl From<BeaconChainError> for BlobError {
    fn from(e: BeaconChainError) -> Self {
        BlobError::BeaconChainError(e)
    }
}

impl From<BeaconStateError> for BlobError {
    fn from(e: BeaconStateError) -> Self {
        BlobError::BeaconChainError(BeaconChainError::BeaconStateError(e))
    }
}

/// A wrapper around a `BlobSidecar` that indicates it has been approved for re-gossiping on
/// the p2p network.
#[derive(Debug)]
pub struct GossipVerifiedBlob<T: EthSpec> {
    blob: BlobSidecar<T>,
}

impl<T: EthSpec> GossipVerifiedBlob<T> {
    pub fn to_blob(self) -> BlobSidecar<T> {
        self.blob
    }
}

pub fn validate_blob_sidecar_for_gossip<T: BeaconChainTypes>(
    signed_blob_sidecar: SignedBlobSidecar<T::EthSpec>,
    subnet: u64,
    chain: &BeaconChain<T>,
) -> Result<GossipVerifiedBlob<T::EthSpec>, BlobError> {
    let blob_slot = signed_blob_sidecar.message.slot;
    let blob_index = signed_blob_sidecar.message.index;
    let block_root = signed_blob_sidecar.message.block_root;

    // Verify that the blob_sidecar was received on the correct subnet.
    if blob_index != subnet {
        return Err(BlobError::InvalidSubnet {
            expected: blob_index,
            received: subnet,
        });
    }

    // Verify that the sidecar is not from a future slot.
    let latest_permissible_slot = chain
        .slot_clock
        .now_with_future_tolerance(MAXIMUM_GOSSIP_CLOCK_DISPARITY)
        .ok_or(BeaconChainError::UnableToReadSlot)?;
    if blob_slot > latest_permissible_slot {
        return Err(BlobError::FutureSlot {
            message_slot: blob_slot,
            latest_permissible_slot,
        });
    }

    // TODO(pawan): Verify not from a past slot?

    // Verify that the sidecar slot is greater than the latest finalized slot
    let latest_finalized_slot = chain
        .head()
        .finalized_checkpoint()
        .epoch
        .start_slot(T::EthSpec::slots_per_epoch());
    if blob_slot <= latest_finalized_slot {
        return Err(BlobError::PastFinalizedSlot {
            blob_slot,
            finalized_slot: latest_finalized_slot,
        });
    }

    // TODO(pawan): should we verify locally that the parent root is correct
    // or just use whatever the proposer gives us?
    let proposer_shuffling_root = signed_blob_sidecar.message.block_parent_root;

    let (proposer_index, fork) = match chain
        .beacon_proposer_cache
        .lock()
        .get_slot::<T::EthSpec>(proposer_shuffling_root, blob_slot)
    {
        Some(proposer) => (proposer.index, proposer.fork),
        None => {
            let state = &chain.canonical_head.cached_head().snapshot.beacon_state;
            (
                state.get_beacon_proposer_index(blob_slot, &chain.spec)?,
                state.fork(),
            )
        }
    };

<<<<<<< HEAD
    let blob_proposer_index = blob_sidecar.message.proposer_index;
=======
    let blob_proposer_index = signed_blob_sidecar.message.proposer_index;
>>>>>>> 463ce3d1
    if proposer_index != blob_proposer_index as usize {
        return Err(BlobError::ProposerIndexMismatch {
            sidecar: blob_proposer_index as usize,
            local: proposer_index,
        });
    }

    let signature_is_valid = {
        let pubkey_cache = chain
            .validator_pubkey_cache
            .try_read_for(VALIDATOR_PUBKEY_CACHE_LOCK_TIMEOUT)
            .ok_or(BeaconChainError::ValidatorPubkeyCacheLockTimeout)
            .map_err(BlobError::BeaconChainError)?;

        let pubkey = pubkey_cache
            .get(proposer_index as usize)
            .ok_or_else(|| BlobError::UnknownValidator(proposer_index as u64))?;

        signed_blob_sidecar.verify_signature(
            None,
            pubkey,
            &fork,
            chain.genesis_validators_root,
            &chain.spec,
        )
    };

    if !signature_is_valid {
        return Err(BlobError::ProposerSignatureInvalid);
    }

    // TODO(pawan): kzg validations.

    // TODO(pawan): Check if other blobs for the same proposer index and blob index have been
    // received and drop if required.

    // Verify if the corresponding block for this blob has been received.
    // Note: this should be the last gossip check so that we can forward the blob
    // over the gossip network even if we haven't received the corresponding block yet
    // as all other validations have passed.
    let block_opt = chain
        .canonical_head
        .fork_choice_read_lock()
        .get_block(&block_root)
        .or_else(|| chain.early_attester_cache.get_proto_block(block_root)); // TODO(pawan): should we be checking this cache?

    // TODO(pawan): this may be redundant with the new `AvailabilityProcessingStatus::PendingBlock variant`
    if block_opt.is_none() {
        return Err(BlobError::UnknownHeadBlock {
            beacon_block_root: block_root,
        });
    }

    Ok(GossipVerifiedBlob {
        blob: signed_blob_sidecar.message,
    })
}

pub fn verify_data_availability<T: BeaconChainTypes>(
    blob_sidecar: &BlobSidecarList<T::EthSpec>,
    kzg_commitments: &[KzgCommitment],
    transactions: &Transactions<T::EthSpec>,
    _block_slot: Slot,
    _block_root: Hash256,
    chain: &BeaconChain<T>,
) -> Result<(), BlobError> {
    if verify_kzg_commitments_against_transactions::<T::EthSpec>(transactions, kzg_commitments)
        .is_err()
    {
        return Err(BlobError::TransactionCommitmentMismatch);
    }

    // Validatate that the kzg proof is valid against the commitments and blobs
    let _kzg = chain
        .kzg
        .as_ref()
        .ok_or(BlobError::TrustedSetupNotInitialized)?;

    todo!("use `kzg_utils::validate_blobs` once the function is updated")
    // if !kzg_utils::validate_blobs_sidecar(
    //     kzg,
    //     block_slot,
    //     block_root,
    //     kzg_commitments,
    //     blob_sidecar,
    // )
    // .map_err(BlobError::KzgError)?
    // {
    //     return Err(BlobError::InvalidKzgProof);
    // }
    // Ok(())
}

#[derive(Copy, Clone)]
pub enum DataAvailabilityCheckRequired {
    Yes,
    No,
}

pub trait IntoAvailableBlock<T: BeaconChainTypes> {
    fn into_available_block(
        self,
        block_root: Hash256,
        chain: &BeaconChain<T>,
    ) -> Result<AvailableBlock<T::EthSpec>, BlobError>;
}

impl<T: BeaconChainTypes> IntoAvailableBlock<T> for BlockWrapper<T::EthSpec> {
    fn into_available_block(
        self,
        block_root: Hash256,
        chain: &BeaconChain<T>,
    ) -> Result<AvailableBlock<T::EthSpec>, BlobError> {
        todo!()
    }
}

<<<<<<< HEAD
#[derive(Clone, Debug, PartialEq)]
pub struct AvailableBlock<T: EthSpec> {
    pub block: Arc<SignedBeaconBlock<T>>,
    pub blobs: Blobs<T>,
}

impl<T: EthSpec> AvailableBlock<T> {
    pub fn blobs(&self) -> Option<Arc<BlobSidecarList<T>>> {
        match &self.blobs {
            Blobs::NotRequired | Blobs::None => None,
            Blobs::Available(blobs) => Some(blobs.clone()),
        }
    }

    pub fn deconstruct(self) -> (Arc<SignedBeaconBlock<T>>, Option<Arc<BlobSidecarList<T>>>) {
        match self.blobs {
            Blobs::NotRequired | Blobs::None => (self.block, None),
            Blobs::Available(blobs) => (self.block, Some(blobs)),
        }
    }
}

#[derive(Clone, Debug, PartialEq)]
pub enum Blobs<E: EthSpec> {
    /// These blobs are available.
    Available(Arc<BlobSidecarList<E>>),
=======
#[derive(Clone, Debug, PartialEq, Derivative)]
#[derivative(Hash(bound = "T: EthSpec"))]
pub struct AvailableBlock<T: EthSpec> {
    pub block: Arc<SignedBeaconBlock<T>>,
    pub blobs: VerifiedBlobs<T>,
}

impl<T: EthSpec> AvailableBlock<T> {
    pub fn blobs(&self) -> Option<BlobSidecarArcList<T>> {
        match &self.blobs {
            VerifiedBlobs::EmptyBlobs | VerifiedBlobs::NotRequired | VerifiedBlobs::PreEip4844 => {
                None
            }
            VerifiedBlobs::Available(blobs) => Some(blobs.clone()),
        }
    }

    pub fn deconstruct(self) -> (Arc<SignedBeaconBlock<T>>, Option<BlobSidecarArcList<T>>) {
        match self.blobs {
            VerifiedBlobs::EmptyBlobs | VerifiedBlobs::NotRequired | VerifiedBlobs::PreEip4844 => {
                (self.block, None)
            }
            VerifiedBlobs::Available(blobs) => (self.block, Some(blobs)),
        }
    }
}

#[derive(Clone, Debug, PartialEq, Derivative)]
#[derivative(Hash(bound = "E: EthSpec"))]
pub enum VerifiedBlobs<E: EthSpec> {
    /// These blobs are available.
    Available(BlobSidecarArcList<E>),
>>>>>>> 463ce3d1
    /// This block is from outside the data availability boundary so doesn't require
    /// a data availability check.
    NotRequired,
    /// The block's `kzg_commitments` field is empty so it does not contain any blobs.
    EmptyBlobs,
    /// This is a block prior to the 4844 fork, so doesn't require any blobs
<<<<<<< HEAD
    None,
=======
    PreEip4844,
>>>>>>> 463ce3d1
}

pub trait AsBlock<E: EthSpec> {
    fn slot(&self) -> Slot;
    fn epoch(&self) -> Epoch;
    fn parent_root(&self) -> Hash256;
    fn state_root(&self) -> Hash256;
    fn signed_block_header(&self) -> SignedBeaconBlockHeader;
    fn message(&self) -> BeaconBlockRef<E>;
    fn as_block(&self) -> &SignedBeaconBlock<E>;
    fn block_cloned(&self) -> Arc<SignedBeaconBlock<E>>;
    fn canonical_root(&self) -> Hash256;
}

<<<<<<< HEAD
#[derive(Debug, Clone)]
=======
#[derive(Debug, Clone, Derivative)]
#[derivative(Hash(bound = "E: EthSpec"))]
>>>>>>> 463ce3d1
pub enum BlockWrapper<E: EthSpec> {
    /// This variant is fully available.
    /// i.e. for pre-4844 blocks, it contains a (`SignedBeaconBlock`, `Blobs::None`) and for
    /// post-4844 blocks, it contains a `SignedBeaconBlock` and a Blobs variant other than `Blobs::None`.
    Available(AvailableBlock<E>),
    /// This variant is not fully available and requires blobs to become fully available.
    AvailabilityPending(Arc<SignedBeaconBlock<E>>),
}

impl<E: EthSpec> BlockWrapper<E> {
    pub fn into_available_block(self) -> Option<AvailableBlock<E>> {
        match self {
            BlockWrapper::AvailabilityPending(_) => None,
            BlockWrapper::Available(block) => Some(block),
        }
    }
}

impl<E: EthSpec> AsBlock<E> for BlockWrapper<E> {
    fn slot(&self) -> Slot {
        match self {
            BlockWrapper::Available(block) => block.block.slot(),
            BlockWrapper::AvailabilityPending(block) => block.slot(),
        }
    }
    fn epoch(&self) -> Epoch {
        match self {
            BlockWrapper::Available(block) => block.block.epoch(),
            BlockWrapper::AvailabilityPending(block) => block.epoch(),
        }
    }
    fn parent_root(&self) -> Hash256 {
        match self {
            BlockWrapper::Available(block) => block.block.parent_root(),
            BlockWrapper::AvailabilityPending(block) => block.parent_root(),
        }
    }
    fn state_root(&self) -> Hash256 {
        match self {
            BlockWrapper::Available(block) => block.block.state_root(),
            BlockWrapper::AvailabilityPending(block) => block.state_root(),
        }
    }
    fn signed_block_header(&self) -> SignedBeaconBlockHeader {
        match &self {
            BlockWrapper::Available(block) => block.block.signed_block_header(),
            BlockWrapper::AvailabilityPending(block) => block.signed_block_header(),
        }
    }
    fn message(&self) -> BeaconBlockRef<E> {
        match &self {
            BlockWrapper::Available(block) => block.block.message(),
            BlockWrapper::AvailabilityPending(block) => block.message(),
        }
    }
    fn as_block(&self) -> &SignedBeaconBlock<E> {
        match &self {
            BlockWrapper::Available(block) => &block.block,
            BlockWrapper::AvailabilityPending(block) => &block,
        }
    }
    fn block_cloned(&self) -> Arc<SignedBeaconBlock<E>> {
        match &self {
            BlockWrapper::Available(block) => block.block.clone(),
            BlockWrapper::AvailabilityPending(block) => block.clone(),
        }
    }
    fn canonical_root(&self) -> Hash256 {
        match &self {
            BlockWrapper::Available(block) => block.block.canonical_root(),
            BlockWrapper::AvailabilityPending(block) => block.canonical_root(),
        }
    }
}

impl<E: EthSpec> AsBlock<E> for &BlockWrapper<E> {
    fn slot(&self) -> Slot {
        match self {
            BlockWrapper::Available(block) => block.block.slot(),
            BlockWrapper::AvailabilityPending(block) => block.slot(),
        }
    }
    fn epoch(&self) -> Epoch {
        match self {
            BlockWrapper::Available(block) => block.block.epoch(),
            BlockWrapper::AvailabilityPending(block) => block.epoch(),
        }
    }
    fn parent_root(&self) -> Hash256 {
        match self {
            BlockWrapper::Available(block) => block.block.parent_root(),
            BlockWrapper::AvailabilityPending(block) => block.parent_root(),
        }
    }
    fn state_root(&self) -> Hash256 {
        match self {
            BlockWrapper::Available(block) => block.block.state_root(),
            BlockWrapper::AvailabilityPending(block) => block.state_root(),
        }
    }
    fn signed_block_header(&self) -> SignedBeaconBlockHeader {
        match &self {
            BlockWrapper::Available(block) => block.block.signed_block_header(),
            BlockWrapper::AvailabilityPending(block) => block.signed_block_header(),
        }
    }
    fn message(&self) -> BeaconBlockRef<E> {
        match &self {
            BlockWrapper::Available(block) => block.block.message(),
            BlockWrapper::AvailabilityPending(block) => block.message(),
        }
    }
    fn as_block(&self) -> &SignedBeaconBlock<E> {
        match &self {
            BlockWrapper::Available(block) => &block.block,
            BlockWrapper::AvailabilityPending(block) => &block,
        }
    }
    fn block_cloned(&self) -> Arc<SignedBeaconBlock<E>> {
        match &self {
            BlockWrapper::Available(block) => block.block.clone(),
            BlockWrapper::AvailabilityPending(block) => block.clone(),
        }
    }
    fn canonical_root(&self) -> Hash256 {
        match &self {
            BlockWrapper::Available(block) => block.block.canonical_root(),
            BlockWrapper::AvailabilityPending(block) => block.canonical_root(),
        }
    }
}

impl<E: EthSpec> From<SignedBeaconBlock<E>> for BlockWrapper<E> {
    fn from(block: SignedBeaconBlock<E>) -> Self {
        BlockWrapper::AvailabilityPending(Arc::new(block))
    }
}

impl<E: EthSpec> From<Arc<SignedBeaconBlock<E>>> for BlockWrapper<E> {
    fn from(block: Arc<SignedBeaconBlock<E>>) -> Self {
        BlockWrapper::AvailabilityPending(block)
    }
}

impl<E: EthSpec> From<AvailableBlock<E>> for BlockWrapper<E> {
    fn from(block: AvailableBlock<E>) -> Self {
        BlockWrapper::Available(block)
    }
}<|MERGE_RESOLUTION|>--- conflicted
+++ resolved
@@ -9,17 +9,13 @@
 use crate::gossip_blob_cache::AvailabilityCheckError;
 use crate::snapshot_cache::PreProcessingSnapshot;
 use crate::BeaconChainError;
+use derivative::Derivative;
 use state_processing::per_block_processing::eip4844::eip4844::verify_kzg_commitments_against_transactions;
 use types::blob_sidecar::BlobSidecarArcList;
 use types::{
-<<<<<<< HEAD
-    BeaconBlockRef, BeaconStateError, BlobSidecarList, Epoch, EthSpec, Hash256, KzgCommitment,
-    SignedBeaconBlock, SignedBeaconBlockHeader, SignedBlobSidecar, Slot, Transactions,
-=======
     BeaconBlockRef, BeaconStateError, BlobSidecar, BlobSidecarList, Epoch, EthSpec, Hash256,
     KzgCommitment, SignedBeaconBlock, SignedBeaconBlockHeader, SignedBlobSidecar, Slot,
     Transactions,
->>>>>>> 463ce3d1
 };
 
 #[derive(Debug)]
@@ -209,11 +205,7 @@
         }
     };
 
-<<<<<<< HEAD
-    let blob_proposer_index = blob_sidecar.message.proposer_index;
-=======
     let blob_proposer_index = signed_blob_sidecar.message.proposer_index;
->>>>>>> 463ce3d1
     if proposer_index != blob_proposer_index as usize {
         return Err(BlobError::ProposerIndexMismatch {
             sidecar: blob_proposer_index as usize,
@@ -331,34 +323,6 @@
     }
 }
 
-<<<<<<< HEAD
-#[derive(Clone, Debug, PartialEq)]
-pub struct AvailableBlock<T: EthSpec> {
-    pub block: Arc<SignedBeaconBlock<T>>,
-    pub blobs: Blobs<T>,
-}
-
-impl<T: EthSpec> AvailableBlock<T> {
-    pub fn blobs(&self) -> Option<Arc<BlobSidecarList<T>>> {
-        match &self.blobs {
-            Blobs::NotRequired | Blobs::None => None,
-            Blobs::Available(blobs) => Some(blobs.clone()),
-        }
-    }
-
-    pub fn deconstruct(self) -> (Arc<SignedBeaconBlock<T>>, Option<Arc<BlobSidecarList<T>>>) {
-        match self.blobs {
-            Blobs::NotRequired | Blobs::None => (self.block, None),
-            Blobs::Available(blobs) => (self.block, Some(blobs)),
-        }
-    }
-}
-
-#[derive(Clone, Debug, PartialEq)]
-pub enum Blobs<E: EthSpec> {
-    /// These blobs are available.
-    Available(Arc<BlobSidecarList<E>>),
-=======
 #[derive(Clone, Debug, PartialEq, Derivative)]
 #[derivative(Hash(bound = "T: EthSpec"))]
 pub struct AvailableBlock<T: EthSpec> {
@@ -391,18 +355,13 @@
 pub enum VerifiedBlobs<E: EthSpec> {
     /// These blobs are available.
     Available(BlobSidecarArcList<E>),
->>>>>>> 463ce3d1
     /// This block is from outside the data availability boundary so doesn't require
     /// a data availability check.
     NotRequired,
     /// The block's `kzg_commitments` field is empty so it does not contain any blobs.
     EmptyBlobs,
     /// This is a block prior to the 4844 fork, so doesn't require any blobs
-<<<<<<< HEAD
-    None,
-=======
     PreEip4844,
->>>>>>> 463ce3d1
 }
 
 pub trait AsBlock<E: EthSpec> {
@@ -417,12 +376,8 @@
     fn canonical_root(&self) -> Hash256;
 }
 
-<<<<<<< HEAD
-#[derive(Debug, Clone)]
-=======
 #[derive(Debug, Clone, Derivative)]
 #[derivative(Hash(bound = "E: EthSpec"))]
->>>>>>> 463ce3d1
 pub enum BlockWrapper<E: EthSpec> {
     /// This variant is fully available.
     /// i.e. for pre-4844 blocks, it contains a (`SignedBeaconBlock`, `Blobs::None`) and for

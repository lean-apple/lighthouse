--- conflicted
+++ resolved
@@ -34,10 +34,6 @@
     }
 
     /// Verify the Signature against a PublicKey, where the message has already been hashed.
-<<<<<<< HEAD
-    pub fn verify_hashed(&self, msg_hash_x_real: &[u8], msg_hash_x_imaginary: &[u8], pk: &PublicKey) -> bool {
-        self.0.verify_hashed(msg_hash_x_real, msg_hash_x_imaginary, pk.as_raw())
-=======
     pub fn verify_hashed(
         &self,
         x_real_hashed: &[u8],
@@ -46,7 +42,6 @@
     ) -> bool {
         self.0
             .verify_hashed(x_real_hashed, x_imaginary_hashed, pk.as_raw())
->>>>>>> 21d75f18
     }
 
     /// Returns the underlying signature.

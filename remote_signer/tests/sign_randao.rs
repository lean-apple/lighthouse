mod sign_randao {

    use helpers::*;

    #[test]
    fn happy_path() {
        let (test_signer, _tmp_dir) = set_up_api_test_signer_to_sign_message();
        let url = format!("{}/sign/{}", test_signer.address, PUBLIC_KEY_1);
        let test_randao_body = get_test_randao_body(0xc137);

        let response = http_post_custom_body(&url, &test_randao_body);
        assert_sign_ok(response, HAPPY_PATH_RANDAO_SIGNATURE_C137);

        test_signer.shutdown();
    }

    #[test]
    fn domain_mismatch() {
        let (test_signer, _tmp_dir) = set_up_api_test_signer_to_sign_message();
        let url = format!("{}/sign/{}", test_signer.address, PUBLIC_KEY_1);

        let testcase = |json_patch, expected_err| {
            let test_randao_body = get_test_randao_body(0xc137).replace(
                "\"bls_domain\":\"randao\"",
                &format!("\"bls_domain\":{}", json_patch),
            );
            let response = http_post_custom_body(&url, &test_randao_body);
            assert_sign_error(response, 400, expected_err);
        };

        testcase(
            "\"beacon_proposer\"",
<<<<<<< HEAD
            "Unable to parse block from JSON: Error(\"data did not match any variant of untagged enum BeaconBlock\", line: 0, column: 0)",
=======
            "Unable to parse block from JSON: Error(\"invalid type: string \"49463\", expected struct BeaconBlock\", line: 0, column: 0)"
>>>>>>> a526145b
        );
        testcase(
            "\"beacon_attester\"",
            "Unable to parse attestation from JSON: Error(\"invalid type: string \"49463\", expected struct AttestationData\", line: 0, column: 0)"
        );
        testcase("\"blah\"", "Unsupported bls_domain parameter: blah");

        test_signer.shutdown();
    }

    #[test]
    fn invalid_field_data() {
        let (test_signer, _tmp_dir) = set_up_api_test_signer_to_sign_message();
        let url = format!("{}/sign/{}", test_signer.address, PUBLIC_KEY_1);

        let testcase = |json_patch, expected_err| {
            let test_randao_body = get_test_randao_body(0xc137)
                .replace(",\"data\":\"49463\"", &format!(",\"data\":{}", json_patch));
            let response = http_post_custom_body(&url, &test_randao_body);
            assert_sign_error(response, 400, expected_err);
        };

        testcase(
            "",
            "Unable to parse body message from JSON: Error(\"expected value\", line: 1, column: 31)"
        );
        testcase(
            "\"\"",
            "Unable to parse attestation from JSON: Error(\"cannot parse integer from empty string\", line: 0, column: 0)"
        );
        testcase(
            "\"-1\"",
            "Unable to parse attestation from JSON: Error(\"invalid digit found in string\", line: 0, column: 0)"
        );
        testcase(
            "true",
            "Unable to parse attestation from JSON: Error(\"invalid type: boolean `true`, expected a quoted or unquoted integer\", line: 0, column: 0)"
        );
        testcase(
            "{\"cats\":\"3\"}",
            "Unable to parse attestation from JSON: Error(\"invalid type: map, expected a quoted or unquoted integer\", line: 0, column: 0)",
        );
        testcase(
            "[\"a\"]",
            "Unable to parse attestation from JSON: Error(\"invalid type: sequence, expected a quoted or unquoted integer\", line: 0, column: 0)"
        );

        test_signer.shutdown();
    }
}<|MERGE_RESOLUTION|>--- conflicted
+++ resolved
@@ -30,11 +30,7 @@
 
         testcase(
             "\"beacon_proposer\"",
-<<<<<<< HEAD
             "Unable to parse block from JSON: Error(\"data did not match any variant of untagged enum BeaconBlock\", line: 0, column: 0)",
-=======
-            "Unable to parse block from JSON: Error(\"invalid type: string \"49463\", expected struct BeaconBlock\", line: 0, column: 0)"
->>>>>>> a526145b
         );
         testcase(
             "\"beacon_attester\"",

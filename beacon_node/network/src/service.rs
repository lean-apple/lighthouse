--- conflicted
+++ resolved
@@ -436,62 +436,40 @@
                                 }
                         }
                         NetworkMessage::SubscribeCoreTopics => {
-<<<<<<< HEAD
                             let mut subscribed_topics: Vec<GossipTopic> = vec![];
                             for topic_kind in eth2_libp2p::types::CORE_TOPICS.iter() {
                                 for fork_digest in service.required_gossip_fork_digests() {
                                     let topic = GossipTopic::new(topic_kind.clone(), GossipEncoding::default(), fork_digest);
-                                    if service.libp2p.swarm.subscribe(topic.clone()) {
+                                    if service.libp2p.swarm.behaviour_mut().subscribe(topic.clone()) {
                                         subscribed_topics.push(topic);
                                     } else {
                                         warn!(service.log, "Could not subscribe to topic"; "topic" => %topic);
                                     }
-=======
-                            let mut subscribed_topics: Vec<GossipKind> = vec![];
-                            let already_subscribed = service.network_globals.gossipsub_subscriptions.read().clone();
-                            let already_subscribed = already_subscribed.iter().map(|x| x.kind()).collect::<std::collections::HashSet<_>>();
-                            for topic_kind in eth2_libp2p::types::CORE_TOPICS.iter().filter(|topic| already_subscribed.get(topic).is_none()) {
-                                if service.libp2p.swarm.behaviour_mut().subscribe_kind(topic_kind.clone()) {
-                                    subscribed_topics.push(topic_kind.clone());
-                                } else {
-                                    warn!(service.log, "Could not subscribe to topic"; "topic" => %topic_kind);
->>>>>>> 9a8320be
                                 }
                             }
 
                             // If we are to subscribe to all subnets we do it here
                             if service.subscribe_all_subnets {
                                 for subnet_id in 0..<<T as BeaconChainTypes>::EthSpec as EthSpec>::SubnetBitfieldLength::to_u64() {
-<<<<<<< HEAD
                                     let subnet = Subnet::Attestation(SubnetId::new(subnet_id));
                                     // Update the ENR bitfield
-                                    service.libp2p.swarm.update_enr_subnet(subnet, true);
+                                    service.libp2p.swarm.behaviour_mut().update_enr_subnet(subnet, true);
                                     for fork_digest in service.required_gossip_fork_digests() {
                                         let topic = GossipTopic::new(subnet.into(), GossipEncoding::default(), fork_digest);
-                                        if service.libp2p.swarm.subscribe(topic.clone()) {
+                                        if service.libp2p.swarm.behaviour_mut().subscribe(topic.clone()) {
                                             subscribed_topics.push(topic);
                                         } else {
                                             warn!(service.log, "Could not subscribe to topic"; "topic" => %topic);
                                         }
                                     }
-=======
-                                    let subnet_id = SubnetId::new(subnet_id);
-                                    let topic_kind = eth2_libp2p::types::GossipKind::Attestation(subnet_id);
-                                if service.libp2p.swarm.behaviour_mut().subscribe_kind(topic_kind.clone()) {
-                                    // Update the ENR bitfield.
-                                    service.libp2p.swarm.behaviour_mut().update_enr_subnet(subnet_id, true);
-                                    subscribed_topics.push(topic_kind.clone());
-                                } else {
-                                    warn!(service.log, "Could not subscribe to topic"; "topic" => %topic_kind);
->>>>>>> 9a8320be
                                 }
                                 for subnet_id in 0..<<T as BeaconChainTypes>::EthSpec as EthSpec>::SyncCommitteeSubnetCount::to_u64() {
                                     let subnet = Subnet::SyncCommittee(SyncSubnetId::new(subnet_id));
                                     // Update the ENR bitfield
-                                    service.libp2p.swarm.update_enr_subnet(subnet, true);
+                                    service.libp2p.swarm.behaviour_mut().update_enr_subnet(subnet, true);
                                     for fork_digest in service.required_gossip_fork_digests() {
                                         let topic = GossipTopic::new(subnet.into(), GossipEncoding::default(), fork_digest);
-                                        if service.libp2p.swarm.subscribe(topic.clone()) {
+                                        if service.libp2p.swarm.behaviour_mut().subscribe(topic.clone()) {
                                             subscribed_topics.push(topic);
                                         } else {
                                             warn!(service.log, "Could not subscribe to topic"; "topic" => %topic);
@@ -513,27 +491,26 @@
                 // process any attestation service events
                 Some(attestation_service_message) = service.attestation_service.next() => {
                     match attestation_service_message {
-<<<<<<< HEAD
                         SubnetServiceMessage::Subscribe(subnet) => {
                             for fork_digest in service.required_gossip_fork_digests() {
                                 let topic = GossipTopic::new(subnet.into(), GossipEncoding::default(), fork_digest);
-                                service.libp2p.swarm.subscribe(topic);
+                                service.libp2p.swarm.behaviour_mut().subscribe(topic);
                             }
                         }
                         SubnetServiceMessage::Unsubscribe(subnet) => {
                             for fork_digest in service.required_gossip_fork_digests() {
                                 let topic = GossipTopic::new(subnet.into(), GossipEncoding::default(), fork_digest);
-                                service.libp2p.swarm.unsubscribe(topic);
+                                service.libp2p.swarm.behaviour_mut().unsubscribe(topic);
                             }
                         }
                         SubnetServiceMessage::EnrAdd(subnet) => {
-                            service.libp2p.swarm.update_enr_subnet(subnet, true);
+                            service.libp2p.swarm.behaviour_mut().update_enr_subnet(subnet, true);
                         }
                         SubnetServiceMessage::EnrRemove(subnet) => {
-                            service.libp2p.swarm.update_enr_subnet(subnet, false);
+                            service.libp2p.swarm.behaviour_mut().update_enr_subnet(subnet, false);
                         }
                         SubnetServiceMessage::DiscoverPeers(subnets_to_discover) => {
-                            service.libp2p.swarm.discover_subnet_peers(subnets_to_discover);
+                            service.libp2p.swarm.behaviour_mut().discover_subnet_peers(subnets_to_discover);
                         }
                     }
                 }
@@ -543,39 +520,23 @@
                         SubnetServiceMessage::Subscribe(subnet) => {
                             for fork_digest in service.required_gossip_fork_digests() {
                                 let topic = GossipTopic::new(subnet.into(), GossipEncoding::default(), fork_digest);
-                                service.libp2p.swarm.subscribe(topic);
+                                service.libp2p.swarm.behaviour_mut().subscribe(topic);
                             }
                         }
                         SubnetServiceMessage::Unsubscribe(subnet) => {
                             for fork_digest in service.required_gossip_fork_digests() {
                                 let topic = GossipTopic::new(subnet.into(), GossipEncoding::default(), fork_digest);
-                                service.libp2p.swarm.unsubscribe(topic);
+                                service.libp2p.swarm.behaviour_mut().unsubscribe(topic);
                             }
                         }
                         SubnetServiceMessage::EnrAdd(subnet) => {
-                            service.libp2p.swarm.update_enr_subnet(subnet, true);
+                            service.libp2p.swarm.behaviour_mut().update_enr_subnet(subnet, true);
                         }
                         SubnetServiceMessage::EnrRemove(subnet) => {
-                            service.libp2p.swarm.update_enr_subnet(subnet, false);
+                            service.libp2p.swarm.behaviour_mut().update_enr_subnet(subnet, false);
                         }
                         SubnetServiceMessage::DiscoverPeers(subnets_to_discover) => {
-                            service.libp2p.swarm.discover_subnet_peers(subnets_to_discover);
-=======
-                        AttServiceMessage::Subscribe(subnet_id) => {
-                            service.libp2p.swarm.behaviour_mut().subscribe_to_subnet(subnet_id);
-                        }
-                        AttServiceMessage::Unsubscribe(subnet_id) => {
-                            service.libp2p.swarm.behaviour_mut().unsubscribe_from_subnet(subnet_id);
-                        }
-                        AttServiceMessage::EnrAdd(subnet_id) => {
-                            service.libp2p.swarm.behaviour_mut().update_enr_subnet(subnet_id, true);
-                        }
-                        AttServiceMessage::EnrRemove(subnet_id) => {
-                            service.libp2p.swarm.behaviour_mut().update_enr_subnet(subnet_id, false);
-                        }
-                        AttServiceMessage::DiscoverPeers(subnets_to_discover) => {
                             service.libp2p.swarm.behaviour_mut().discover_subnet_peers(subnets_to_discover);
->>>>>>> 9a8320be
                         }
                     }
                 }
@@ -704,6 +665,7 @@
                         service
                             .libp2p
                             .swarm
+                            .behaviour_mut()
                             .update_fork_version(new_enr_fork_id.clone());
                         // Reinitialize the next_fork_update
                         service.next_fork_update = Box::pin(next_fork_delay(&service.beacon_chain).into());
@@ -717,23 +679,12 @@
                         crit!(service.log, "Unknown new enr fork id"; "new_fork_id" => ?new_enr_fork_id);
                     }
 
-<<<<<<< HEAD
                 }
                 Some(_) = &mut service.next_unsubscribe => {
                     let new_enr_fork_id = service.beacon_chain.enr_fork_id();
-                    service.libp2p.swarm.unsubscribe_from_fork_topics_except(new_enr_fork_id.fork_digest);
+                    service.libp2p.swarm.behaviour_mut().unsubscribe_from_fork_topics_except(new_enr_fork_id.fork_digest);
                     info!(service.log, "Unsubscribed from old fork topics");
                     service.next_unsubscribe = Box::pin(None.into());
-=======
-            if let Some(delay) = &service.next_fork_update {
-                if delay.is_elapsed() {
-                    service
-                        .libp2p
-                        .swarm
-                        .behaviour_mut()
-                        .update_fork_version(service.beacon_chain.enr_fork_id());
-                    service.next_fork_update = next_fork_delay(&service.beacon_chain);
->>>>>>> 9a8320be
                 }
             }
             metrics::update_bandwidth_metrics(service.libp2p.bandwidth.clone());

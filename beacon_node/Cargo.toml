--- conflicted
+++ resolved
@@ -19,23 +19,6 @@
 store = { path = "./store" }
 client = { path = "client" }
 version = { path = "version" }
-<<<<<<< HEAD
-clap = "2.32.0"
-rand = "0.7"
-slog = { version = "^2.2.3" , features = ["max_level_trace", "release_max_level_trace"] }
-slog-term = "^2.4.0"
-slog-async = "^2.3.0"
-ctrlc = { version = "3.1.1", features = ["termination"] }
-tokio = "0.1.15"
-tokio-timer = "0.2.10"
-futures = "0.1.25"
-exit-future = "0.1.3"
-env_logger = "0.6.1"
-dirs = "2.0.1"
-logging = { path = "../eth2/utils/logging" }
-environment = { path = "../lighthouse/environment" }
-genesis = { path = "genesis" }
-=======
 clap = "2.33.0"
 rand = "0.7.2"
 slog = { version = "2.5.2", features = ["max_level_trace", "release_max_level_trace"] }
@@ -53,5 +36,4 @@
 genesis = { path = "genesis" }
 eth2_testnet_config = { path = "../eth2/utils/eth2_testnet_config" }
 eth2-libp2p = { path = "./eth2-libp2p" }
-eth2_ssz = { path = "../eth2/utils/ssz" }
->>>>>>> 95cc5dd2
+eth2_ssz = { path = "../eth2/utils/ssz" }
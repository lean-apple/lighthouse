use crate::*;

use safe_arith::SafeArith;
use serde_derive::{Deserialize, Serialize};
use ssz_types::typenum::{
    Unsigned, U0, U1024, U1099511627776, U128, U16, U16777216, U2, U2048, U32, U4, U4096, U512,
    U64, U65536, U8, U8192,
};
use std::fmt::{self, Debug};
use std::str::FromStr;

const MAINNET: &str = "mainnet";
const MINIMAL: &str = "minimal";

/// Used to identify one of the `EthSpec` instances defined here.
#[derive(Copy, Clone, Debug, PartialEq, Serialize, Deserialize)]
#[serde(rename_all = "lowercase")]
pub enum EthSpecId {
    Mainnet,
    Minimal,
}

impl FromStr for EthSpecId {
    type Err = String;

    fn from_str(s: &str) -> Result<Self, Self::Err> {
        match s {
            MAINNET => Ok(EthSpecId::Mainnet),
            MINIMAL => Ok(EthSpecId::Minimal),
            _ => Err(format!("Unknown eth spec: {}", s)),
        }
    }
}

impl fmt::Display for EthSpecId {
    fn fmt(&self, f: &mut fmt::Formatter<'_>) -> fmt::Result {
        let s = match self {
            EthSpecId::Mainnet => MAINNET,
            EthSpecId::Minimal => MINIMAL,
        };
        write!(f, "{}", s)
    }
}

pub trait EthSpec: 'static + Default + Sync + Send + Clone + Debug + PartialEq + Eq {
    /*
     * Constants
     */
    type GenesisEpoch: Unsigned + Clone + Sync + Send + Debug + PartialEq;
    type JustificationBitsLength: Unsigned + Clone + Sync + Send + Debug + PartialEq + Default;
    type SubnetBitfieldLength: Unsigned + Clone + Sync + Send + Debug + PartialEq + Default;
    /*
     * Misc
     */
    type MaxValidatorsPerCommittee: Unsigned + Clone + Sync + Send + Debug + PartialEq + Eq + Unpin;
    /*
     * Time parameters
     */
    type SlotsPerEpoch: Unsigned + Clone + Sync + Send + Debug + PartialEq;
    type EpochsPerEth1VotingPeriod: Unsigned + Clone + Sync + Send + Debug + PartialEq;
    type SlotsPerHistoricalRoot: Unsigned + Clone + Sync + Send + Debug + PartialEq;
    /*
     * State list lengths
     */
    type EpochsPerHistoricalVector: Unsigned + Clone + Sync + Send + Debug + PartialEq;
    type EpochsPerSlashingsVector: Unsigned + Clone + Sync + Send + Debug + PartialEq;
    type HistoricalRootsLimit: Unsigned + Clone + Sync + Send + Debug + PartialEq;
    type ValidatorRegistryLimit: Unsigned + Clone + Sync + Send + Debug + PartialEq;
    /*
     * Max operations per block
     */
    type MaxProposerSlashings: Unsigned + Clone + Sync + Send + Debug + PartialEq;
    type MaxAttesterSlashings: Unsigned + Clone + Sync + Send + Debug + PartialEq;
    type MaxAttestations: Unsigned + Clone + Sync + Send + Debug + PartialEq;
    type MaxDeposits: Unsigned + Clone + Sync + Send + Debug + PartialEq;
    type MaxVoluntaryExits: Unsigned + Clone + Sync + Send + Debug + PartialEq;
    /*
     * New in Altair
     */
    type SyncCommitteeSize: Unsigned + Clone + Sync + Send + Debug + PartialEq;
    /*
     * Derived values (set these CAREFULLY)
     */
    /// The length of the `{previous,current}_epoch_attestations` lists.
    ///
    /// Must be set to `MaxAttestations * SlotsPerEpoch`
    // NOTE: we could safely instantiate these by using type-level arithmetic, but doing
    // so adds ~25s to the time required to type-check this crate
    type MaxPendingAttestations: Unsigned + Clone + Sync + Send + Debug + PartialEq;
    /// The length of `eth1_data_votes`.
    ///
    /// Must be set to `EpochsPerEth1VotingPeriod * SlotsPerEpoch`
    type SlotsPerEth1VotingPeriod: Unsigned + Clone + Sync + Send + Debug + PartialEq;
<<<<<<< HEAD
    /// The length of `pubkey_aggregates`.
    ///
    /// Must be set to `SyncCommitteeSize / SyncPubkeysPerAggregate`.
    type SyncAggregateSize: Unsigned + Clone + Sync + Send + Debug + PartialEq;
    /// The size of `sync_subcommittees`.
    ///
    /// Must be set to `SyncCommitteeSize / SyncCommitteeSubnetCount`.
    type SyncSubcommitteeSize: Unsigned + Clone + Sync + Send + Debug + PartialEq;
=======
>>>>>>> ee8dea8e

    fn default_spec() -> ChainSpec;

    fn spec_name() -> EthSpecId;

    fn genesis_epoch() -> Epoch {
        Epoch::new(Self::GenesisEpoch::to_u64())
    }

    /// Return the number of committees per slot.
    ///
    /// Note: the number of committees per slot is constant in each epoch, and depends only on
    /// the `active_validator_count` during the slot's epoch.
    ///
    /// Spec v0.12.1
    fn get_committee_count_per_slot(
        active_validator_count: usize,
        spec: &ChainSpec,
    ) -> Result<usize, Error> {
        Self::get_committee_count_per_slot_with(
            active_validator_count,
            spec.max_committees_per_slot,
            spec.target_committee_size,
        )
    }

    fn get_committee_count_per_slot_with(
        active_validator_count: usize,
        max_committees_per_slot: usize,
        target_committee_size: usize,
    ) -> Result<usize, Error> {
        let slots_per_epoch = Self::SlotsPerEpoch::to_usize();

        Ok(std::cmp::max(
            1,
            std::cmp::min(
                max_committees_per_slot,
                active_validator_count
                    .safe_div(slots_per_epoch)?
                    .safe_div(target_committee_size)?,
            ),
        ))
    }

    /// Returns the minimum number of validators required for this spec.
    ///
    /// This is the _absolute_ minimum, the number required to make the chain operate in the most
    /// basic sense. This count is not required to provide any security guarantees regarding
    /// decentralization, entropy, etc.
    fn minimum_validator_count() -> usize {
        Self::SlotsPerEpoch::to_usize()
    }

    /// Returns the `SLOTS_PER_EPOCH` constant for this specification.
    ///
    /// Spec v0.12.1
    fn slots_per_epoch() -> u64 {
        Self::SlotsPerEpoch::to_u64()
    }

    /// Returns the `SLOTS_PER_HISTORICAL_ROOT` constant for this specification.
    ///
    /// Spec v0.12.1
    fn slots_per_historical_root() -> usize {
        Self::SlotsPerHistoricalRoot::to_usize()
    }

    /// Returns the `EPOCHS_PER_HISTORICAL_VECTOR` constant for this specification.
    ///
    /// Spec v0.12.1
    fn epochs_per_historical_vector() -> usize {
        Self::EpochsPerHistoricalVector::to_usize()
    }

    /// Returns the `SLOTS_PER_ETH1_VOTING_PERIOD` constant for this specification.
    ///
    /// Spec v0.12.1
    fn slots_per_eth1_voting_period() -> usize {
        Self::SlotsPerEth1VotingPeriod::to_usize()
    }

    /// Returns the `SYNC_COMMITTEE_SIZE` constant for this specification.
    fn sync_committee_size() -> usize {
        Self::SyncCommitteeSize::to_usize()
    }
}

/// Macro to inherit some type values from another EthSpec.
#[macro_export]
macro_rules! params_from_eth_spec {
    ($spec_ty:ty { $($ty_name:ident),+ }) => {
        $(type $ty_name = <$spec_ty as EthSpec>::$ty_name;)+
    }
}

/// Ethereum Foundation specifications.
#[cfg_attr(feature = "arbitrary-fuzz", derive(arbitrary::Arbitrary))]
#[derive(Clone, PartialEq, Eq, Debug, Default, Serialize, Deserialize)]
pub struct MainnetEthSpec;

impl EthSpec for MainnetEthSpec {
    type JustificationBitsLength = U4;
    type SubnetBitfieldLength = U64;
    type MaxValidatorsPerCommittee = U2048;
    type GenesisEpoch = U0;
    type SlotsPerEpoch = U32;
    type EpochsPerEth1VotingPeriod = U64;
    type SlotsPerHistoricalRoot = U8192;
    type EpochsPerHistoricalVector = U65536;
    type EpochsPerSlashingsVector = U8192;
    type HistoricalRootsLimit = U16777216;
    type ValidatorRegistryLimit = U1099511627776;
    type MaxProposerSlashings = U16;
    type MaxAttesterSlashings = U2;
    type MaxAttestations = U128;
    type MaxDeposits = U16;
    type MaxVoluntaryExits = U16;
<<<<<<< HEAD
    type SyncCommitteeSize = U1024;
    type SyncPubkeysPerAggregate = U64;
    type SyncSubcommitteeSize = U128; // 1024 committee size / 8 sync committee subnet count
    type SyncAggregateSize = U16; // 1024 committee size / 64 subcommittee size
=======
    type SyncCommitteeSize = U512;
>>>>>>> ee8dea8e
    type MaxPendingAttestations = U4096; // 128 max attestations * 32 slots per epoch
    type SlotsPerEth1VotingPeriod = U2048; // 64 epochs * 32 slots per epoch

    fn default_spec() -> ChainSpec {
        ChainSpec::mainnet()
    }

    fn spec_name() -> EthSpecId {
        EthSpecId::Mainnet
    }
}

/// Ethereum Foundation minimal spec, as defined in the eth2.0-specs repo.
#[cfg_attr(feature = "arbitrary-fuzz", derive(arbitrary::Arbitrary))]
#[derive(Clone, PartialEq, Eq, Debug, Default, Serialize, Deserialize)]
pub struct MinimalEthSpec;

impl EthSpec for MinimalEthSpec {
    type SlotsPerEpoch = U8;
    type EpochsPerEth1VotingPeriod = U4;
    type SlotsPerHistoricalRoot = U64;
    type EpochsPerHistoricalVector = U64;
    type EpochsPerSlashingsVector = U64;
    type SyncCommitteeSize = U32;
<<<<<<< HEAD
    type SyncPubkeysPerAggregate = U16;
    type SyncSubcommitteeSize = U4; // 32 committee size / 8 sync committee subnet count
    type SyncAggregateSize = U2; // 32 committee size / 16 subcommittee size
=======
>>>>>>> ee8dea8e
    type MaxPendingAttestations = U1024; // 128 max attestations * 8 slots per epoch
    type SlotsPerEth1VotingPeriod = U32; // 4 epochs * 8 slots per epoch

    params_from_eth_spec!(MainnetEthSpec {
        JustificationBitsLength,
        SubnetBitfieldLength,
        MaxValidatorsPerCommittee,
        GenesisEpoch,
        HistoricalRootsLimit,
        ValidatorRegistryLimit,
        MaxProposerSlashings,
        MaxAttesterSlashings,
        MaxAttestations,
        MaxDeposits,
        MaxVoluntaryExits
    });

    fn default_spec() -> ChainSpec {
        ChainSpec::minimal()
    }

    fn spec_name() -> EthSpecId {
        EthSpecId::Minimal
    }
}<|MERGE_RESOLUTION|>--- conflicted
+++ resolved
@@ -91,17 +91,10 @@
     ///
     /// Must be set to `EpochsPerEth1VotingPeriod * SlotsPerEpoch`
     type SlotsPerEth1VotingPeriod: Unsigned + Clone + Sync + Send + Debug + PartialEq;
-<<<<<<< HEAD
-    /// The length of `pubkey_aggregates`.
-    ///
-    /// Must be set to `SyncCommitteeSize / SyncPubkeysPerAggregate`.
-    type SyncAggregateSize: Unsigned + Clone + Sync + Send + Debug + PartialEq;
     /// The size of `sync_subcommittees`.
     ///
     /// Must be set to `SyncCommitteeSize / SyncCommitteeSubnetCount`.
     type SyncSubcommitteeSize: Unsigned + Clone + Sync + Send + Debug + PartialEq;
-=======
->>>>>>> ee8dea8e
 
     fn default_spec() -> ChainSpec;
 
@@ -219,14 +212,8 @@
     type MaxAttestations = U128;
     type MaxDeposits = U16;
     type MaxVoluntaryExits = U16;
-<<<<<<< HEAD
-    type SyncCommitteeSize = U1024;
-    type SyncPubkeysPerAggregate = U64;
-    type SyncSubcommitteeSize = U128; // 1024 committee size / 8 sync committee subnet count
-    type SyncAggregateSize = U16; // 1024 committee size / 64 subcommittee size
-=======
     type SyncCommitteeSize = U512;
->>>>>>> ee8dea8e
+    type SyncSubcommitteeSize = U128; // 512 committee size / 4 sync committee subnet count
     type MaxPendingAttestations = U4096; // 128 max attestations * 32 slots per epoch
     type SlotsPerEth1VotingPeriod = U2048; // 64 epochs * 32 slots per epoch
 
@@ -251,12 +238,7 @@
     type EpochsPerHistoricalVector = U64;
     type EpochsPerSlashingsVector = U64;
     type SyncCommitteeSize = U32;
-<<<<<<< HEAD
-    type SyncPubkeysPerAggregate = U16;
-    type SyncSubcommitteeSize = U4; // 32 committee size / 8 sync committee subnet count
-    type SyncAggregateSize = U2; // 32 committee size / 16 subcommittee size
-=======
->>>>>>> ee8dea8e
+    type SyncSubcommitteeSize = U8; // 32 committee size / 4 sync committee subnet count
     type MaxPendingAttestations = U1024; // 128 max attestations * 8 slots per epoch
     type SlotsPerEth1VotingPeriod = U32; // 4 epochs * 8 slots per epoch
 

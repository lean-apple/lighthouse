--- conflicted
+++ resolved
@@ -285,11 +285,7 @@
             /*
              * Time parameters
              */
-<<<<<<< HEAD
-            genesis_delay: 172_800, // 2 days
-=======
             genesis_delay: 172800, // 2 days
->>>>>>> 1a4de898
             milliseconds_per_slot: 12_000,
             min_attestation_inclusion_delay: 1,
             min_seed_lookahead: Epoch::new(1),

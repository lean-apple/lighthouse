--- conflicted
+++ resolved
@@ -12,13 +12,6 @@
 use futures::{Future, Stream};
 use hyper::{Body, Request};
 use network::NetworkMessage;
-<<<<<<< HEAD
-use rest_types::{ValidatorDutiesRequest, ValidatorDutyBytes, ValidatorSubscriptions};
-use slog::{error, info, warn, Logger};
-use std::sync::Arc;
-use types::beacon_state::EthSpec;
-use types::{Attestation, BeaconBlock, BeaconState, Epoch, RelativeEpoch, Slot};
-=======
 use rayon::prelude::*;
 use rest_types::{ValidatorDutiesRequest, ValidatorDutyBytes, ValidatorSubscription};
 use slog::{error, info, warn, Logger};
@@ -28,7 +21,6 @@
     Attestation, BeaconState, Epoch, RelativeEpoch, SignedAggregateAndProof, SignedBeaconBlock,
     Slot,
 };
->>>>>>> d8225990
 
 /// HTTP Handler to retrieve the duties for a set of validators during a particular epoch. This
 /// method allows for collecting bulk sets of validator duties without risking exceeding the max
@@ -67,13 +59,7 @@
 /// organise peer discovery and topic subscription for known validators.
 pub fn post_validator_subscriptions<T: BeaconChainTypes>(
     req: Request<Body>,
-<<<<<<< HEAD
-    beacon_chain: Arc<BeaconChain<T>>,
-    network_chan: NetworkChannel<T::EthSpec>,
-    log: Logger,
-=======
     mut network_chan: NetworkChannel<T::EthSpec>,
->>>>>>> d8225990
 ) -> BoxFut {
     try_future!(check_content_type_for_json(&req));
     let response_builder = ResponseBuilder::new(&req);
@@ -84,33 +70,6 @@
             .map_err(|e| ApiError::ServerError(format!("Unable to get request body: {:?}", e)))
             .and_then(|chunks| {
                 serde_json::from_slice(&chunks).map_err(|e| {
-<<<<<<< HEAD
-                    ApiError::BadRequest(format!("Unable to parse JSON into BeaconBlock: {:?}", e))
-                })
-            })
-            .and_then(move |subscriptions: ValidatorSubscriptions| {
-                let fork = beacon_chain
-                    .wall_clock_state()
-                    .map(|state| state.fork.clone())
-                    .map_err(|e| {
-                        error!(log, "Unable to get current beacon state");
-                        ApiError::ServerError(format!("Error getting current beacon state {:?}", e))
-                    })?;
-
-                // verify the signatures in parallel
-                subscriptions
-                    .verify(beacon_chain.spec, &fork, T::EthSpec::slots_per_epoch())
-                    .map_err(|e| {
-                        error!(log, "HTTP RPC sent invalid signatures");
-                        ApiError::ProcessingError(format!("Error verifying signatures {:?}", e))
-                    })?;
-                // subscriptions are verified, send them to the network thread
-
-                network_chan
-                    .try_send(NetworkMessage::Subscribe {
-                        subscriptions: Box::new(subscriptions),
-                    })
-=======
                     ApiError::BadRequest(format!(
                         "Unable to parse JSON into ValidatorSubscriptions: {:?}",
                         e
@@ -120,7 +79,6 @@
             .and_then(move |subscriptions: Vec<ValidatorSubscription>| {
                 network_chan
                     .try_send(NetworkMessage::Subscribe { subscriptions })
->>>>>>> d8225990
                     .map_err(|e| {
                         ApiError::ServerError(format!(
                             "Unable to subscriptions to the network: {:?}",
@@ -214,11 +172,7 @@
     epoch: Epoch,
     validator_pubkeys: Vec<PublicKeyBytes>,
 ) -> Result<Vec<ValidatorDutyBytes>, ApiError> {
-<<<<<<< HEAD
-    let mut state = get_state_for_epoch(&beacon_chain, epoch)?;
-=======
     let mut state = get_state_for_epoch(&beacon_chain, epoch, StateSkipConfig::WithoutStateRoots)?;
->>>>>>> d8225990
 
     let relative_epoch = RelativeEpoch::from_epoch(state.current_epoch(), epoch)
         .map_err(|_| ApiError::ServerError(String::from("Loaded state is in the wrong epoch")))?;
@@ -279,10 +233,7 @@
                         ))
                     })?;
 
-<<<<<<< HEAD
-=======
                 // Obtain the aggregator modulo
->>>>>>> d8225990
                 let aggregator_modulo = duties.map(|d| {
                     std::cmp::max(
                         1,
@@ -462,9 +413,6 @@
     ResponseBuilder::new(&req)?.body(&attestation)
 }
 
-<<<<<<< HEAD
-/// HTTP Handler to publish an Attestation, which has been signed by a validator.
-=======
 /// HTTP Handler to retrieve the aggregate attestation for a slot
 pub fn get_aggregate_attestation<T: BeaconChainTypes>(
     req: Request<Body>,
@@ -487,7 +435,6 @@
 }
 
 /// HTTP Handler to publish a list of Attestations, which have been signed by a number of validators.
->>>>>>> d8225990
 pub fn publish_attestations<T: BeaconChainTypes>(
     req: Request<Body>,
     beacon_chain: Arc<BeaconChain<T>>,

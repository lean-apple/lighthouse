use crate::metrics;
use crate::{
    block_cache::{BlockCache, Error as BlockCacheError, Eth1Block},
    deposit_cache::Error as DepositCacheError,
    http::{get_block, get_block_number, get_deposit_logs_in_range},
    inner::{DepositUpdater, Inner},
    DepositLog,
};
use futures::{
    future::{FutureExt, TryFutureExt},
    stream,
    stream::TryStreamExt,
};
use parking_lot::{RwLock, RwLockReadGuard};
use serde::{Deserialize, Serialize};
use slog::{debug, error, info, trace, Logger};
use std::ops::{Range, RangeInclusive};
use std::sync::Arc;
<<<<<<< HEAD
use std::time::Duration;
use tokio::sync::oneshot::error::TryRecvError;
use tokio::time::delay_for;
=======
use std::time::{Duration, Instant, SystemTime, UNIX_EPOCH};
use tokio::timer::Delay;
>>>>>>> e35b99ab

const STANDARD_TIMEOUT_MILLIS: u64 = 15_000;

/// Timeout when doing a eth_blockNumber call.
const BLOCK_NUMBER_TIMEOUT_MILLIS: u64 = STANDARD_TIMEOUT_MILLIS;
/// Timeout when doing an eth_getBlockByNumber call.
const GET_BLOCK_TIMEOUT_MILLIS: u64 = STANDARD_TIMEOUT_MILLIS;
/// Timeout when doing an eth_getLogs to read the deposit contract logs.
const GET_DEPOSIT_LOG_TIMEOUT_MILLIS: u64 = STANDARD_TIMEOUT_MILLIS;

#[derive(Debug, PartialEq)]
pub enum Error {
    /// The remote node is less synced that we expect, it is not useful until has done more
    /// syncing.
    RemoteNotSynced {
        next_required_block: u64,
        remote_highest_block: u64,
        follow_distance: u64,
    },
    /// Failed to download a block from the eth1 node.
    BlockDownloadFailed(String),
    /// Failed to get the current block number from the eth1 node.
    GetBlockNumberFailed(String),
    /// Failed to read the deposit contract root from the eth1 node.
    GetDepositRootFailed(String),
    /// Failed to read the deposit contract deposit count from the eth1 node.
    GetDepositCountFailed(String),
    /// Failed to read the deposit contract root from the eth1 node.
    GetDepositLogsFailed(String),
    /// There was an inconsistency when adding a block to the cache.
    FailedToInsertEth1Block(BlockCacheError),
    /// There was an inconsistency when adding a deposit to the cache.
    FailedToInsertDeposit(DepositCacheError),
    /// A log downloaded from the eth1 contract was not well formed.
    FailedToParseDepositLog {
        block_range: Range<u64>,
        error: String,
    },
    /// There was an unexpected internal error.
    Internal(String),
}

/// The success message for an Eth1Data cache update.
#[derive(Debug, PartialEq, Clone)]
pub struct BlockCacheUpdateOutcome {
    pub blocks_imported: usize,
    pub head_block_number: Option<u64>,
}

/// The success message for an Eth1 deposit cache update.
#[derive(Debug, PartialEq, Clone)]
pub struct DepositCacheUpdateOutcome {
    pub logs_imported: usize,
}

#[derive(Debug, Clone, Serialize, Deserialize)]
pub struct Config {
    /// An Eth1 node (e.g., Geth) running a HTTP JSON-RPC endpoint.
    pub endpoint: String,
    /// The address the `BlockCache` and `DepositCache` should assume is the canonical deposit contract.
    pub deposit_contract_address: String,
    /// Defines the first block that the `DepositCache` will start searching for deposit logs.
    ///
    /// Setting too high can result in missed logs. Setting too low will result in unnecessary
    /// calls to the Eth1 node's HTTP JSON RPC.
    pub deposit_contract_deploy_block: u64,
    /// Defines the lowest block number that should be downloaded and added to the `BlockCache`.
    pub lowest_cached_block_number: u64,
    /// Defines how far behind the Eth1 node's head we should follow.
    ///
    /// Note: this should be less than or equal to the specification's `ETH1_FOLLOW_DISTANCE`.
    pub follow_distance: u64,
    /// Defines the number of blocks that should be retained each time the `BlockCache` calls truncate on
    /// itself.
    pub block_cache_truncation: Option<usize>,
    /// The interval between updates when using the `auto_update` function.
    pub auto_update_interval_millis: u64,
    /// The span of blocks we should query for logs, per request.
    pub blocks_per_log_query: usize,
    /// The maximum number of log requests per update.
    pub max_log_requests_per_update: Option<usize>,
    /// The maximum number of log requests per update.
    pub max_blocks_per_update: Option<usize>,
}

impl Default for Config {
    fn default() -> Self {
        Self {
            endpoint: "http://localhost:8545".into(),
            deposit_contract_address: "0x0000000000000000000000000000000000000000".into(),
            deposit_contract_deploy_block: 1,
            lowest_cached_block_number: 1,
            follow_distance: 128,
            block_cache_truncation: Some(4_096),
            auto_update_interval_millis: 7_000,
            blocks_per_log_query: 1_000,
            max_log_requests_per_update: None,
            max_blocks_per_update: None,
        }
    }
}

/// Provides a set of Eth1 caches and async functions to update them.
///
/// Stores the following caches:
///
/// - Deposit cache: stores all deposit logs from the deposit contract.
/// - Block cache: stores some number of eth1 blocks.
#[derive(Clone)]
pub struct Service {
    inner: Arc<Inner>,
    pub log: Logger,
}

impl Service {
    /// Creates a new service. Does not attempt to connect to the eth1 node.
    pub fn new(config: Config, log: Logger) -> Self {
        Self {
            inner: Arc::new(Inner {
                deposit_cache: RwLock::new(DepositUpdater::new(
                    config.deposit_contract_deploy_block,
                )),
                config: RwLock::new(config),
                ..Inner::default()
            }),
            log,
        }
    }

    /// Return byte representation of deposit and block caches.
    pub fn as_bytes(&self) -> Vec<u8> {
        self.inner.as_bytes()
    }

    /// Recover the deposit and block caches from encoded bytes.
    pub fn from_bytes(bytes: &[u8], config: Config, log: Logger) -> Result<Self, String> {
        let inner = Inner::from_bytes(bytes, config)?;
        Ok(Self {
            inner: Arc::new(inner),
            log,
        })
    }

    /// Provides access to the block cache.
    pub fn blocks(&self) -> &RwLock<BlockCache> {
        &self.inner.block_cache
    }

    /// Provides access to the deposit cache.
    pub fn deposits(&self) -> &RwLock<DepositUpdater> {
        &self.inner.deposit_cache
    }

    /// Drop the block cache, replacing it with an empty one.
    pub fn drop_block_cache(&self) {
        *(self.inner.block_cache.write()) = BlockCache::default();
    }

    /// Returns the timestamp of the earliest block in the cache (if any).
    pub fn earliest_block_timestamp(&self) -> Option<u64> {
        self.inner.block_cache.read().earliest_block_timestamp()
    }

    /// Returns the timestamp of the latest block in the cache (if any).
    pub fn latest_block_timestamp(&self) -> Option<u64> {
        self.inner.block_cache.read().latest_block_timestamp()
    }

    /// Returns the lowest block number stored.
    pub fn lowest_block_number(&self) -> Option<u64> {
        self.inner.block_cache.read().lowest_block_number()
    }

    /// Returns the number of currently cached blocks.
    pub fn block_cache_len(&self) -> usize {
        self.blocks().read().len()
    }

    /// Returns the number deposits available in the deposit cache.
    pub fn deposit_cache_len(&self) -> usize {
        self.deposits().read().cache.len()
    }

    /// Read the service's configuration.
    pub fn config(&self) -> RwLockReadGuard<Config> {
        self.inner.config.read()
    }

    /// Updates the configuration in `self to be `new_config`.
    ///
    /// Will truncate the block cache if the new configure specifies truncation.
    pub fn update_config(&self, new_config: Config) -> Result<(), String> {
        let mut old_config = self.inner.config.write();

        if new_config.deposit_contract_deploy_block != old_config.deposit_contract_deploy_block {
            // This may be possible, I just haven't looked into the details to ensure it's safe.
            Err("Updating deposit_contract_deploy_block is not supported".to_string())
        } else {
            *old_config = new_config;

            // Prevents a locking condition when calling prune_blocks.
            drop(old_config);

            self.inner.prune_blocks();

            Ok(())
        }
    }

    /// Set the lowest block that the block cache will store.
    ///
    /// Note: this block may not always be present if truncating is enabled.
    pub fn set_lowest_cached_block(&self, block_number: u64) {
        self.inner.config.write().lowest_cached_block_number = block_number;
    }

    /// Update the deposit and block cache, returning an error if either fail.
    ///
    /// ## Returns
    ///
    /// - Ok(_) if the update was successful (the cache may or may not have been modified).
    /// - Err(_) if there is an error.
    ///
    /// Emits logs for debugging and errors.
    pub async fn update(
        &self,
    ) -> Result<(DepositCacheUpdateOutcome, BlockCacheUpdateOutcome), String> {
        let deposit_future = self
            .update_deposit_cache()
            .map_err(|e| format!("Failed to update eth1 cache: {:?}", e))
            .then(|result| async move{
                match &result {
<<<<<<< HEAD
                    Ok(DepositCacheUpdateOutcome::Success { logs_imported }) => trace!(
                        self.log,
=======
                    Ok(DepositCacheUpdateOutcome { logs_imported }) => trace!(
                        log_a,
>>>>>>> e35b99ab
                        "Updated eth1 deposit cache";
                        "cached_deposits" => self.inner.deposit_cache.read().cache.len(),
                        "logs_imported" => logs_imported,
                        "last_processed_eth1_block" => self.inner.deposit_cache.read().last_processed_block,
                    ),
                    Err(e) => error!(
                        self.log,
                        "Failed to update eth1 deposit cache";
                        "error" => e
                    ),
                };

                result
            });

        let block_future = self
            .update_block_cache()
            .map_err(|e| format!("Failed to update eth1 cache: {:?}", e))
            .then(|result| async move {
                match &result {
                    Ok(BlockCacheUpdateOutcome {
                        blocks_imported,
                        head_block_number,
                    }) => trace!(
                        self.log,
                        "Updated eth1 block cache";
                        "cached_blocks" => self.inner.block_cache.read().len(),
                        "blocks_imported" => blocks_imported,
                        "head_block" => head_block_number,
                    ),
                    Err(e) => error!(
                        self.log,
                        "Failed to update eth1 block cache";
                        "error" => e
                    ),
                };

                result
            });

        futures::try_join!(deposit_future, block_future)
    }

    /// A looping future that updates the cache, then waits `config.auto_update_interval` before
    /// updating it again.
    ///
    /// ## Returns
    ///
    /// - Ok(_) if the update was successful (the cache may or may not have been modified).
    /// - Err(_) if there is an error.
    ///
    /// Emits logs for debugging and errors.
    pub async fn auto_update(
        &self,
        mut exit: tokio::sync::oneshot::Receiver<()>,
    ) -> Result<(), ()> {
        let update_interval = Duration::from_millis(self.config().auto_update_interval_millis);

        loop {
            let update_result = self.update().await;

            match update_result {
                Err(e) => error!(
                    self.log,
                    "Failed to update eth1 cache";
                    "retry_millis" => update_interval.as_millis(),
                    "error" => e,
                ),
                Ok((deposit, block)) => debug!(
                    self.log,
                    "Updated eth1 cache";
                    "retry_millis" => update_interval.as_millis(),
                    "blocks" => format!("{:?}", block),
                    "deposits" => format!("{:?}", deposit),
                ),
            };

            // WARNING: delay_for doesn't return an error and panics on error.
            delay_for(update_interval).await;
            match exit.try_recv() {
                Ok(_) | Err(TryRecvError::Closed) => break,
                Err(TryRecvError::Empty) => {}
            }
        }

        Ok(())
    }

    /// Contacts the remote eth1 node and attempts to import deposit logs up to the configured
    /// follow-distance block.
    ///
    /// Will process no more than `BLOCKS_PER_LOG_QUERY * MAX_LOG_REQUESTS_PER_UPDATE` blocks in a
    /// single update.
    ///
    /// ## Resolves with
    ///
    /// - Ok(_) if the update was successful (the cache may or may not have been modified).
    /// - Err(_) if there is an error.
    ///
    /// Emits logs for debugging and errors.
<<<<<<< HEAD
    pub async fn update_deposit_cache(&self) -> Result<DepositCacheUpdateOutcome, Error> {
=======
    pub fn update_deposit_cache(
        &self,
    ) -> impl Future<Item = DepositCacheUpdateOutcome, Error = Error> {
        let service_1 = self.clone();
        let service_2 = self.clone();
        let service_3 = self.clone();
>>>>>>> e35b99ab
        let blocks_per_log_query = self.config().blocks_per_log_query;
        let max_log_requests_per_update = self
            .config()
            .max_log_requests_per_update
            .unwrap_or_else(usize::max_value);

        let next_required_block = self
            .deposits()
            .read()
            .last_processed_block
            .map(|n| n + 1)
            .unwrap_or_else(|| self.config().deposit_contract_deploy_block);

        let range = get_new_block_numbers(
            &self.config().endpoint,
            next_required_block,
            self.config().follow_distance,
        )
        .await?;

        let block_number_chunks = if let Some(range) = range {
            range
                .collect::<Vec<u64>>()
                .chunks(blocks_per_log_query)
                .take(max_log_requests_per_update)
                .map(|vec| {
                    let first = vec.first().cloned().unwrap_or_else(|| 0);
                    let last = vec.last().map(|n| n + 1).unwrap_or_else(|| 0);
                    first..last
                })
                .collect::<Vec<Range<u64>>>()
        } else {
            Vec::new()
        };

        stream::try_unfold(block_number_chunks.into_iter(), |mut chunks| async move {
            match chunks.next() {
                Some(chunk) => {
                    let chunk_1 = chunk.clone();
                    match get_deposit_logs_in_range(
                        &self.config().endpoint,
                        &self.config().deposit_contract_address,
                        chunk,
                        Duration::from_millis(GET_DEPOSIT_LOG_TIMEOUT_MILLIS),
                    )
                    .await
                    {
                        Ok(logs) => Ok(Some(((chunk_1, logs), chunks))),
                        Err(e) => Err(Error::GetDepositLogsFailed(e)),
                    }
                }
                None => Ok(None),
            }
        })
        .try_fold(0, |mut sum: usize, (block_range, log_chunk)| async move {
            let mut cache = self.deposits().write();

            log_chunk
                .into_iter()
                .map(|raw_log| {
                    DepositLog::from_log(&raw_log).map_err(|error| Error::FailedToParseDepositLog {
                        block_range: block_range.clone(),
                        error,
                    })
                })
                // Return early if any of the logs cannot be parsed.
                //
                // This costs an additional `collect`, however it enforces that no logs are
                // imported if any one of them cannot be parsed.
                .collect::<Result<Vec<_>, _>>()?
                .into_iter()
                .map(|deposit_log| {
                    cache
                        .cache
                        .insert_log(deposit_log)
                        .map_err(Error::FailedToInsertDeposit)?;

                    sum += 1;

                    Ok(())
                })
                // Returns if a deposit is unable to be added to the cache.
                //
                // If this error occurs, the cache will no longer be guaranteed to hold either
                // none or all of the logs for each block (i.e., they may exist _some_ logs for
                // a block, but not _all_ logs for that block). This scenario can cause the
                // node to choose an invalid genesis state or propose an invalid block.
                .collect::<Result<_, _>>()?;

            cache.last_processed_block = Some(block_range.end.saturating_sub(1));

            metrics::set_gauge(&metrics::DEPOSIT_CACHE_LEN, cache.cache.len() as i64);
            metrics::set_gauge(
                &metrics::HIGHEST_PROCESSED_DEPOSIT_BLOCK,
                cache.last_processed_block.unwrap_or_else(|| 0) as i64,
            );

            Ok(sum)
        })
        .map(|logs_imported| {
            Ok(DepositCacheUpdateOutcome::Success {
                logs_imported: logs_imported?,
            })
<<<<<<< HEAD
=======
            .map(move |logs_imported| {
                if logs_imported > 0 {
                    info!(
                        service_3.log,
                        "Imported deposit log(s)";
                        "latest_block" => service_3.inner.deposit_cache.read().cache.latest_block_number(),
                        "total" => service_3.deposit_cache_len(),
                        "new" => logs_imported
                    );
                } else {
                    debug!(
                        service_3.log,
                        "No new deposits found";
                        "latest_block" => service_3.inner.deposit_cache.read().cache.latest_block_number(),
                        "total_deposits" => service_3.deposit_cache_len(),
                    );
                }

                DepositCacheUpdateOutcome { logs_imported }
            })
>>>>>>> e35b99ab
        })
        .await
    }

    /// Contacts the remote eth1 node and attempts to import all blocks up to the configured
    /// follow-distance block.
    ///
    /// If configured, prunes the block cache after importing new blocks.
    ///
    /// ## Resolves with
    ///
    /// - Ok(_) if the update was successful (the cache may or may not have been modified).
    /// - Err(_) if there is an error.
    ///
    /// Emits logs for debugging and errors.
<<<<<<< HEAD
    pub async fn update_block_cache(&self) -> Result<BlockCacheUpdateOutcome, Error> {
=======
    pub fn update_block_cache(&self) -> impl Future<Item = BlockCacheUpdateOutcome, Error = Error> {
        let cache_1 = self.inner.clone();
        let cache_2 = self.inner.clone();
        let cache_3 = self.inner.clone();
        let cache_4 = self.inner.clone();
        let cache_5 = self.inner.clone();
        let cache_6 = self.inner.clone();

        let service_1 = self.clone();

>>>>>>> e35b99ab
        let block_cache_truncation = self.config().block_cache_truncation;
        let max_blocks_per_update = self
            .config()
            .max_blocks_per_update
            .unwrap_or_else(usize::max_value);

        let next_required_block = self
            .inner
            .block_cache
            .read()
            .highest_block_number()
            .map(|n| n + 1)
            .unwrap_or_else(|| self.config().lowest_cached_block_number);

        let range = get_new_block_numbers(
            &self.config().endpoint,
            next_required_block,
            self.config().follow_distance,
        )
        .await?;
        // Map the range of required blocks into a Vec.
        //
        // If the required range is larger than the size of the cache, drop the exiting cache
        // because it's exipred and just download enough blocks to fill the cache.
        let required_block_numbers = if let Some(range) = range {
            if range.start() > range.end() {
                // Note: this check is not strictly necessary, however it remains to safe
                // guard against any regression which may cause an underflow in a following
                // subtraction operation.
                return Err(Error::Internal("Range was not increasing".into()));
            } else {
                let range_size = range.end() - range.start();
                let max_size = block_cache_truncation
                    .map(|n| n as u64)
                    .unwrap_or_else(u64::max_value);
                if range_size > max_size {
                    // If the range of required blocks is larger than `max_size`, drop all
                    // existing blocks and download `max_size` count of blocks.
                    let first_block = range.end() - max_size;
                    (*self.inner.block_cache.write()) = BlockCache::default();
                    (first_block..=*range.end()).collect::<Vec<u64>>()
                } else {
                    range.collect::<Vec<u64>>()
                }
            }
        } else {
            Vec::new()
        };
        // Download the range of blocks and sequentially import them into the cache.
        // Last processed block in deposit cache
        let latest_in_cache = self
            .inner
            .deposit_cache
            .read()
            .last_processed_block
            .unwrap_or(0);

        let required_block_numbers = required_block_numbers
            .into_iter()
            .filter(|x| *x <= latest_in_cache)
            .take(max_blocks_per_update)
            .collect::<Vec<_>>();
        // Produce a stream from the list of required block numbers and return a future that
        // consumes the it.

        let eth1_blocks = stream::try_unfold(
            required_block_numbers.into_iter(),
            |mut block_numbers| async move {
                match block_numbers.next() {
                    Some(block_number) => {
                        match download_eth1_block(self.inner.clone(), block_number).await {
                            Ok(eth1_block) => Ok(Some((eth1_block, block_numbers))),
                            Err(e) => Err(e),
                        }
                    }
                    None => Ok(None),
                }
            },
        );

        let blocks_imported = eth1_blocks
            .try_fold(0, |sum: usize, eth1_block| async move {
                self.inner
                    .block_cache
                    .write()
                    .insert_root_or_child(eth1_block)
                    .map_err(Error::FailedToInsertEth1Block)?;

                metrics::set_gauge(
                    &metrics::BLOCK_CACHE_LEN,
                    self.inner.block_cache.read().len() as i64,
                );
                metrics::set_gauge(
                    &metrics::LATEST_CACHED_BLOCK_TIMESTAMP,
                    self.inner
                        .block_cache
                        .read()
                        .latest_block_timestamp()
                        .unwrap_or_else(|| 0) as i64,
                );

                Ok(sum + 1)
            })
<<<<<<< HEAD
            .await?;
        // Prune the block cache, preventing it from growing too large.
        self.inner.prune_blocks();

        metrics::set_gauge(
            &metrics::BLOCK_CACHE_LEN,
            self.inner.block_cache.read().len() as i64,
        );

        Ok(BlockCacheUpdateOutcome::Success {
            blocks_imported,
            head_block_number: self.inner.block_cache.read().highest_block_number(),
=======
        })
        .and_then(move |blocks_imported| {
            // Prune the block cache, preventing it from growing too large.
            cache_4.prune_blocks();

            metrics::set_gauge(
                &metrics::BLOCK_CACHE_LEN,
                cache_4.block_cache.read().len() as i64,
            );

            let block_cache = service_1.inner.block_cache.read();
            let latest_block_mins = block_cache
                .latest_block_timestamp()
                .and_then(|timestamp| {
                    SystemTime::now()
                        .duration_since(UNIX_EPOCH)
                        .ok()
                        .and_then(|now| now.checked_sub(Duration::from_secs(timestamp)))
                })
                .map(|duration| format!("{} mins", duration.as_secs() / 60))
                .unwrap_or_else(|| "n/a".into());

            if blocks_imported > 0 {
                info!(
                    service_1.log,
                    "Imported eth1 block(s)";
                    "latest_block_age" => latest_block_mins,
                    "latest_block" => block_cache.highest_block_number(),
                    "total_cached_blocks" => block_cache.len(),
                    "new" => blocks_imported
                );
            } else {
                debug!(
                    service_1.log,
                    "No new eth1 blocks imported";
                    "latest_block" => block_cache.highest_block_number(),
                    "cached_blocks" => block_cache.len(),
                );
            }

            Ok(BlockCacheUpdateOutcome {
                blocks_imported,
                head_block_number: cache_4.block_cache.read().highest_block_number(),
            })
>>>>>>> e35b99ab
        })
    }
}

/// Determine the range of blocks that need to be downloaded, given the remotes best block and
/// the locally stored best block.
async fn get_new_block_numbers<'a>(
    endpoint: &str,
    next_required_block: u64,
    follow_distance: u64,
) -> Result<Option<RangeInclusive<u64>>, Error> {
    let remote_highest_block =
        get_block_number(endpoint, Duration::from_millis(BLOCK_NUMBER_TIMEOUT_MILLIS))
            .map_err(Error::GetBlockNumberFailed)
            .await?;
    let remote_follow_block = remote_highest_block.saturating_sub(follow_distance);

    if next_required_block <= remote_follow_block {
        Ok(Some(next_required_block..=remote_follow_block))
    } else if next_required_block > remote_highest_block + 1 {
        // If this is the case, the node must have gone "backwards" in terms of it's sync
        // (i.e., it's head block is lower than it was before).
        //
        // We assume that the `follow_distance` should be sufficient to ensure this never
        // happens, otherwise it is an error.
        Err(Error::RemoteNotSynced {
            next_required_block,
            remote_highest_block,
            follow_distance,
        })
    } else {
        // Return an empty range.
        Ok(None)
    }
}

/// Downloads the `(block, deposit_root, deposit_count)` tuple from an eth1 node for the given
/// `block_number`.
///
/// Performs three async calls to an Eth1 HTTP JSON RPC endpoint.
async fn download_eth1_block(cache: Arc<Inner>, block_number: u64) -> Result<Eth1Block, Error> {
    let deposit_root = cache
        .deposit_cache
        .read()
        .cache
        .get_deposit_root_from_cache(block_number);
    let deposit_count = cache
        .deposit_cache
        .read()
        .cache
        .get_deposit_count_from_cache(block_number);
    // Performs a `get_blockByNumber` call to an eth1 node.
    let http_block = get_block(
        &cache.config.read().endpoint,
        block_number,
        Duration::from_millis(GET_BLOCK_TIMEOUT_MILLIS),
    )
    .map_err(Error::BlockDownloadFailed)
    .await?;
    Ok(Eth1Block {
        hash: http_block.hash,
        number: http_block.number,
        timestamp: http_block.timestamp,
        deposit_root,
        deposit_count,
    })
}

#[cfg(test)]
mod tests {
    use super::*;
    use toml;

    #[test]
    fn serde_serialize() {
        let serialized =
            toml::to_string(&Config::default()).expect("Should serde encode default config");
        toml::from_str::<Config>(&serialized).expect("Should serde decode default config");
    }
}<|MERGE_RESOLUTION|>--- conflicted
+++ resolved
@@ -16,14 +16,9 @@
 use slog::{debug, error, info, trace, Logger};
 use std::ops::{Range, RangeInclusive};
 use std::sync::Arc;
-<<<<<<< HEAD
-use std::time::Duration;
 use tokio::sync::oneshot::error::TryRecvError;
 use tokio::time::delay_for;
-=======
-use std::time::{Duration, Instant, SystemTime, UNIX_EPOCH};
-use tokio::timer::Delay;
->>>>>>> e35b99ab
+use std::time::{Duration, SystemTime, UNIX_EPOCH};
 
 const STANDARD_TIMEOUT_MILLIS: u64 = 15_000;
 
@@ -256,13 +251,8 @@
             .map_err(|e| format!("Failed to update eth1 cache: {:?}", e))
             .then(|result| async move{
                 match &result {
-<<<<<<< HEAD
-                    Ok(DepositCacheUpdateOutcome::Success { logs_imported }) => trace!(
+                    Ok(DepositCacheUpdateOutcome { logs_imported }) => trace!(
                         self.log,
-=======
-                    Ok(DepositCacheUpdateOutcome { logs_imported }) => trace!(
-                        log_a,
->>>>>>> e35b99ab
                         "Updated eth1 deposit cache";
                         "cached_deposits" => self.inner.deposit_cache.read().cache.len(),
                         "logs_imported" => logs_imported,
@@ -363,16 +353,7 @@
     /// - Err(_) if there is an error.
     ///
     /// Emits logs for debugging and errors.
-<<<<<<< HEAD
     pub async fn update_deposit_cache(&self) -> Result<DepositCacheUpdateOutcome, Error> {
-=======
-    pub fn update_deposit_cache(
-        &self,
-    ) -> impl Future<Item = DepositCacheUpdateOutcome, Error = Error> {
-        let service_1 = self.clone();
-        let service_2 = self.clone();
-        let service_3 = self.clone();
->>>>>>> e35b99ab
         let blocks_per_log_query = self.config().blocks_per_log_query;
         let max_log_requests_per_update = self
             .config()
@@ -473,32 +454,25 @@
             Ok(sum)
         })
         .map(|logs_imported| {
-            Ok(DepositCacheUpdateOutcome::Success {
-                logs_imported: logs_imported?,
-            })
-<<<<<<< HEAD
-=======
-            .map(move |logs_imported| {
-                if logs_imported > 0 {
-                    info!(
-                        service_3.log,
-                        "Imported deposit log(s)";
-                        "latest_block" => service_3.inner.deposit_cache.read().cache.latest_block_number(),
-                        "total" => service_3.deposit_cache_len(),
-                        "new" => logs_imported
-                    );
-                } else {
-                    debug!(
-                        service_3.log,
-                        "No new deposits found";
-                        "latest_block" => service_3.inner.deposit_cache.read().cache.latest_block_number(),
-                        "total_deposits" => service_3.deposit_cache_len(),
-                    );
-                }
-
-                DepositCacheUpdateOutcome { logs_imported }
-            })
->>>>>>> e35b99ab
+            let logs_imported = logs_imported?;
+            if logs_imported > 0 {
+                info!(
+                    self.log,
+                    "Imported deposit log(s)";
+                    "latest_block" => self.inner.deposit_cache.read().cache.latest_block_number(),
+                    "total" => self.deposit_cache_len(),
+                    "new" => logs_imported
+                );
+            } else {
+                debug!(
+                    self.log,
+                    "No new deposits found";
+                    "latest_block" => self.inner.deposit_cache.read().cache.latest_block_number(),
+                    "total_deposits" => self.deposit_cache_len(),
+                );
+            }
+
+            Ok(DepositCacheUpdateOutcome { logs_imported })
         })
         .await
     }
@@ -514,20 +488,7 @@
     /// - Err(_) if there is an error.
     ///
     /// Emits logs for debugging and errors.
-<<<<<<< HEAD
     pub async fn update_block_cache(&self) -> Result<BlockCacheUpdateOutcome, Error> {
-=======
-    pub fn update_block_cache(&self) -> impl Future<Item = BlockCacheUpdateOutcome, Error = Error> {
-        let cache_1 = self.inner.clone();
-        let cache_2 = self.inner.clone();
-        let cache_3 = self.inner.clone();
-        let cache_4 = self.inner.clone();
-        let cache_5 = self.inner.clone();
-        let cache_6 = self.inner.clone();
-
-        let service_1 = self.clone();
-
->>>>>>> e35b99ab
         let block_cache_truncation = self.config().block_cache_truncation;
         let max_blocks_per_update = self
             .config()
@@ -631,7 +592,6 @@
 
                 Ok(sum + 1)
             })
-<<<<<<< HEAD
             .await?;
         // Prune the block cache, preventing it from growing too large.
         self.inner.prune_blocks();
@@ -641,21 +601,7 @@
             self.inner.block_cache.read().len() as i64,
         );
 
-        Ok(BlockCacheUpdateOutcome::Success {
-            blocks_imported,
-            head_block_number: self.inner.block_cache.read().highest_block_number(),
-=======
-        })
-        .and_then(move |blocks_imported| {
-            // Prune the block cache, preventing it from growing too large.
-            cache_4.prune_blocks();
-
-            metrics::set_gauge(
-                &metrics::BLOCK_CACHE_LEN,
-                cache_4.block_cache.read().len() as i64,
-            );
-
-            let block_cache = service_1.inner.block_cache.read();
+        let block_cache = self.inner.block_cache.read();
             let latest_block_mins = block_cache
                 .latest_block_timestamp()
                 .and_then(|timestamp| {
@@ -669,7 +615,7 @@
 
             if blocks_imported > 0 {
                 info!(
-                    service_1.log,
+                    self.log,
                     "Imported eth1 block(s)";
                     "latest_block_age" => latest_block_mins,
                     "latest_block" => block_cache.highest_block_number(),
@@ -678,7 +624,7 @@
                 );
             } else {
                 debug!(
-                    service_1.log,
+                    self.log,
                     "No new eth1 blocks imported";
                     "latest_block" => block_cache.highest_block_number(),
                     "cached_blocks" => block_cache.len(),
@@ -687,10 +633,8 @@
 
             Ok(BlockCacheUpdateOutcome {
                 blocks_imported,
-                head_block_number: cache_4.block_cache.read().highest_block_number(),
+                head_block_number: self.inner.block_cache.read().highest_block_number(),
             })
->>>>>>> e35b99ab
-        })
     }
 }
 
